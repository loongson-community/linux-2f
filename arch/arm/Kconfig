--- conflicted
+++ resolved
@@ -367,11 +367,8 @@
 
 config ARCH_CLPS711X
 	bool "Cirrus Logic CLPS711x/EP721x/EP731x-based"
-<<<<<<< HEAD
-=======
 	select ARCH_REQUIRE_GPIOLIB
 	select ARCH_USES_GETTIMEOFFSET
->>>>>>> 2cad6a8a
 	select CLKDEV_LOOKUP
 	select COMMON_CLK
 	select CPU_ARM720T
