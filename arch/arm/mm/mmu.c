/*
 *  linux/arch/arm/mm/mmu.c
 *
 *  Copyright (C) 1995-2005 Russell King
 *
 * This program is free software; you can redistribute it and/or modify
 * it under the terms of the GNU General Public License version 2 as
 * published by the Free Software Foundation.
 */
#include <linux/module.h>
#include <linux/kernel.h>
#include <linux/errno.h>
#include <linux/init.h>
#include <linux/mman.h>
#include <linux/nodemask.h>
#include <linux/memblock.h>
#include <linux/fs.h>
#include <linux/vmalloc.h>
#include <linux/sizes.h>

#include <asm/cp15.h>
#include <asm/cputype.h>
#include <asm/sections.h>
#include <asm/cachetype.h>
#include <asm/fixmap.h>
#include <asm/sections.h>
#include <asm/setup.h>
#include <asm/smp_plat.h>
#include <asm/tlb.h>
#include <asm/highmem.h>
#include <asm/system_info.h>
#include <asm/traps.h>
#include <asm/procinfo.h>
#include <asm/memory.h>

#include <asm/mach/arch.h>
#include <asm/mach/map.h>
#include <asm/mach/pci.h>
#include <asm/fixmap.h>

#include "fault.h"
#include "mm.h"
#include "tcm.h"

/*
 * empty_zero_page is a special page that is used for
 * zero-initialized data and COW.
 */
struct page *empty_zero_page;
EXPORT_SYMBOL(empty_zero_page);

/*
 * The pmd table for the upper-most set of pages.
 */
pmd_t *top_pmd;

pmdval_t user_pmd_table = _PAGE_USER_TABLE;

#define CPOLICY_UNCACHED	0
#define CPOLICY_BUFFERED	1
#define CPOLICY_WRITETHROUGH	2
#define CPOLICY_WRITEBACK	3
#define CPOLICY_WRITEALLOC	4

static unsigned int cachepolicy __initdata = CPOLICY_WRITEBACK;
static unsigned int ecc_mask __initdata = 0;
pgprot_t pgprot_user;
pgprot_t pgprot_kernel;
pgprot_t pgprot_hyp_device;
pgprot_t pgprot_s2;
pgprot_t pgprot_s2_device;

EXPORT_SYMBOL(pgprot_user);
EXPORT_SYMBOL(pgprot_kernel);

struct cachepolicy {
	const char	policy[16];
	unsigned int	cr_mask;
	pmdval_t	pmd;
	pteval_t	pte;
	pteval_t	pte_s2;
};

#ifdef CONFIG_ARM_LPAE
#define s2_policy(policy)	policy
#else
#define s2_policy(policy)	0
#endif

unsigned long kimage_voffset __ro_after_init;

static struct cachepolicy cache_policies[] __initdata = {
	{
		.policy		= "uncached",
		.cr_mask	= CR_W|CR_C,
		.pmd		= PMD_SECT_UNCACHED,
		.pte		= L_PTE_MT_UNCACHED,
		.pte_s2		= s2_policy(L_PTE_S2_MT_UNCACHED),
	}, {
		.policy		= "buffered",
		.cr_mask	= CR_C,
		.pmd		= PMD_SECT_BUFFERED,
		.pte		= L_PTE_MT_BUFFERABLE,
		.pte_s2		= s2_policy(L_PTE_S2_MT_UNCACHED),
	}, {
		.policy		= "writethrough",
		.cr_mask	= 0,
		.pmd		= PMD_SECT_WT,
		.pte		= L_PTE_MT_WRITETHROUGH,
		.pte_s2		= s2_policy(L_PTE_S2_MT_WRITETHROUGH),
	}, {
		.policy		= "writeback",
		.cr_mask	= 0,
		.pmd		= PMD_SECT_WB,
		.pte		= L_PTE_MT_WRITEBACK,
		.pte_s2		= s2_policy(L_PTE_S2_MT_WRITEBACK),
	}, {
		.policy		= "writealloc",
		.cr_mask	= 0,
		.pmd		= PMD_SECT_WBWA,
		.pte		= L_PTE_MT_WRITEALLOC,
		.pte_s2		= s2_policy(L_PTE_S2_MT_WRITEBACK),
	}
};

#ifdef CONFIG_CPU_CP15
static unsigned long initial_pmd_value __initdata = 0;

/*
 * Initialise the cache_policy variable with the initial state specified
 * via the "pmd" value.  This is used to ensure that on ARMv6 and later,
 * the C code sets the page tables up with the same policy as the head
 * assembly code, which avoids an illegal state where the TLBs can get
 * confused.  See comments in early_cachepolicy() for more information.
 */
void __init init_default_cache_policy(unsigned long pmd)
{
	int i;

	initial_pmd_value = pmd;

	pmd &= PMD_SECT_CACHE_MASK;

	for (i = 0; i < ARRAY_SIZE(cache_policies); i++)
		if (cache_policies[i].pmd == pmd) {
			cachepolicy = i;
			break;
		}

	if (i == ARRAY_SIZE(cache_policies))
		pr_err("ERROR: could not find cache policy\n");
}

/*
 * These are useful for identifying cache coherency problems by allowing
 * the cache or the cache and writebuffer to be turned off.  (Note: the
 * write buffer should not be on and the cache off).
 */
static int __init early_cachepolicy(char *p)
{
	int i, selected = -1;

	for (i = 0; i < ARRAY_SIZE(cache_policies); i++) {
		int len = strlen(cache_policies[i].policy);

		if (memcmp(p, cache_policies[i].policy, len) == 0) {
			selected = i;
			break;
		}
	}

	if (selected == -1)
		pr_err("ERROR: unknown or unsupported cache policy\n");

	/*
	 * This restriction is partly to do with the way we boot; it is
	 * unpredictable to have memory mapped using two different sets of
	 * memory attributes (shared, type, and cache attribs).  We can not
	 * change these attributes once the initial assembly has setup the
	 * page tables.
	 */
	if (cpu_architecture() >= CPU_ARCH_ARMv6 && selected != cachepolicy) {
		pr_warn("Only cachepolicy=%s supported on ARMv6 and later\n",
			cache_policies[cachepolicy].policy);
		return 0;
	}

	if (selected != cachepolicy) {
		unsigned long cr = __clear_cr(cache_policies[selected].cr_mask);
		cachepolicy = selected;
		flush_cache_all();
		set_cr(cr);
	}
	return 0;
}
early_param("cachepolicy", early_cachepolicy);

static int __init early_nocache(char *__unused)
{
	char *p = "buffered";
	pr_warn("nocache is deprecated; use cachepolicy=%s\n", p);
	early_cachepolicy(p);
	return 0;
}
early_param("nocache", early_nocache);

static int __init early_nowrite(char *__unused)
{
	char *p = "uncached";
	pr_warn("nowb is deprecated; use cachepolicy=%s\n", p);
	early_cachepolicy(p);
	return 0;
}
early_param("nowb", early_nowrite);

#ifndef CONFIG_ARM_LPAE
static int __init early_ecc(char *p)
{
	if (memcmp(p, "on", 2) == 0)
		ecc_mask = PMD_PROTECTION;
	else if (memcmp(p, "off", 3) == 0)
		ecc_mask = 0;
	return 0;
}
early_param("ecc", early_ecc);
#endif

#else /* ifdef CONFIG_CPU_CP15 */

static int __init early_cachepolicy(char *p)
{
	pr_warn("cachepolicy kernel parameter not supported without cp15\n");
}
early_param("cachepolicy", early_cachepolicy);

static int __init noalign_setup(char *__unused)
{
	pr_warn("noalign kernel parameter not supported without cp15\n");
}
__setup("noalign", noalign_setup);

#endif /* ifdef CONFIG_CPU_CP15 / else */

#define PROT_PTE_DEVICE		L_PTE_PRESENT|L_PTE_YOUNG|L_PTE_DIRTY|L_PTE_XN
#define PROT_PTE_S2_DEVICE	PROT_PTE_DEVICE
#define PROT_SECT_DEVICE	PMD_TYPE_SECT|PMD_SECT_AP_WRITE

static struct mem_type mem_types[] __ro_after_init = {
	[MT_DEVICE] = {		  /* Strongly ordered / ARMv6 shared device */
		.prot_pte	= PROT_PTE_DEVICE | L_PTE_MT_DEV_SHARED |
				  L_PTE_SHARED,
		.prot_pte_s2	= s2_policy(PROT_PTE_S2_DEVICE) |
				  s2_policy(L_PTE_S2_MT_DEV_SHARED) |
				  L_PTE_SHARED,
		.prot_l1	= PMD_TYPE_TABLE,
		.prot_sect	= PROT_SECT_DEVICE | PMD_SECT_S,
		.domain		= DOMAIN_IO,
	},
	[MT_DEVICE_NONSHARED] = { /* ARMv6 non-shared device */
		.prot_pte	= PROT_PTE_DEVICE | L_PTE_MT_DEV_NONSHARED,
		.prot_l1	= PMD_TYPE_TABLE,
		.prot_sect	= PROT_SECT_DEVICE,
		.domain		= DOMAIN_IO,
	},
	[MT_DEVICE_CACHED] = {	  /* ioremap_cached */
		.prot_pte	= PROT_PTE_DEVICE | L_PTE_MT_DEV_CACHED,
		.prot_l1	= PMD_TYPE_TABLE,
		.prot_sect	= PROT_SECT_DEVICE | PMD_SECT_WB,
		.domain		= DOMAIN_IO,
	},
	[MT_DEVICE_WC] = {	/* ioremap_wc */
		.prot_pte	= PROT_PTE_DEVICE | L_PTE_MT_DEV_WC,
		.prot_l1	= PMD_TYPE_TABLE,
		.prot_sect	= PROT_SECT_DEVICE,
		.domain		= DOMAIN_IO,
	},
	[MT_UNCACHED] = {
		.prot_pte	= PROT_PTE_DEVICE,
		.prot_l1	= PMD_TYPE_TABLE,
		.prot_sect	= PMD_TYPE_SECT | PMD_SECT_XN,
		.domain		= DOMAIN_IO,
	},
	[MT_CACHECLEAN] = {
		.prot_sect = PMD_TYPE_SECT | PMD_SECT_XN,
		.domain    = DOMAIN_KERNEL,
	},
#ifndef CONFIG_ARM_LPAE
	[MT_MINICLEAN] = {
		.prot_sect = PMD_TYPE_SECT | PMD_SECT_XN | PMD_SECT_MINICACHE,
		.domain    = DOMAIN_KERNEL,
	},
#endif
	[MT_LOW_VECTORS] = {
		.prot_pte  = L_PTE_PRESENT | L_PTE_YOUNG | L_PTE_DIRTY |
				L_PTE_RDONLY,
		.prot_l1   = PMD_TYPE_TABLE,
		.domain    = DOMAIN_VECTORS,
	},
	[MT_HIGH_VECTORS] = {
		.prot_pte  = L_PTE_PRESENT | L_PTE_YOUNG | L_PTE_DIRTY |
				L_PTE_USER | L_PTE_RDONLY,
		.prot_l1   = PMD_TYPE_TABLE,
		.domain    = DOMAIN_VECTORS,
	},
	[MT_MEMORY_RWX] = {
		.prot_pte  = L_PTE_PRESENT | L_PTE_YOUNG | L_PTE_DIRTY,
		.prot_l1   = PMD_TYPE_TABLE,
		.prot_sect = PMD_TYPE_SECT | PMD_SECT_AP_WRITE,
		.domain    = DOMAIN_KERNEL,
	},
	[MT_MEMORY_RW] = {
		.prot_pte  = L_PTE_PRESENT | L_PTE_YOUNG | L_PTE_DIRTY |
			     L_PTE_XN,
		.prot_l1   = PMD_TYPE_TABLE,
		.prot_sect = PMD_TYPE_SECT | PMD_SECT_AP_WRITE,
		.domain    = DOMAIN_KERNEL,
	},
	[MT_ROM] = {
		.prot_sect = PMD_TYPE_SECT,
		.domain    = DOMAIN_KERNEL,
	},
	[MT_MEMORY_RWX_NONCACHED] = {
		.prot_pte  = L_PTE_PRESENT | L_PTE_YOUNG | L_PTE_DIRTY |
				L_PTE_MT_BUFFERABLE,
		.prot_l1   = PMD_TYPE_TABLE,
		.prot_sect = PMD_TYPE_SECT | PMD_SECT_AP_WRITE,
		.domain    = DOMAIN_KERNEL,
	},
	[MT_MEMORY_RW_DTCM] = {
		.prot_pte  = L_PTE_PRESENT | L_PTE_YOUNG | L_PTE_DIRTY |
				L_PTE_XN,
		.prot_l1   = PMD_TYPE_TABLE,
		.prot_sect = PMD_TYPE_SECT | PMD_SECT_XN,
		.domain    = DOMAIN_KERNEL,
	},
	[MT_MEMORY_RWX_ITCM] = {
		.prot_pte  = L_PTE_PRESENT | L_PTE_YOUNG | L_PTE_DIRTY,
		.prot_l1   = PMD_TYPE_TABLE,
		.domain    = DOMAIN_KERNEL,
	},
	[MT_MEMORY_RW_SO] = {
		.prot_pte  = L_PTE_PRESENT | L_PTE_YOUNG | L_PTE_DIRTY |
				L_PTE_MT_UNCACHED | L_PTE_XN,
		.prot_l1   = PMD_TYPE_TABLE,
		.prot_sect = PMD_TYPE_SECT | PMD_SECT_AP_WRITE | PMD_SECT_S |
				PMD_SECT_UNCACHED | PMD_SECT_XN,
		.domain    = DOMAIN_KERNEL,
	},
	[MT_MEMORY_DMA_READY] = {
		.prot_pte  = L_PTE_PRESENT | L_PTE_YOUNG | L_PTE_DIRTY |
				L_PTE_XN,
		.prot_l1   = PMD_TYPE_TABLE,
		.domain    = DOMAIN_KERNEL,
	},
};

const struct mem_type *get_mem_type(unsigned int type)
{
	return type < ARRAY_SIZE(mem_types) ? &mem_types[type] : NULL;
}
EXPORT_SYMBOL(get_mem_type);

static pte_t *(*pte_offset_fixmap)(pmd_t *dir, unsigned long addr);

static pte_t bm_pte[PTRS_PER_PTE + PTE_HWTABLE_PTRS]
	__aligned(PTE_HWTABLE_OFF + PTE_HWTABLE_SIZE) __initdata;

static pte_t * __init pte_offset_early_fixmap(pmd_t *dir, unsigned long addr)
{
	return &bm_pte[pte_index(addr)];
}

static pte_t *pte_offset_late_fixmap(pmd_t *dir, unsigned long addr)
{
	return pte_offset_kernel(dir, addr);
}

static inline pmd_t * __init fixmap_pmd(unsigned long addr)
{
	pgd_t *pgd = pgd_offset_k(addr);
	pud_t *pud = pud_offset(pgd, addr);
	pmd_t *pmd = pmd_offset(pud, addr);

	return pmd;
}

void __init early_fixmap_init(void)
{
	pmd_t *pmd;

	/*
	 * The early fixmap range spans multiple pmds, for which
	 * we are not prepared:
	 */
	BUILD_BUG_ON((__fix_to_virt(__end_of_early_ioremap_region) >> PMD_SHIFT)
		     != FIXADDR_TOP >> PMD_SHIFT);

	pmd = fixmap_pmd(FIXADDR_TOP);
	pmd_populate_kernel(&init_mm, pmd, bm_pte);

	pte_offset_fixmap = pte_offset_early_fixmap;
}

/*
 * To avoid TLB flush broadcasts, this uses local_flush_tlb_kernel_range().
 * As a result, this can only be called with preemption disabled, as under
 * stop_machine().
 */
void __set_fixmap(enum fixed_addresses idx, phys_addr_t phys, pgprot_t prot)
{
	unsigned long vaddr = __fix_to_virt(idx);
	pte_t *pte = pte_offset_fixmap(pmd_off_k(vaddr), vaddr);

	/* Make sure fixmap region does not exceed available allocation. */
	BUILD_BUG_ON(FIXADDR_START + (__end_of_fixed_addresses * PAGE_SIZE) >
		     FIXADDR_END);
	BUG_ON(idx >= __end_of_fixed_addresses);

	/* we only support device mappings until pgprot_kernel has been set */
	if (WARN_ON(pgprot_val(prot) != pgprot_val(FIXMAP_PAGE_IO) &&
		    pgprot_val(pgprot_kernel) == 0))
		return;

	if (pgprot_val(prot))
		set_pte_at(NULL, vaddr, pte,
			pfn_pte(phys >> PAGE_SHIFT, prot));
	else
		pte_clear(NULL, vaddr, pte);
	local_flush_tlb_kernel_range(vaddr, vaddr + PAGE_SIZE);
}

/*
 * Adjust the PMD section entries according to the CPU in use.
 */
static void __init build_mem_type_table(void)
{
	struct cachepolicy *cp;
	unsigned int cr = get_cr();
	pteval_t user_pgprot, kern_pgprot, vecs_pgprot;
	pteval_t hyp_device_pgprot, s2_pgprot, s2_device_pgprot;
	int cpu_arch = cpu_architecture();
	int i;

	if (cpu_arch < CPU_ARCH_ARMv6) {
#if defined(CONFIG_CPU_DCACHE_DISABLE)
		if (cachepolicy > CPOLICY_BUFFERED)
			cachepolicy = CPOLICY_BUFFERED;
#elif defined(CONFIG_CPU_DCACHE_WRITETHROUGH)
		if (cachepolicy > CPOLICY_WRITETHROUGH)
			cachepolicy = CPOLICY_WRITETHROUGH;
#endif
	}
	if (cpu_arch < CPU_ARCH_ARMv5) {
		if (cachepolicy >= CPOLICY_WRITEALLOC)
			cachepolicy = CPOLICY_WRITEBACK;
		ecc_mask = 0;
	}

	if (is_smp()) {
		if (cachepolicy != CPOLICY_WRITEALLOC) {
			pr_warn("Forcing write-allocate cache policy for SMP\n");
			cachepolicy = CPOLICY_WRITEALLOC;
		}
		if (!(initial_pmd_value & PMD_SECT_S)) {
			pr_warn("Forcing shared mappings for SMP\n");
			initial_pmd_value |= PMD_SECT_S;
		}
	}

	/*
	 * Strip out features not present on earlier architectures.
	 * Pre-ARMv5 CPUs don't have TEX bits.  Pre-ARMv6 CPUs or those
	 * without extended page tables don't have the 'Shared' bit.
	 */
	if (cpu_arch < CPU_ARCH_ARMv5)
		for (i = 0; i < ARRAY_SIZE(mem_types); i++)
			mem_types[i].prot_sect &= ~PMD_SECT_TEX(7);
	if ((cpu_arch < CPU_ARCH_ARMv6 || !(cr & CR_XP)) && !cpu_is_xsc3())
		for (i = 0; i < ARRAY_SIZE(mem_types); i++)
			mem_types[i].prot_sect &= ~PMD_SECT_S;

	/*
	 * ARMv5 and lower, bit 4 must be set for page tables (was: cache
	 * "update-able on write" bit on ARM610).  However, Xscale and
	 * Xscale3 require this bit to be cleared.
	 */
	if (cpu_is_xscale_family()) {
		for (i = 0; i < ARRAY_SIZE(mem_types); i++) {
			mem_types[i].prot_sect &= ~PMD_BIT4;
			mem_types[i].prot_l1 &= ~PMD_BIT4;
		}
	} else if (cpu_arch < CPU_ARCH_ARMv6) {
		for (i = 0; i < ARRAY_SIZE(mem_types); i++) {
			if (mem_types[i].prot_l1)
				mem_types[i].prot_l1 |= PMD_BIT4;
			if (mem_types[i].prot_sect)
				mem_types[i].prot_sect |= PMD_BIT4;
		}
	}

	/*
	 * Mark the device areas according to the CPU/architecture.
	 */
	if (cpu_is_xsc3() || (cpu_arch >= CPU_ARCH_ARMv6 && (cr & CR_XP))) {
		if (!cpu_is_xsc3()) {
			/*
			 * Mark device regions on ARMv6+ as execute-never
			 * to prevent speculative instruction fetches.
			 */
			mem_types[MT_DEVICE].prot_sect |= PMD_SECT_XN;
			mem_types[MT_DEVICE_NONSHARED].prot_sect |= PMD_SECT_XN;
			mem_types[MT_DEVICE_CACHED].prot_sect |= PMD_SECT_XN;
			mem_types[MT_DEVICE_WC].prot_sect |= PMD_SECT_XN;

			/* Also setup NX memory mapping */
			mem_types[MT_MEMORY_RW].prot_sect |= PMD_SECT_XN;
		}
		if (cpu_arch >= CPU_ARCH_ARMv7 && (cr & CR_TRE)) {
			/*
			 * For ARMv7 with TEX remapping,
			 * - shared device is SXCB=1100
			 * - nonshared device is SXCB=0100
			 * - write combine device mem is SXCB=0001
			 * (Uncached Normal memory)
			 */
			mem_types[MT_DEVICE].prot_sect |= PMD_SECT_TEX(1);
			mem_types[MT_DEVICE_NONSHARED].prot_sect |= PMD_SECT_TEX(1);
			mem_types[MT_DEVICE_WC].prot_sect |= PMD_SECT_BUFFERABLE;
		} else if (cpu_is_xsc3()) {
			/*
			 * For Xscale3,
			 * - shared device is TEXCB=00101
			 * - nonshared device is TEXCB=01000
			 * - write combine device mem is TEXCB=00100
			 * (Inner/Outer Uncacheable in xsc3 parlance)
			 */
			mem_types[MT_DEVICE].prot_sect |= PMD_SECT_TEX(1) | PMD_SECT_BUFFERED;
			mem_types[MT_DEVICE_NONSHARED].prot_sect |= PMD_SECT_TEX(2);
			mem_types[MT_DEVICE_WC].prot_sect |= PMD_SECT_TEX(1);
		} else {
			/*
			 * For ARMv6 and ARMv7 without TEX remapping,
			 * - shared device is TEXCB=00001
			 * - nonshared device is TEXCB=01000
			 * - write combine device mem is TEXCB=00100
			 * (Uncached Normal in ARMv6 parlance).
			 */
			mem_types[MT_DEVICE].prot_sect |= PMD_SECT_BUFFERED;
			mem_types[MT_DEVICE_NONSHARED].prot_sect |= PMD_SECT_TEX(2);
			mem_types[MT_DEVICE_WC].prot_sect |= PMD_SECT_TEX(1);
		}
	} else {
		/*
		 * On others, write combining is "Uncached/Buffered"
		 */
		mem_types[MT_DEVICE_WC].prot_sect |= PMD_SECT_BUFFERABLE;
	}

	/*
	 * Now deal with the memory-type mappings
	 */
	cp = &cache_policies[cachepolicy];
	vecs_pgprot = kern_pgprot = user_pgprot = cp->pte;
	s2_pgprot = cp->pte_s2;
	hyp_device_pgprot = mem_types[MT_DEVICE].prot_pte;
	s2_device_pgprot = mem_types[MT_DEVICE].prot_pte_s2;

#ifndef CONFIG_ARM_LPAE
	/*
	 * We don't use domains on ARMv6 (since this causes problems with
	 * v6/v7 kernels), so we must use a separate memory type for user
	 * r/o, kernel r/w to map the vectors page.
	 */
	if (cpu_arch == CPU_ARCH_ARMv6)
		vecs_pgprot |= L_PTE_MT_VECTORS;

	/*
	 * Check is it with support for the PXN bit
	 * in the Short-descriptor translation table format descriptors.
	 */
	if (cpu_arch == CPU_ARCH_ARMv7 &&
		(read_cpuid_ext(CPUID_EXT_MMFR0) & 0xF) >= 4) {
		user_pmd_table |= PMD_PXNTABLE;
	}
#endif

	/*
	 * ARMv6 and above have extended page tables.
	 */
	if (cpu_arch >= CPU_ARCH_ARMv6 && (cr & CR_XP)) {
#ifndef CONFIG_ARM_LPAE
		/*
		 * Mark cache clean areas and XIP ROM read only
		 * from SVC mode and no access from userspace.
		 */
		mem_types[MT_ROM].prot_sect |= PMD_SECT_APX|PMD_SECT_AP_WRITE;
		mem_types[MT_MINICLEAN].prot_sect |= PMD_SECT_APX|PMD_SECT_AP_WRITE;
		mem_types[MT_CACHECLEAN].prot_sect |= PMD_SECT_APX|PMD_SECT_AP_WRITE;
#endif

		/*
		 * If the initial page tables were created with the S bit
		 * set, then we need to do the same here for the same
		 * reasons given in early_cachepolicy().
		 */
		if (initial_pmd_value & PMD_SECT_S) {
			user_pgprot |= L_PTE_SHARED;
			kern_pgprot |= L_PTE_SHARED;
			vecs_pgprot |= L_PTE_SHARED;
			s2_pgprot |= L_PTE_SHARED;
			mem_types[MT_DEVICE_WC].prot_sect |= PMD_SECT_S;
			mem_types[MT_DEVICE_WC].prot_pte |= L_PTE_SHARED;
			mem_types[MT_DEVICE_CACHED].prot_sect |= PMD_SECT_S;
			mem_types[MT_DEVICE_CACHED].prot_pte |= L_PTE_SHARED;
			mem_types[MT_MEMORY_RWX].prot_sect |= PMD_SECT_S;
			mem_types[MT_MEMORY_RWX].prot_pte |= L_PTE_SHARED;
			mem_types[MT_MEMORY_RW].prot_sect |= PMD_SECT_S;
			mem_types[MT_MEMORY_RW].prot_pte |= L_PTE_SHARED;
			mem_types[MT_MEMORY_DMA_READY].prot_pte |= L_PTE_SHARED;
			mem_types[MT_MEMORY_RWX_NONCACHED].prot_sect |= PMD_SECT_S;
			mem_types[MT_MEMORY_RWX_NONCACHED].prot_pte |= L_PTE_SHARED;
		}
	}

	/*
	 * Non-cacheable Normal - intended for memory areas that must
	 * not cause dirty cache line writebacks when used
	 */
	if (cpu_arch >= CPU_ARCH_ARMv6) {
		if (cpu_arch >= CPU_ARCH_ARMv7 && (cr & CR_TRE)) {
			/* Non-cacheable Normal is XCB = 001 */
			mem_types[MT_MEMORY_RWX_NONCACHED].prot_sect |=
				PMD_SECT_BUFFERED;
		} else {
			/* For both ARMv6 and non-TEX-remapping ARMv7 */
			mem_types[MT_MEMORY_RWX_NONCACHED].prot_sect |=
				PMD_SECT_TEX(1);
		}
	} else {
		mem_types[MT_MEMORY_RWX_NONCACHED].prot_sect |= PMD_SECT_BUFFERABLE;
	}

#ifdef CONFIG_ARM_LPAE
	/*
	 * Do not generate access flag faults for the kernel mappings.
	 */
	for (i = 0; i < ARRAY_SIZE(mem_types); i++) {
		mem_types[i].prot_pte |= PTE_EXT_AF;
		if (mem_types[i].prot_sect)
			mem_types[i].prot_sect |= PMD_SECT_AF;
	}
	kern_pgprot |= PTE_EXT_AF;
	vecs_pgprot |= PTE_EXT_AF;

	/*
	 * Set PXN for user mappings
	 */
	user_pgprot |= PTE_EXT_PXN;
#endif

	for (i = 0; i < 16; i++) {
		pteval_t v = pgprot_val(protection_map[i]);
		protection_map[i] = __pgprot(v | user_pgprot);
	}

	mem_types[MT_LOW_VECTORS].prot_pte |= vecs_pgprot;
	mem_types[MT_HIGH_VECTORS].prot_pte |= vecs_pgprot;

	pgprot_user   = __pgprot(L_PTE_PRESENT | L_PTE_YOUNG | user_pgprot);
	pgprot_kernel = __pgprot(L_PTE_PRESENT | L_PTE_YOUNG |
				 L_PTE_DIRTY | kern_pgprot);
	pgprot_s2  = __pgprot(L_PTE_PRESENT | L_PTE_YOUNG | s2_pgprot);
	pgprot_s2_device  = __pgprot(s2_device_pgprot);
	pgprot_hyp_device  = __pgprot(hyp_device_pgprot);

	mem_types[MT_LOW_VECTORS].prot_l1 |= ecc_mask;
	mem_types[MT_HIGH_VECTORS].prot_l1 |= ecc_mask;
	mem_types[MT_MEMORY_RWX].prot_sect |= ecc_mask | cp->pmd;
	mem_types[MT_MEMORY_RWX].prot_pte |= kern_pgprot;
	mem_types[MT_MEMORY_RW].prot_sect |= ecc_mask | cp->pmd;
	mem_types[MT_MEMORY_RW].prot_pte |= kern_pgprot;
	mem_types[MT_MEMORY_DMA_READY].prot_pte |= kern_pgprot;
	mem_types[MT_MEMORY_RWX_NONCACHED].prot_sect |= ecc_mask;
	mem_types[MT_ROM].prot_sect |= cp->pmd;

	switch (cp->pmd) {
	case PMD_SECT_WT:
		mem_types[MT_CACHECLEAN].prot_sect |= PMD_SECT_WT;
		break;
	case PMD_SECT_WB:
	case PMD_SECT_WBWA:
		mem_types[MT_CACHECLEAN].prot_sect |= PMD_SECT_WB;
		break;
	}
	pr_info("Memory policy: %sData cache %s\n",
		ecc_mask ? "ECC enabled, " : "", cp->policy);

	for (i = 0; i < ARRAY_SIZE(mem_types); i++) {
		struct mem_type *t = &mem_types[i];
		if (t->prot_l1)
			t->prot_l1 |= PMD_DOMAIN(t->domain);
		if (t->prot_sect)
			t->prot_sect |= PMD_DOMAIN(t->domain);
	}
}

#ifdef CONFIG_ARM_DMA_MEM_BUFFERABLE
pgprot_t phys_mem_access_prot(struct file *file, unsigned long pfn,
			      unsigned long size, pgprot_t vma_prot)
{
	if (!pfn_valid(pfn))
		return pgprot_noncached(vma_prot);
	else if (file->f_flags & O_SYNC)
		return pgprot_writecombine(vma_prot);
	return vma_prot;
}
EXPORT_SYMBOL(phys_mem_access_prot);
#endif

#define vectors_base()	(vectors_high() ? 0xffff0000 : 0)

static void __init *early_alloc_aligned(unsigned long sz, unsigned long align)
{
	void *ptr = __va(memblock_alloc(sz, align));
	memset(ptr, 0, sz);
	return ptr;
}

static void __init *early_alloc(unsigned long sz)
{
	return early_alloc_aligned(sz, sz);
}

static void *__init late_alloc(unsigned long sz)
{
	void *ptr = (void *)__get_free_pages(PGALLOC_GFP, get_order(sz));

	if (!ptr || !pgtable_page_ctor(virt_to_page(ptr)))
		BUG();
	return ptr;
}

static pte_t * __init arm_pte_alloc(pmd_t *pmd, unsigned long addr,
				unsigned long prot,
				void *(*alloc)(unsigned long sz))
{
	if (pmd_none(*pmd)) {
		pte_t *pte = alloc(PTE_HWTABLE_OFF + PTE_HWTABLE_SIZE);
		__pmd_populate(pmd, __pa(pte), prot);
	}
	BUG_ON(pmd_bad(*pmd));
	return pte_offset_kernel(pmd, addr);
}

static pte_t * __init early_pte_alloc(pmd_t *pmd, unsigned long addr,
				      unsigned long prot)
{
	return arm_pte_alloc(pmd, addr, prot, early_alloc);
}

static void __init alloc_init_pte(pmd_t *pmd, unsigned long addr,
				  unsigned long end, unsigned long pfn,
				  const struct mem_type *type,
				  void *(*alloc)(unsigned long sz),
				  bool ng)
{
	pte_t *pte = arm_pte_alloc(pmd, addr, type->prot_l1, alloc);
	do {
		set_pte_ext(pte, pfn_pte(pfn, __pgprot(type->prot_pte)),
			    ng ? PTE_EXT_NG : 0);
		pfn++;
	} while (pte++, addr += PAGE_SIZE, addr != end);
}

static void __init __map_init_section(pmd_t *pmd, unsigned long addr,
			unsigned long end, phys_addr_t phys,
			const struct mem_type *type, bool ng)
{
	pmd_t *p = pmd;

#ifndef CONFIG_ARM_LPAE
	/*
	 * In classic MMU format, puds and pmds are folded in to
	 * the pgds. pmd_offset gives the PGD entry. PGDs refer to a
	 * group of L1 entries making up one logical pointer to
	 * an L2 table (2MB), where as PMDs refer to the individual
	 * L1 entries (1MB). Hence increment to get the correct
	 * offset for odd 1MB sections.
	 * (See arch/arm/include/asm/pgtable-2level.h)
	 */
	if (addr & SECTION_SIZE)
		pmd++;
#endif
	do {
		*pmd = __pmd(phys | type->prot_sect | (ng ? PMD_SECT_nG : 0));
		phys += SECTION_SIZE;
	} while (pmd++, addr += SECTION_SIZE, addr != end);

	flush_pmd_entry(p);
}

static void __init alloc_init_pmd(pud_t *pud, unsigned long addr,
				      unsigned long end, phys_addr_t phys,
				      const struct mem_type *type,
				      void *(*alloc)(unsigned long sz), bool ng)
{
	pmd_t *pmd = pmd_offset(pud, addr);
	unsigned long next;

	do {
		/*
		 * With LPAE, we must loop over to map
		 * all the pmds for the given range.
		 */
		next = pmd_addr_end(addr, end);

		/*
		 * Try a section mapping - addr, next and phys must all be
		 * aligned to a section boundary.
		 */
		if (type->prot_sect &&
				((addr | next | phys) & ~SECTION_MASK) == 0) {
			__map_init_section(pmd, addr, next, phys, type, ng);
		} else {
			alloc_init_pte(pmd, addr, next,
				       __phys_to_pfn(phys), type, alloc, ng);
		}

		phys += next - addr;

	} while (pmd++, addr = next, addr != end);
}

static void __init alloc_init_pud(pgd_t *pgd, unsigned long addr,
				  unsigned long end, phys_addr_t phys,
				  const struct mem_type *type,
				  void *(*alloc)(unsigned long sz), bool ng)
{
	pud_t *pud = pud_offset(pgd, addr);
	unsigned long next;

	do {
		next = pud_addr_end(addr, end);
		alloc_init_pmd(pud, addr, next, phys, type, alloc, ng);
		phys += next - addr;
	} while (pud++, addr = next, addr != end);
}

#ifndef CONFIG_ARM_LPAE
static void __init create_36bit_mapping(struct mm_struct *mm,
					struct map_desc *md,
					const struct mem_type *type,
					bool ng)
{
	unsigned long addr, length, end;
	phys_addr_t phys;
	pgd_t *pgd;

	addr = md->virtual;
	phys = __pfn_to_phys(md->pfn);
	length = PAGE_ALIGN(md->length);

	if (!(cpu_architecture() >= CPU_ARCH_ARMv6 || cpu_is_xsc3())) {
		pr_err("MM: CPU does not support supersection mapping for 0x%08llx at 0x%08lx\n",
		       (long long)__pfn_to_phys((u64)md->pfn), addr);
		return;
	}

	/* N.B.	ARMv6 supersections are only defined to work with domain 0.
	 *	Since domain assignments can in fact be arbitrary, the
	 *	'domain == 0' check below is required to insure that ARMv6
	 *	supersections are only allocated for domain 0 regardless
	 *	of the actual domain assignments in use.
	 */
	if (type->domain) {
		pr_err("MM: invalid domain in supersection mapping for 0x%08llx at 0x%08lx\n",
		       (long long)__pfn_to_phys((u64)md->pfn), addr);
		return;
	}

	if ((addr | length | __pfn_to_phys(md->pfn)) & ~SUPERSECTION_MASK) {
		pr_err("MM: cannot create mapping for 0x%08llx at 0x%08lx invalid alignment\n",
		       (long long)__pfn_to_phys((u64)md->pfn), addr);
		return;
	}

	/*
	 * Shift bits [35:32] of address into bits [23:20] of PMD
	 * (See ARMv6 spec).
	 */
	phys |= (((md->pfn >> (32 - PAGE_SHIFT)) & 0xF) << 20);

	pgd = pgd_offset(mm, addr);
	end = addr + length;
	do {
		pud_t *pud = pud_offset(pgd, addr);
		pmd_t *pmd = pmd_offset(pud, addr);
		int i;

		for (i = 0; i < 16; i++)
			*pmd++ = __pmd(phys | type->prot_sect | PMD_SECT_SUPER |
				       (ng ? PMD_SECT_nG : 0));

		addr += SUPERSECTION_SIZE;
		phys += SUPERSECTION_SIZE;
		pgd += SUPERSECTION_SIZE >> PGDIR_SHIFT;
	} while (addr != end);
}
#endif	/* !CONFIG_ARM_LPAE */

static void __init __create_mapping(struct mm_struct *mm, struct map_desc *md,
				    void *(*alloc)(unsigned long sz),
				    bool ng)
{
	unsigned long addr, length, end;
	phys_addr_t phys;
	const struct mem_type *type;
	pgd_t *pgd;

	type = &mem_types[md->type];

#ifndef CONFIG_ARM_LPAE
	/*
	 * Catch 36-bit addresses
	 */
	if (md->pfn >= 0x100000) {
		create_36bit_mapping(mm, md, type, ng);
		return;
	}
#endif

	addr = md->virtual & PAGE_MASK;
	phys = __pfn_to_phys(md->pfn);
	length = PAGE_ALIGN(md->length + (md->virtual & ~PAGE_MASK));

	if (type->prot_l1 == 0 && ((addr | phys | length) & ~SECTION_MASK)) {
		pr_warn("BUG: map for 0x%08llx at 0x%08lx can not be mapped using pages, ignoring.\n",
			(long long)__pfn_to_phys(md->pfn), addr);
		return;
	}

	pgd = pgd_offset(mm, addr);
	end = addr + length;
	do {
		unsigned long next = pgd_addr_end(addr, end);

		alloc_init_pud(pgd, addr, next, phys, type, alloc, ng);

		phys += next - addr;
		addr = next;
	} while (pgd++, addr != end);
}

/*
 * Create the page directory entries and any necessary
 * page tables for the mapping specified by `md'.  We
 * are able to cope here with varying sizes and address
 * offsets, and we take full advantage of sections and
 * supersections.
 */
static void __init create_mapping(struct map_desc *md)
{
	if (md->virtual != vectors_base() && md->virtual < TASK_SIZE) {
		pr_warn("BUG: not creating mapping for 0x%08llx at 0x%08lx in user region\n",
			(long long)__pfn_to_phys((u64)md->pfn), md->virtual);
		return;
	}

	if ((md->type == MT_DEVICE || md->type == MT_ROM) &&
	    md->virtual >= PAGE_OFFSET && md->virtual < FIXADDR_START &&
	    (md->virtual < VMALLOC_START || md->virtual >= VMALLOC_END)) {
		pr_warn("BUG: mapping for 0x%08llx at 0x%08lx out of vmalloc space\n",
			(long long)__pfn_to_phys((u64)md->pfn), md->virtual);
	}

	__create_mapping(&init_mm, md, early_alloc, false);
}

void __init create_mapping_late(struct mm_struct *mm, struct map_desc *md,
				bool ng)
{
#ifdef CONFIG_ARM_LPAE
	pud_t *pud = pud_alloc(mm, pgd_offset(mm, md->virtual), md->virtual);
	if (WARN_ON(!pud))
		return;
	pmd_alloc(mm, pud, 0);
#endif
	__create_mapping(mm, md, late_alloc, ng);
}

/*
 * Create the architecture specific mappings
 */
void __init iotable_init(struct map_desc *io_desc, int nr)
{
	struct map_desc *md;
	struct vm_struct *vm;
	struct static_vm *svm;

	if (!nr)
		return;

	svm = early_alloc_aligned(sizeof(*svm) * nr, __alignof__(*svm));

	for (md = io_desc; nr; md++, nr--) {
		create_mapping(md);

		vm = &svm->vm;
		vm->addr = (void *)(md->virtual & PAGE_MASK);
		vm->size = PAGE_ALIGN(md->length + (md->virtual & ~PAGE_MASK));
		vm->phys_addr = __pfn_to_phys(md->pfn);
		vm->flags = VM_IOREMAP | VM_ARM_STATIC_MAPPING;
		vm->flags |= VM_ARM_MTYPE(md->type);
		vm->caller = iotable_init;
		add_static_vm_early(svm++);
	}
}

void __init vm_reserve_area_early(unsigned long addr, unsigned long size,
				  void *caller)
{
	struct vm_struct *vm;
	struct static_vm *svm;

	svm = early_alloc_aligned(sizeof(*svm), __alignof__(*svm));

	vm = &svm->vm;
	vm->addr = (void *)addr;
	vm->size = size;
	vm->flags = VM_IOREMAP | VM_ARM_EMPTY_MAPPING;
	vm->caller = caller;
	add_static_vm_early(svm);
}

#ifndef CONFIG_ARM_LPAE

/*
 * The Linux PMD is made of two consecutive section entries covering 2MB
 * (see definition in include/asm/pgtable-2level.h).  However a call to
 * create_mapping() may optimize static mappings by using individual
 * 1MB section mappings.  This leaves the actual PMD potentially half
 * initialized if the top or bottom section entry isn't used, leaving it
 * open to problems if a subsequent ioremap() or vmalloc() tries to use
 * the virtual space left free by that unused section entry.
 *
 * Let's avoid the issue by inserting dummy vm entries covering the unused
 * PMD halves once the static mappings are in place.
 */

static void __init pmd_empty_section_gap(unsigned long addr)
{
	vm_reserve_area_early(addr, SECTION_SIZE, pmd_empty_section_gap);
}

static void __init fill_pmd_gaps(void)
{
	struct static_vm *svm;
	struct vm_struct *vm;
	unsigned long addr, next = 0;
	pmd_t *pmd;

	list_for_each_entry(svm, &static_vmlist, list) {
		vm = &svm->vm;
		addr = (unsigned long)vm->addr;
		if (addr < next)
			continue;

		/*
		 * Check if this vm starts on an odd section boundary.
		 * If so and the first section entry for this PMD is free
		 * then we block the corresponding virtual address.
		 */
		if ((addr & ~PMD_MASK) == SECTION_SIZE) {
			pmd = pmd_off_k(addr);
			if (pmd_none(*pmd))
				pmd_empty_section_gap(addr & PMD_MASK);
		}

		/*
		 * Then check if this vm ends on an odd section boundary.
		 * If so and the second section entry for this PMD is empty
		 * then we block the corresponding virtual address.
		 */
		addr += vm->size;
		if ((addr & ~PMD_MASK) == SECTION_SIZE) {
			pmd = pmd_off_k(addr) + 1;
			if (pmd_none(*pmd))
				pmd_empty_section_gap(addr);
		}

		/* no need to look at any vm entry until we hit the next PMD */
		next = (addr + PMD_SIZE - 1) & PMD_MASK;
	}
}

#else
#define fill_pmd_gaps() do { } while (0)
#endif

#if defined(CONFIG_PCI) && !defined(CONFIG_NEED_MACH_IO_H)
static void __init pci_reserve_io(void)
{
	struct static_vm *svm;

	svm = find_static_vm_vaddr((void *)PCI_IO_VIRT_BASE);
	if (svm)
		return;

	vm_reserve_area_early(PCI_IO_VIRT_BASE, SZ_2M, pci_reserve_io);
}
#else
#define pci_reserve_io() do { } while (0)
#endif

#ifdef CONFIG_DEBUG_LL
void __init debug_ll_io_init(void)
{
	struct map_desc map;

	debug_ll_addr(&map.pfn, &map.virtual);
	if (!map.pfn || !map.virtual)
		return;
	map.pfn = __phys_to_pfn(map.pfn);
	map.virtual &= PAGE_MASK;
	map.length = PAGE_SIZE;
	map.type = MT_DEVICE;
	iotable_init(&map, 1);
}
#endif

static void * __initdata vmalloc_min =
	(void *)(VMALLOC_END - (240 << 20) - VMALLOC_OFFSET);

/*
 * vmalloc=size forces the vmalloc area to be exactly 'size'
 * bytes. This can be used to increase (or decrease) the vmalloc
 * area - the default is 240m.
 */
static int __init early_vmalloc(char *arg)
{
	unsigned long vmalloc_reserve = memparse(arg, NULL);

	if (vmalloc_reserve < SZ_16M) {
		vmalloc_reserve = SZ_16M;
		pr_warn("vmalloc area too small, limiting to %luMB\n",
			vmalloc_reserve >> 20);
	}

	if (vmalloc_reserve > VMALLOC_END - (PAGE_OFFSET + SZ_32M)) {
		vmalloc_reserve = VMALLOC_END - (PAGE_OFFSET + SZ_32M);
		pr_warn("vmalloc area is too big, limiting to %luMB\n",
			vmalloc_reserve >> 20);
	}

	vmalloc_min = (void *)(VMALLOC_END - vmalloc_reserve);
	return 0;
}
early_param("vmalloc", early_vmalloc);

phys_addr_t arm_lowmem_limit __initdata = 0;

void __init adjust_lowmem_bounds(void)
{
	phys_addr_t memblock_limit = 0;
	u64 vmalloc_limit;
	struct memblock_region *reg;
	phys_addr_t lowmem_limit = 0;

	/*
	 * Let's use our own (unoptimized) equivalent of __pa() that is
	 * not affected by wrap-arounds when sizeof(phys_addr_t) == 4.
	 * The result is used as the upper bound on physical memory address
	 * and may itself be outside the valid range for which phys_addr_t
	 * and therefore __pa() is defined.
	 */
	vmalloc_limit = (u64)(uintptr_t)vmalloc_min - PAGE_OFFSET + PHYS_OFFSET;

	for_each_memblock(memory, reg) {
		phys_addr_t block_start = reg->base;
		phys_addr_t block_end = reg->base + reg->size;

		if (reg->base < vmalloc_limit) {
			if (block_end > lowmem_limit)
				/*
				 * Compare as u64 to ensure vmalloc_limit does
				 * not get truncated. block_end should always
				 * fit in phys_addr_t so there should be no
				 * issue with assignment.
				 */
				lowmem_limit = min_t(u64,
							 vmalloc_limit,
							 block_end);

			/*
			 * Find the first non-pmd-aligned page, and point
			 * memblock_limit at it. This relies on rounding the
			 * limit down to be pmd-aligned, which happens at the
			 * end of this function.
			 *
			 * With this algorithm, the start or end of almost any
			 * bank can be non-pmd-aligned. The only exception is
			 * that the start of the bank 0 must be section-
			 * aligned, since otherwise memory would need to be
			 * allocated when mapping the start of bank 0, which
			 * occurs before any free memory is mapped.
			 */
			if (!memblock_limit) {
				if (!IS_ALIGNED(block_start, PMD_SIZE))
					memblock_limit = block_start;
				else if (!IS_ALIGNED(block_end, PMD_SIZE))
					memblock_limit = lowmem_limit;
			}

		}
	}

	arm_lowmem_limit = lowmem_limit;

	high_memory = __va(arm_lowmem_limit - 1) + 1;

	/*
	 * Round the memblock limit down to a pmd size.  This
	 * helps to ensure that we will allocate memory from the
	 * last full pmd, which should be mapped.
	 */
	if (memblock_limit)
		memblock_limit = round_down(memblock_limit, PMD_SIZE);
	if (!memblock_limit)
		memblock_limit = arm_lowmem_limit;

	if (!IS_ENABLED(CONFIG_HIGHMEM) || cache_is_vipt_aliasing()) {
		if (memblock_end_of_DRAM() > arm_lowmem_limit) {
			phys_addr_t end = memblock_end_of_DRAM();

			pr_notice("Ignoring RAM at %pa-%pa\n",
				  &memblock_limit, &end);
			pr_notice("Consider using a HIGHMEM enabled kernel.\n");

			memblock_remove(memblock_limit, end - memblock_limit);
		}
	}

	memblock_set_current_limit(memblock_limit);
}

static inline void prepare_page_table(void)
{
	unsigned long addr;
	phys_addr_t end;

	/*
	 * Clear out all the mappings below the kernel image.
	 */
	for (addr = 0; addr < MODULES_VADDR; addr += PMD_SIZE)
		pmd_clear(pmd_off_k(addr));

#ifdef CONFIG_XIP_KERNEL
	/* The XIP kernel is mapped in the module area -- skip over it */
	addr = ((unsigned long)_exiprom + PMD_SIZE - 1) & PMD_MASK;
#endif
	for ( ; addr < PAGE_OFFSET; addr += PMD_SIZE)
		pmd_clear(pmd_off_k(addr));

	/*
	 * Find the end of the first block of lowmem.
	 */
	end = memblock.memory.regions[0].base + memblock.memory.regions[0].size;
	if (end >= arm_lowmem_limit)
		end = arm_lowmem_limit;

	/*
	 * Clear out all the kernel space mappings, except for the first
	 * memory bank, up to the vmalloc region.
	 */
	for (addr = __phys_to_virt(end);
	     addr < VMALLOC_START; addr += PMD_SIZE)
		pmd_clear(pmd_off_k(addr));
}

#ifdef CONFIG_ARM_LPAE
/* the first page is reserved for pgd */
#define SWAPPER_PG_DIR_SIZE	(PAGE_SIZE + \
				 PTRS_PER_PGD * PTRS_PER_PMD * sizeof(pmd_t))
#else
#define SWAPPER_PG_DIR_SIZE	(PTRS_PER_PGD * sizeof(pgd_t))
#endif

/*
 * Reserve the special regions of memory
 */
void __init arm_mm_memblock_reserve(void)
{
	/*
	 * Reserve the page tables.  These are already in use,
	 * and can only be in node 0.
	 */
	memblock_reserve(__pa(swapper_pg_dir), SWAPPER_PG_DIR_SIZE);

#ifdef CONFIG_SA1111
	/*
	 * Because of the SA1111 DMA bug, we want to preserve our
	 * precious DMA-able memory...
	 */
	memblock_reserve(PHYS_OFFSET, __pa(swapper_pg_dir) - PHYS_OFFSET);
#endif
}

/*
 * Set up the device mappings.  Since we clear out the page tables for all
 * mappings above VMALLOC_START, except early fixmap, we might remove debug
 * device mappings.  This means earlycon can be used to debug this function
 * Any other function or debugging method which may touch any device _will_
 * crash the kernel.
 */
static void __init devicemaps_init(const struct machine_desc *mdesc)
{
	struct map_desc map;
	unsigned long addr;
	void *vectors;

	/*
	 * Allocate the vector page early.
	 */
	vectors = early_alloc(PAGE_SIZE * 2);

	early_trap_init(vectors);

	/*
	 * Clear page table except top pmd used by early fixmaps
	 */
	for (addr = VMALLOC_START; addr < (FIXADDR_TOP & PMD_MASK); addr += PMD_SIZE)
		pmd_clear(pmd_off_k(addr));

	/*
	 * Map the kernel if it is XIP.
	 * It is always first in the modulearea.
	 */
#ifdef CONFIG_XIP_KERNEL
	map.pfn = __phys_to_pfn(CONFIG_XIP_PHYS_ADDR & SECTION_MASK);
	map.virtual = MODULES_VADDR;
	map.length = ((unsigned long)_exiprom - map.virtual + ~SECTION_MASK) & SECTION_MASK;
	map.type = MT_ROM;
	create_mapping(&map);
#endif

	/*
	 * Map the cache flushing regions.
	 */
#ifdef FLUSH_BASE
	map.pfn = __phys_to_pfn(FLUSH_BASE_PHYS);
	map.virtual = FLUSH_BASE;
	map.length = SZ_1M;
	map.type = MT_CACHECLEAN;
	create_mapping(&map);
#endif
#ifdef FLUSH_BASE_MINICACHE
	map.pfn = __phys_to_pfn(FLUSH_BASE_PHYS + SZ_1M);
	map.virtual = FLUSH_BASE_MINICACHE;
	map.length = SZ_1M;
	map.type = MT_MINICLEAN;
	create_mapping(&map);
#endif

	/*
	 * Create a mapping for the machine vectors at the high-vectors
	 * location (0xffff0000).  If we aren't using high-vectors, also
	 * create a mapping at the low-vectors virtual address.
	 */
	map.pfn = __phys_to_pfn(virt_to_phys(vectors));
	map.virtual = 0xffff0000;
	map.length = PAGE_SIZE;
#ifdef CONFIG_KUSER_HELPERS
	map.type = MT_HIGH_VECTORS;
#else
	map.type = MT_LOW_VECTORS;
#endif
	create_mapping(&map);

	if (!vectors_high()) {
		map.virtual = 0;
		map.length = PAGE_SIZE * 2;
		map.type = MT_LOW_VECTORS;
		create_mapping(&map);
	}

	/* Now create a kernel read-only mapping */
	map.pfn += 1;
	map.virtual = 0xffff0000 + PAGE_SIZE;
	map.length = PAGE_SIZE;
	map.type = MT_LOW_VECTORS;
	create_mapping(&map);

	/*
	 * Ask the machine support to map in the statically mapped devices.
	 */
	if (mdesc->map_io)
		mdesc->map_io();
	else
		debug_ll_io_init();
	fill_pmd_gaps();

	/* Reserve fixed i/o space in VMALLOC region */
	pci_reserve_io();

	/*
	 * Finally flush the caches and tlb to ensure that we're in a
	 * consistent state wrt the writebuffer.  This also ensures that
	 * any write-allocated cache lines in the vector page are written
	 * back.  After this point, we can start to touch devices again.
	 */
	local_flush_tlb_all();
	flush_cache_all();

	/* Enable asynchronous aborts */
	early_abt_enable();
}

static void __init kmap_init(void)
{
#ifdef CONFIG_HIGHMEM
	pkmap_page_table = early_pte_alloc(pmd_off_k(PKMAP_BASE),
		PKMAP_BASE, _PAGE_KERNEL_TABLE);
#endif

	early_pte_alloc(pmd_off_k(FIXADDR_START), FIXADDR_START,
			_PAGE_KERNEL_TABLE);
}

static void __init map_lowmem(void)
{
	struct memblock_region *reg;
	phys_addr_t kernel_x_start = round_down(__pa(KERNEL_START), SECTION_SIZE);
	phys_addr_t kernel_x_end = round_up(__pa(__init_end), SECTION_SIZE);

	/* Map all the lowmem memory banks. */
	for_each_memblock(memory, reg) {
		phys_addr_t start = reg->base;
		phys_addr_t end = start + reg->size;
		struct map_desc map;

		if (memblock_is_nomap(reg))
			continue;

		if (end > arm_lowmem_limit)
			end = arm_lowmem_limit;
		if (start >= end)
			break;

		if (end < kernel_x_start) {
			map.pfn = __phys_to_pfn(start);
			map.virtual = __phys_to_virt(start);
			map.length = end - start;
			map.type = MT_MEMORY_RWX;

			create_mapping(&map);
		} else if (start >= kernel_x_end) {
			map.pfn = __phys_to_pfn(start);
			map.virtual = __phys_to_virt(start);
			map.length = end - start;
			map.type = MT_MEMORY_RW;

			create_mapping(&map);
		} else {
			/* This better cover the entire kernel */
			if (start < kernel_x_start) {
				map.pfn = __phys_to_pfn(start);
				map.virtual = __phys_to_virt(start);
				map.length = kernel_x_start - start;
				map.type = MT_MEMORY_RW;

				create_mapping(&map);
			}

			map.pfn = __phys_to_pfn(kernel_x_start);
			map.virtual = __phys_to_virt(kernel_x_start);
			map.length = kernel_x_end - kernel_x_start;
			map.type = MT_MEMORY_RWX;

			create_mapping(&map);

			if (kernel_x_end < end) {
				map.pfn = __phys_to_pfn(kernel_x_end);
				map.virtual = __phys_to_virt(kernel_x_end);
				map.length = end - kernel_x_end;
				map.type = MT_MEMORY_RW;

				create_mapping(&map);
			}
		}
	}
}

#ifdef CONFIG_ARM_PV_FIXUP
extern unsigned long __atags_pointer;
typedef void pgtables_remap(long long offset, unsigned long pgd, void *bdata);
pgtables_remap lpae_pgtables_remap_asm;

/*
 * early_paging_init() recreates boot time page table setup, allowing machines
 * to switch over to a high (>4G) address space on LPAE systems
 */
static void __init early_paging_init(const struct machine_desc *mdesc)
{
	pgtables_remap *lpae_pgtables_remap;
	unsigned long pa_pgd;
	unsigned int cr, ttbcr;
	long long offset;
	void *boot_data;

	if (!mdesc->pv_fixup)
		return;

	offset = mdesc->pv_fixup();
	if (offset == 0)
		return;

	/*
	 * Get the address of the remap function in the 1:1 identity
	 * mapping setup by the early page table assembly code.  We
	 * must get this prior to the pv update.  The following barrier
	 * ensures that this is complete before we fixup any P:V offsets.
	 */
	lpae_pgtables_remap = (pgtables_remap *)(unsigned long)__pa(lpae_pgtables_remap_asm);
	pa_pgd = __pa(swapper_pg_dir);
	boot_data = __va(__atags_pointer);
	barrier();

	pr_info("Switching physical address space to 0x%08llx\n",
		(u64)PHYS_OFFSET + offset);

	/* Re-set the phys pfn offset, and the pv offset */
	__pv_offset += offset;
	__pv_phys_pfn_offset += PFN_DOWN(offset);

	/* Run the patch stub to update the constants */
	fixup_pv_table(&__pv_table_begin,
		(&__pv_table_end - &__pv_table_begin) << 2);

	/*
	 * We changing not only the virtual to physical mapping, but also
	 * the physical addresses used to access memory.  We need to flush
	 * all levels of cache in the system with caching disabled to
	 * ensure that all data is written back, and nothing is prefetched
	 * into the caches.  We also need to prevent the TLB walkers
	 * allocating into the caches too.  Note that this is ARMv7 LPAE
	 * specific.
	 */
	cr = get_cr();
	set_cr(cr & ~(CR_I | CR_C));
	asm("mrc p15, 0, %0, c2, c0, 2" : "=r" (ttbcr));
	asm volatile("mcr p15, 0, %0, c2, c0, 2"
		: : "r" (ttbcr & ~(3 << 8 | 3 << 10)));
	flush_cache_all();

	/*
	 * Fixup the page tables - this must be in the idmap region as
	 * we need to disable the MMU to do this safely, and hence it
	 * needs to be assembly.  It's fairly simple, as we're using the
	 * temporary tables setup by the initial assembly code.
	 */
	lpae_pgtables_remap(offset, pa_pgd, boot_data);

	/* Re-enable the caches and cacheable TLB walks */
	asm volatile("mcr p15, 0, %0, c2, c0, 2" : : "r" (ttbcr));
	set_cr(cr);
}

#else

static void __init early_paging_init(const struct machine_desc *mdesc)
{
	long long offset;

	if (!mdesc->pv_fixup)
		return;

	offset = mdesc->pv_fixup();
	if (offset == 0)
		return;

	pr_crit("Physical address space modification is only to support Keystone2.\n");
	pr_crit("Please enable ARM_LPAE and ARM_PATCH_PHYS_VIRT support to use this\n");
	pr_crit("feature. Your kernel may crash now, have a good day.\n");
	add_taint(TAINT_CPU_OUT_OF_SPEC, LOCKDEP_STILL_OK);
}

#endif

static void __init early_fixmap_shutdown(void)
{
	int i;
	unsigned long va = fix_to_virt(__end_of_permanent_fixed_addresses - 1);

	pte_offset_fixmap = pte_offset_late_fixmap;
	pmd_clear(fixmap_pmd(va));
	local_flush_tlb_kernel_page(va);

	for (i = 0; i < __end_of_permanent_fixed_addresses; i++) {
		pte_t *pte;
		struct map_desc map;

		map.virtual = fix_to_virt(i);
		pte = pte_offset_early_fixmap(pmd_off_k(map.virtual), map.virtual);

		/* Only i/o device mappings are supported ATM */
		if (pte_none(*pte) ||
		    (pte_val(*pte) & L_PTE_MT_MASK) != L_PTE_MT_DEV_SHARED)
			continue;

		map.pfn = pte_pfn(*pte);
		map.type = MT_DEVICE;
		map.length = PAGE_SIZE;

		create_mapping(&map);
	}
}

/*
 * paging_init() sets up the page tables, initialises the zone memory
 * maps, and sets up the zero page, bad page and bad page tables.
 */
void __init paging_init(const struct machine_desc *mdesc)
{
	void *zero_page;

	prepare_page_table();
	map_lowmem();
	memblock_set_current_limit(arm_lowmem_limit);
	dma_contiguous_remap();
	early_fixmap_shutdown();
	devicemaps_init(mdesc);
	kmap_init();
	tcm_init();

	top_pmd = pmd_off_k(0xffff0000);

	/* allocate the zero page. */
	zero_page = early_alloc(PAGE_SIZE);

	bootmem_init();

	empty_zero_page = virt_to_page(zero_page);
	__flush_dcache_page(NULL, empty_zero_page);
<<<<<<< HEAD
}

void __init early_mm_init(const struct machine_desc *mdesc)
{
	build_mem_type_table();
	early_paging_init(mdesc);
=======

	/* Compute the virt/idmap offset, mostly for the sake of KVM */
	kimage_voffset = (unsigned long)&kimage_voffset - virt_to_idmap(&kimage_voffset);
>>>>>>> 2e5b0bd9
}<|MERGE_RESOLUTION|>--- conflicted
+++ resolved
@@ -1641,16 +1641,13 @@
 
 	empty_zero_page = virt_to_page(zero_page);
 	__flush_dcache_page(NULL, empty_zero_page);
-<<<<<<< HEAD
+
+	/* Compute the virt/idmap offset, mostly for the sake of KVM */
+	kimage_voffset = (unsigned long)&kimage_voffset - virt_to_idmap(&kimage_voffset);
 }
 
 void __init early_mm_init(const struct machine_desc *mdesc)
 {
 	build_mem_type_table();
 	early_paging_init(mdesc);
-=======
-
-	/* Compute the virt/idmap offset, mostly for the sake of KVM */
-	kimage_voffset = (unsigned long)&kimage_voffset - virt_to_idmap(&kimage_voffset);
->>>>>>> 2e5b0bd9
 }