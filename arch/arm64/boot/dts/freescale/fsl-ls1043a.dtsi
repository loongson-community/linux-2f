/*
 * Device Tree Include file for Freescale Layerscape-1043A family SoC.
 *
 * Copyright 2014-2015, Freescale Semiconductor
 *
 * Mingkai Hu <Mingkai.hu@freescale.com>
 *
 * This file is dual-licensed: you can use it either under the terms
 * of the GPLv2 or the X11 license, at your option. Note that this dual
 * licensing only applies to this file, and not this project as a
 * whole.
 *
 *  a) This library is free software; you can redistribute it and/or
 *     modify it under the terms of the GNU General Public License as
 *     published by the Free Software Foundation; either version 2 of the
 *     License, or (at your option) any later version.
 *
 *     This library is distributed in the hope that it will be useful,
 *     but WITHOUT ANY WARRANTY; without even the implied warranty of
 *     MERCHANTABILITY or FITNESS FOR A PARTICULAR PURPOSE.  See the
 *     GNU General Public License for more details.
 *
 * Or, alternatively,
 *
 *  b) Permission is hereby granted, free of charge, to any person
 *     obtaining a copy of this software and associated documentation
 *     files (the "Software"), to deal in the Software without
 *     restriction, including without limitation the rights to use,
 *     copy, modify, merge, publish, distribute, sublicense, and/or
 *     sell copies of the Software, and to permit persons to whom the
 *     Software is furnished to do so, subject to the following
 *     conditions:
 *
 *     The above copyright notice and this permission notice shall be
 *     included in all copies or substantial portions of the Software.
 *
 *     THE SOFTWARE IS PROVIDED "AS IS", WITHOUT WARRANTY OF ANY KIND,
 *     EXPRESS OR IMPLIED, INCLUDING BUT NOT LIMITED TO THE WARRANTIES
 *     OF MERCHANTABILITY, FITNESS FOR A PARTICULAR PURPOSE AND
 *     NONINFRINGEMENT. IN NO EVENT SHALL THE AUTHORS OR COPYRIGHT
 *     HOLDERS BE LIABLE FOR ANY CLAIM, DAMAGES OR OTHER LIABILITY,
 *     WHETHER IN AN ACTION OF CONTRACT, TORT OR OTHERWISE, ARISING
 *     FROM, OUT OF OR IN CONNECTION WITH THE SOFTWARE OR THE USE OR
 *     OTHER DEALINGS IN THE SOFTWARE.
 */

/ {
	compatible = "fsl,ls1043a";
	interrupt-parent = <&gic>;
	#address-cells = <2>;
	#size-cells = <2>;

	cpus {
		#address-cells = <1>;
		#size-cells = <0>;

		/*
		 * We expect the enable-method for cpu's to be "psci", but this
		 * is dependent on the SoC FW, which will fill this in.
		 *
		 * Currently supported enable-method is psci v0.2
		 */
		cpu0: cpu@0 {
			device_type = "cpu";
			compatible = "arm,cortex-a53";
			reg = <0x0>;
			clocks = <&clockgen 1 0>;
			next-level-cache = <&l2>;
		};

		cpu1: cpu@1 {
			device_type = "cpu";
			compatible = "arm,cortex-a53";
			reg = <0x1>;
			clocks = <&clockgen 1 0>;
			next-level-cache = <&l2>;
		};

		cpu2: cpu@2 {
			device_type = "cpu";
			compatible = "arm,cortex-a53";
			reg = <0x2>;
			clocks = <&clockgen 1 0>;
			next-level-cache = <&l2>;
		};

		cpu3: cpu@3 {
			device_type = "cpu";
			compatible = "arm,cortex-a53";
			reg = <0x3>;
			clocks = <&clockgen 1 0>;
			next-level-cache = <&l2>;
		};

		l2: l2-cache {
			compatible = "cache";
		};
	};

	memory@80000000 {
		device_type = "memory";
		reg = <0x0 0x80000000 0 0x80000000>;
		      /* DRAM space 1, size: 2GiB DRAM */
	};

	sysclk: sysclk {
		compatible = "fixed-clock";
		#clock-cells = <0>;
		clock-frequency = <100000000>;
		clock-output-names = "sysclk";
	};

	reboot {
		compatible ="syscon-reboot";
		regmap = <&dcfg>;
		offset = <0xb0>;
		mask = <0x02>;
	};

	timer {
		compatible = "arm,armv8-timer";
		interrupts = <1 13 0xf08>, /* Physical Secure PPI */
			     <1 14 0xf08>, /* Physical Non-Secure PPI */
			     <1 11 0xf08>, /* Virtual PPI */
			     <1 10 0xf08>; /* Hypervisor PPI */
<<<<<<< HEAD
=======
		fsl,erratum-a008585;
>>>>>>> d06e622d
	};

	pmu {
		compatible = "arm,armv8-pmuv3";
		interrupts = <0 106 0x4>,
			     <0 107 0x4>,
			     <0 95 0x4>,
			     <0 97 0x4>;
		interrupt-affinity = <&cpu0>,
				     <&cpu1>,
				     <&cpu2>,
				     <&cpu3>;
	};

	gic: interrupt-controller@1400000 {
		compatible = "arm,gic-400";
		#interrupt-cells = <3>;
		interrupt-controller;
		reg = <0x0 0x1401000 0 0x1000>, /* GICD */
		      <0x0 0x1402000 0 0x2000>, /* GICC */
		      <0x0 0x1404000 0 0x2000>, /* GICH */
		      <0x0 0x1406000 0 0x2000>; /* GICV */
		interrupts = <1 9 0xf08>;
	};

	soc {
		compatible = "simple-bus";
		#address-cells = <2>;
		#size-cells = <2>;
		ranges;

		clockgen: clocking@1ee1000 {
			compatible = "fsl,ls1043a-clockgen";
			reg = <0x0 0x1ee1000 0x0 0x1000>;
			#clock-cells = <2>;
			clocks = <&sysclk>;
		};

		scfg: scfg@1570000 {
			compatible = "fsl,ls1043a-scfg", "syscon";
			reg = <0x0 0x1570000 0x0 0x10000>;
			big-endian;
		};

		crypto: crypto@1700000 {
			compatible = "fsl,sec-v5.4", "fsl,sec-v5.0",
				     "fsl,sec-v4.0";
			fsl,sec-era = <3>;
			#address-cells = <1>;
			#size-cells = <1>;
			ranges = <0x0 0x00 0x1700000 0x100000>;
			reg = <0x00 0x1700000 0x0 0x100000>;
			interrupts = <0 75 0x4>;

			sec_jr0: jr@10000 {
				compatible = "fsl,sec-v5.4-job-ring",
					     "fsl,sec-v5.0-job-ring",
					     "fsl,sec-v4.0-job-ring";
				reg	   = <0x10000 0x10000>;
				interrupts = <0 71 0x4>;
			};

			sec_jr1: jr@20000 {
				compatible = "fsl,sec-v5.4-job-ring",
					     "fsl,sec-v5.0-job-ring",
					     "fsl,sec-v4.0-job-ring";
				reg	   = <0x20000 0x10000>;
				interrupts = <0 72 0x4>;
			};

			sec_jr2: jr@30000 {
				compatible = "fsl,sec-v5.4-job-ring",
					     "fsl,sec-v5.0-job-ring",
					     "fsl,sec-v4.0-job-ring";
				reg	   = <0x30000 0x10000>;
				interrupts = <0 73 0x4>;
			};

			sec_jr3: jr@40000 {
				compatible = "fsl,sec-v5.4-job-ring",
					     "fsl,sec-v5.0-job-ring",
					     "fsl,sec-v4.0-job-ring";
				reg	   = <0x40000 0x10000>;
				interrupts = <0 74 0x4>;
			};
		};

		dcfg: dcfg@1ee0000 {
			compatible = "fsl,ls1043a-dcfg", "syscon";
			reg = <0x0 0x1ee0000 0x0 0x10000>;
			big-endian;
		};

		ifc: ifc@1530000 {
			compatible = "fsl,ifc", "simple-bus";
			reg = <0x0 0x1530000 0x0 0x10000>;
			interrupts = <0 43 0x4>;
		};

		qspi: quadspi@1550000 {
			compatible = "fsl,ls1043a-qspi", "fsl,ls1021a-qspi";
			#address-cells = <1>;
			#size-cells = <0>;
			reg = <0x0 0x1550000 0x0 0x10000>,
				<0x0 0x40000000 0x0 0x4000000>;
			reg-names = "QuadSPI", "QuadSPI-memory";
			interrupts = <0 99 0x4>;
			clock-names = "qspi_en", "qspi";
			clocks = <&clockgen 4 0>, <&clockgen 4 0>;
			big-endian;
			status = "disabled";
		};

		esdhc: esdhc@1560000 {
			compatible = "fsl,ls1043a-esdhc", "fsl,esdhc";
			reg = <0x0 0x1560000 0x0 0x10000>;
			interrupts = <0 62 0x4>;
			clock-frequency = <0>;
			voltage-ranges = <1800 1800 3300 3300>;
			sdhci,auto-cmd12;
			big-endian;
			bus-width = <4>;
		};

		ddr: memory-controller@1080000 {
			compatible = "fsl,qoriq-memory-controller";
			reg = <0x0 0x1080000 0x0 0x1000>;
			interrupts = <0 144 0x4>;
			big-endian;
		};

		dspi0: dspi@2100000 {
			compatible = "fsl,ls1043a-dspi", "fsl,ls1021a-v1.0-dspi";
			#address-cells = <1>;
			#size-cells = <0>;
			reg = <0x0 0x2100000 0x0 0x10000>;
			interrupts = <0 64 0x4>;
			clock-names = "dspi";
			clocks = <&clockgen 4 0>;
			spi-num-chipselects = <5>;
			big-endian;
			status = "disabled";
		};

		dspi1: dspi@2110000 {
			compatible = "fsl,ls1043a-dspi", "fsl,ls1021a-v1.0-dspi";
			#address-cells = <1>;
			#size-cells = <0>;
			reg = <0x0 0x2110000 0x0 0x10000>;
			interrupts = <0 65 0x4>;
			clock-names = "dspi";
			clocks = <&clockgen 4 0>;
			spi-num-chipselects = <5>;
			big-endian;
			status = "disabled";
		};

		i2c0: i2c@2180000 {
			compatible = "fsl,vf610-i2c";
			#address-cells = <1>;
			#size-cells = <0>;
			reg = <0x0 0x2180000 0x0 0x10000>;
			interrupts = <0 56 0x4>;
			clock-names = "i2c";
			clocks = <&clockgen 4 0>;
			dmas = <&edma0 1 39>,
			       <&edma0 1 38>;
			dma-names = "tx", "rx";
			status = "disabled";
		};

		i2c1: i2c@2190000 {
			compatible = "fsl,vf610-i2c";
			#address-cells = <1>;
			#size-cells = <0>;
			reg = <0x0 0x2190000 0x0 0x10000>;
			interrupts = <0 57 0x4>;
			clock-names = "i2c";
			clocks = <&clockgen 4 0>;
			status = "disabled";
		};

		i2c2: i2c@21a0000 {
			compatible = "fsl,vf610-i2c";
			#address-cells = <1>;
			#size-cells = <0>;
			reg = <0x0 0x21a0000 0x0 0x10000>;
			interrupts = <0 58 0x4>;
			clock-names = "i2c";
			clocks = <&clockgen 4 0>;
			status = "disabled";
		};

		i2c3: i2c@21b0000 {
			compatible = "fsl,vf610-i2c";
			#address-cells = <1>;
			#size-cells = <0>;
			reg = <0x0 0x21b0000 0x0 0x10000>;
			interrupts = <0 59 0x4>;
			clock-names = "i2c";
			clocks = <&clockgen 4 0>;
			status = "disabled";
		};

		duart0: serial@21c0500 {
			compatible = "fsl,ns16550", "ns16550a";
			reg = <0x00 0x21c0500 0x0 0x100>;
			interrupts = <0 54 0x4>;
			clocks = <&clockgen 4 0>;
		};

		duart1: serial@21c0600 {
			compatible = "fsl,ns16550", "ns16550a";
			reg = <0x00 0x21c0600 0x0 0x100>;
			interrupts = <0 54 0x4>;
			clocks = <&clockgen 4 0>;
		};

		duart2: serial@21d0500 {
			compatible = "fsl,ns16550", "ns16550a";
			reg = <0x0 0x21d0500 0x0 0x100>;
			interrupts = <0 55 0x4>;
			clocks = <&clockgen 4 0>;
		};

		duart3: serial@21d0600 {
			compatible = "fsl,ns16550", "ns16550a";
			reg = <0x0 0x21d0600 0x0 0x100>;
			interrupts = <0 55 0x4>;
			clocks = <&clockgen 4 0>;
		};

		gpio1: gpio@2300000 {
			compatible = "fsl,ls1043a-gpio", "fsl,qoriq-gpio";
			reg = <0x0 0x2300000 0x0 0x10000>;
			interrupts = <0 66 0x4>;
			gpio-controller;
			#gpio-cells = <2>;
			interrupt-controller;
			#interrupt-cells = <2>;
		};

		gpio2: gpio@2310000 {
			compatible = "fsl,ls1043a-gpio", "fsl,qoriq-gpio";
			reg = <0x0 0x2310000 0x0 0x10000>;
			interrupts = <0 67 0x4>;
			gpio-controller;
			#gpio-cells = <2>;
			interrupt-controller;
			#interrupt-cells = <2>;
		};

		gpio3: gpio@2320000 {
			compatible = "fsl,ls1043a-gpio", "fsl,qoriq-gpio";
			reg = <0x0 0x2320000 0x0 0x10000>;
			interrupts = <0 68 0x4>;
			gpio-controller;
			#gpio-cells = <2>;
			interrupt-controller;
			#interrupt-cells = <2>;
		};

		gpio4: gpio@2330000 {
			compatible = "fsl,ls1043a-gpio", "fsl,qoriq-gpio";
			reg = <0x0 0x2330000 0x0 0x10000>;
			interrupts = <0 134 0x4>;
			gpio-controller;
			#gpio-cells = <2>;
			interrupt-controller;
			#interrupt-cells = <2>;
		};

		lpuart0: serial@2950000 {
			compatible = "fsl,ls1021a-lpuart";
			reg = <0x0 0x2950000 0x0 0x1000>;
			interrupts = <0 48 0x4>;
			clocks = <&clockgen 0 0>;
			clock-names = "ipg";
			status = "disabled";
		};

		lpuart1: serial@2960000 {
			compatible = "fsl,ls1021a-lpuart";
			reg = <0x0 0x2960000 0x0 0x1000>;
			interrupts = <0 49 0x4>;
			clocks = <&clockgen 4 0>;
			clock-names = "ipg";
			status = "disabled";
		};

		lpuart2: serial@2970000 {
			compatible = "fsl,ls1021a-lpuart";
			reg = <0x0 0x2970000 0x0 0x1000>;
			interrupts = <0 50 0x4>;
			clocks = <&clockgen 4 0>;
			clock-names = "ipg";
			status = "disabled";
		};

		lpuart3: serial@2980000 {
			compatible = "fsl,ls1021a-lpuart";
			reg = <0x0 0x2980000 0x0 0x1000>;
			interrupts = <0 51 0x4>;
			clocks = <&clockgen 4 0>;
			clock-names = "ipg";
			status = "disabled";
		};

		lpuart4: serial@2990000 {
			compatible = "fsl,ls1021a-lpuart";
			reg = <0x0 0x2990000 0x0 0x1000>;
			interrupts = <0 52 0x4>;
			clocks = <&clockgen 4 0>;
			clock-names = "ipg";
			status = "disabled";
		};

		lpuart5: serial@29a0000 {
			compatible = "fsl,ls1021a-lpuart";
			reg = <0x0 0x29a0000 0x0 0x1000>;
			interrupts = <0 53 0x4>;
			clocks = <&clockgen 4 0>;
			clock-names = "ipg";
			status = "disabled";
		};

		wdog0: wdog@2ad0000 {
			compatible = "fsl,ls1043a-wdt", "fsl,imx21-wdt";
			reg = <0x0 0x2ad0000 0x0 0x10000>;
			interrupts = <0 83 0x4>;
			clocks = <&clockgen 4 0>;
			clock-names = "wdog";
			big-endian;
		};

		edma0: edma@2c00000 {
			#dma-cells = <2>;
			compatible = "fsl,vf610-edma";
			reg = <0x0 0x2c00000 0x0 0x10000>,
			      <0x0 0x2c10000 0x0 0x10000>,
			      <0x0 0x2c20000 0x0 0x10000>;
			interrupts = <0 103 0x4>,
				     <0 103 0x4>;
			interrupt-names = "edma-tx", "edma-err";
			dma-channels = <32>;
			big-endian;
			clock-names = "dmamux0", "dmamux1";
			clocks = <&clockgen 4 0>,
				 <&clockgen 4 0>;
		};

		usb0: usb3@2f00000 {
			compatible = "snps,dwc3";
			reg = <0x0 0x2f00000 0x0 0x10000>;
			interrupts = <0 60 0x4>;
			dr_mode = "host";
			snps,quirk-frame-length-adjustment = <0x20>;
			snps,dis_rxdet_inp3_quirk;
		};

		usb1: usb3@3000000 {
			compatible = "snps,dwc3";
			reg = <0x0 0x3000000 0x0 0x10000>;
			interrupts = <0 61 0x4>;
			dr_mode = "host";
			snps,quirk-frame-length-adjustment = <0x20>;
			snps,dis_rxdet_inp3_quirk;
		};

		usb2: usb3@3100000 {
			compatible = "snps,dwc3";
			reg = <0x0 0x3100000 0x0 0x10000>;
			interrupts = <0 63 0x4>;
			dr_mode = "host";
			snps,quirk-frame-length-adjustment = <0x20>;
			snps,dis_rxdet_inp3_quirk;
		};

		sata: sata@3200000 {
			compatible = "fsl,ls1043a-ahci";
			reg = <0x0 0x3200000 0x0 0x10000>;
			interrupts = <0 69 0x4>;
			clocks = <&clockgen 4 0>;
			dma-coherent;
		};

		msi1: msi-controller1@1571000 {
			compatible = "fsl,1s1043a-msi";
			reg = <0x0 0x1571000 0x0 0x8>;
			msi-controller;
			interrupts = <0 116 0x4>;
		};

		msi2: msi-controller2@1572000 {
			compatible = "fsl,1s1043a-msi";
			reg = <0x0 0x1572000 0x0 0x8>;
			msi-controller;
			interrupts = <0 126 0x4>;
		};

		msi3: msi-controller3@1573000 {
			compatible = "fsl,1s1043a-msi";
			reg = <0x0 0x1573000 0x0 0x8>;
			msi-controller;
			interrupts = <0 160 0x4>;
		};

		pcie@3400000 {
			compatible = "fsl,ls1043a-pcie", "snps,dw-pcie";
			reg = <0x00 0x03400000 0x0 0x00100000   /* controller registers */
			       0x40 0x00000000 0x0 0x00002000>; /* configuration space */
			reg-names = "regs", "config";
			interrupts = <0 118 0x4>, /* controller interrupt */
				     <0 117 0x4>; /* PME interrupt */
			interrupt-names = "intr", "pme";
			#address-cells = <3>;
			#size-cells = <2>;
			device_type = "pci";
			dma-coherent;
			num-lanes = <4>;
			bus-range = <0x0 0xff>;
			ranges = <0x81000000 0x0 0x00000000 0x40 0x00010000 0x0 0x00010000   /* downstream I/O */
				  0x82000000 0x0 0x40000000 0x40 0x40000000 0x0 0x40000000>; /* non-prefetchable memory */
			msi-parent = <&msi1>;
			#interrupt-cells = <1>;
			interrupt-map-mask = <0 0 0 7>;
			interrupt-map = <0000 0 0 1 &gic 0 110 0x4>,
					<0000 0 0 2 &gic 0 111 0x4>,
					<0000 0 0 3 &gic 0 112 0x4>,
					<0000 0 0 4 &gic 0 113 0x4>;
		};

		pcie@3500000 {
			compatible = "fsl,ls1043a-pcie", "snps,dw-pcie";
			reg = <0x00 0x03500000 0x0 0x00100000   /* controller registers */
			       0x48 0x00000000 0x0 0x00002000>; /* configuration space */
			reg-names = "regs", "config";
			interrupts = <0 128 0x4>,
				     <0 127 0x4>;
			interrupt-names = "intr", "pme";
			#address-cells = <3>;
			#size-cells = <2>;
			device_type = "pci";
			dma-coherent;
			num-lanes = <2>;
			bus-range = <0x0 0xff>;
			ranges = <0x81000000 0x0 0x00000000 0x48 0x00010000 0x0 0x00010000   /* downstream I/O */
				  0x82000000 0x0 0x40000000 0x48 0x40000000 0x0 0x40000000>; /* non-prefetchable memory */
			msi-parent = <&msi2>;
			#interrupt-cells = <1>;
			interrupt-map-mask = <0 0 0 7>;
			interrupt-map = <0000 0 0 1 &gic 0 120  0x4>,
					<0000 0 0 2 &gic 0 121 0x4>,
					<0000 0 0 3 &gic 0 122 0x4>,
					<0000 0 0 4 &gic 0 123 0x4>;
		};

		pcie@3600000 {
			compatible = "fsl,ls1043a-pcie", "snps,dw-pcie";
			reg = <0x00 0x03600000 0x0 0x00100000   /* controller registers */
			       0x50 0x00000000 0x0 0x00002000>; /* configuration space */
			reg-names = "regs", "config";
			interrupts = <0 162 0x4>,
				     <0 161 0x4>;
			interrupt-names = "intr", "pme";
			#address-cells = <3>;
			#size-cells = <2>;
			device_type = "pci";
			dma-coherent;
			num-lanes = <2>;
			bus-range = <0x0 0xff>;
			ranges = <0x81000000 0x0 0x00000000 0x50 0x00010000 0x0 0x00010000   /* downstream I/O */
				  0x82000000 0x0 0x40000000 0x50 0x40000000 0x0 0x40000000>; /* non-prefetchable memory */
			msi-parent = <&msi3>;
			#interrupt-cells = <1>;
			interrupt-map-mask = <0 0 0 7>;
			interrupt-map = <0000 0 0 1 &gic 0 154 0x4>,
					<0000 0 0 2 &gic 0 155 0x4>,
					<0000 0 0 3 &gic 0 156 0x4>,
					<0000 0 0 4 &gic 0 157 0x4>;
		};
	};

};<|MERGE_RESOLUTION|>--- conflicted
+++ resolved
@@ -123,10 +123,7 @@
 			     <1 14 0xf08>, /* Physical Non-Secure PPI */
 			     <1 11 0xf08>, /* Virtual PPI */
 			     <1 10 0xf08>; /* Hypervisor PPI */
-<<<<<<< HEAD
-=======
 		fsl,erratum-a008585;
->>>>>>> d06e622d
 	};
 
 	pmu {
