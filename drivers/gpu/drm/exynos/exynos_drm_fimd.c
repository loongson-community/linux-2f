--- conflicted
+++ resolved
@@ -872,14 +872,6 @@
 	}
 
 	res = platform_get_resource(pdev, IORESOURCE_MEM, 0);
-<<<<<<< HEAD
-	if (!res) {
-		dev_err(dev, "failed to find registers\n");
-		ret = -ENOENT;
-		goto err_clk;
-	}
-=======
->>>>>>> 4a8e43fe
 
 	ctx->regs = devm_request_and_ioremap(&pdev->dev, res);
 	if (!ctx->regs) {
