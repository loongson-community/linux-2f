/*
 * Copyright © 2008 Intel Corporation
 *
 * Permission is hereby granted, free of charge, to any person obtaining a
 * copy of this software and associated documentation files (the "Software"),
 * to deal in the Software without restriction, including without limitation
 * the rights to use, copy, modify, merge, publish, distribute, sublicense,
 * and/or sell copies of the Software, and to permit persons to whom the
 * Software is furnished to do so, subject to the following conditions:
 *
 * The above copyright notice and this permission notice (including the next
 * paragraph) shall be included in all copies or substantial portions of the
 * Software.
 *
 * THE SOFTWARE IS PROVIDED "AS IS", WITHOUT WARRANTY OF ANY KIND, EXPRESS OR
 * IMPLIED, INCLUDING BUT NOT LIMITED TO THE WARRANTIES OF MERCHANTABILITY,
 * FITNESS FOR A PARTICULAR PURPOSE AND NONINFRINGEMENT.  IN NO EVENT SHALL
 * THE AUTHORS OR COPYRIGHT HOLDERS BE LIABLE FOR ANY CLAIM, DAMAGES OR OTHER
 * LIABILITY, WHETHER IN AN ACTION OF CONTRACT, TORT OR OTHERWISE, ARISING
 * FROM, OUT OF OR IN CONNECTION WITH THE SOFTWARE OR THE USE OR OTHER DEALINGS
 * IN THE SOFTWARE.
 *
 * Authors:
 *    Keith Packard <keithp@keithp.com>
 *
 */

#include <linux/export.h>
#include <linux/i2c.h>
#include <linux/notifier.h>
#include <linux/reboot.h>
#include <linux/slab.h>
#include <linux/types.h>
#include <asm/byteorder.h>
<<<<<<< HEAD
=======

>>>>>>> 0ecfebd2
#include <drm/drm_atomic_helper.h>
#include <drm/drm_crtc.h>
#include <drm/drm_dp_helper.h>
#include <drm/drm_edid.h>
#include <drm/drm_hdcp.h>
#include <drm/drm_probe_helper.h>
<<<<<<< HEAD
#include "intel_drv.h"
=======
>>>>>>> 0ecfebd2
#include <drm/i915_drm.h>

#include "i915_drv.h"
#include "intel_audio.h"
#include "intel_connector.h"
#include "intel_ddi.h"
#include "intel_dp.h"
#include "intel_drv.h"
#include "intel_hdcp.h"
#include "intel_hdmi.h"
#include "intel_lspcon.h"
#include "intel_lvds.h"
#include "intel_panel.h"
#include "intel_psr.h"

#define DP_DPRX_ESI_LEN 14

/* DP DSC small joiner has 2 FIFOs each of 640 x 6 bytes */
#define DP_DSC_MAX_SMALL_JOINER_RAM_BUFFER	61440
#define DP_DSC_MIN_SUPPORTED_BPC		8
#define DP_DSC_MAX_SUPPORTED_BPC		10

/* DP DSC throughput values used for slice count calculations KPixels/s */
#define DP_DSC_PEAK_PIXEL_RATE			2720000
#define DP_DSC_MAX_ENC_THROUGHPUT_0		340000
#define DP_DSC_MAX_ENC_THROUGHPUT_1		400000

/* DP DSC FEC Overhead factor = (100 - 2.4)/100 */
#define DP_DSC_FEC_OVERHEAD_FACTOR		976

/* Compliance test status bits  */
#define INTEL_DP_RESOLUTION_SHIFT_MASK	0
#define INTEL_DP_RESOLUTION_PREFERRED	(1 << INTEL_DP_RESOLUTION_SHIFT_MASK)
#define INTEL_DP_RESOLUTION_STANDARD	(2 << INTEL_DP_RESOLUTION_SHIFT_MASK)
#define INTEL_DP_RESOLUTION_FAILSAFE	(3 << INTEL_DP_RESOLUTION_SHIFT_MASK)

struct dp_link_dpll {
	int clock;
	struct dpll dpll;
};

static const struct dp_link_dpll g4x_dpll[] = {
	{ 162000,
		{ .p1 = 2, .p2 = 10, .n = 2, .m1 = 23, .m2 = 8 } },
	{ 270000,
		{ .p1 = 1, .p2 = 10, .n = 1, .m1 = 14, .m2 = 2 } }
};

static const struct dp_link_dpll pch_dpll[] = {
	{ 162000,
		{ .p1 = 2, .p2 = 10, .n = 1, .m1 = 12, .m2 = 9 } },
	{ 270000,
		{ .p1 = 1, .p2 = 10, .n = 2, .m1 = 14, .m2 = 8 } }
};

static const struct dp_link_dpll vlv_dpll[] = {
	{ 162000,
		{ .p1 = 3, .p2 = 2, .n = 5, .m1 = 3, .m2 = 81 } },
	{ 270000,
		{ .p1 = 2, .p2 = 2, .n = 1, .m1 = 2, .m2 = 27 } }
};

/*
 * CHV supports eDP 1.4 that have  more link rates.
 * Below only provides the fixed rate but exclude variable rate.
 */
static const struct dp_link_dpll chv_dpll[] = {
	/*
	 * CHV requires to program fractional division for m2.
	 * m2 is stored in fixed point format using formula below
	 * (m2_int << 22) | m2_fraction
	 */
	{ 162000,	/* m2_int = 32, m2_fraction = 1677722 */
		{ .p1 = 4, .p2 = 2, .n = 1, .m1 = 2, .m2 = 0x819999a } },
	{ 270000,	/* m2_int = 27, m2_fraction = 0 */
		{ .p1 = 4, .p2 = 1, .n = 1, .m1 = 2, .m2 = 0x6c00000 } },
};

/* Constants for DP DSC configurations */
static const u8 valid_dsc_bpp[] = {6, 8, 10, 12, 15};

/* With Single pipe configuration, HW is capable of supporting maximum
 * of 4 slices per line.
 */
static const u8 valid_dsc_slicecount[] = {1, 2, 4};

/**
 * intel_dp_is_edp - is the given port attached to an eDP panel (either CPU or PCH)
 * @intel_dp: DP struct
 *
 * If a CPU or PCH DP output is attached to an eDP panel, this function
 * will return true, and false otherwise.
 */
bool intel_dp_is_edp(struct intel_dp *intel_dp)
{
	struct intel_digital_port *intel_dig_port = dp_to_dig_port(intel_dp);

	return intel_dig_port->base.type == INTEL_OUTPUT_EDP;
}

static struct intel_dp *intel_attached_dp(struct drm_connector *connector)
{
	return enc_to_intel_dp(&intel_attached_encoder(connector)->base);
}

static void intel_dp_link_down(struct intel_encoder *encoder,
			       const struct intel_crtc_state *old_crtc_state);
static bool edp_panel_vdd_on(struct intel_dp *intel_dp);
static void edp_panel_vdd_off(struct intel_dp *intel_dp, bool sync);
static void vlv_init_panel_power_sequencer(struct intel_encoder *encoder,
					   const struct intel_crtc_state *crtc_state);
static void vlv_steal_power_sequencer(struct drm_i915_private *dev_priv,
				      enum pipe pipe);
static void intel_dp_unset_edid(struct intel_dp *intel_dp);

/* update sink rates from dpcd */
static void intel_dp_set_sink_rates(struct intel_dp *intel_dp)
{
	static const int dp_rates[] = {
		162000, 270000, 540000, 810000
	};
	int i, max_rate;

	max_rate = drm_dp_bw_code_to_link_rate(intel_dp->dpcd[DP_MAX_LINK_RATE]);

	for (i = 0; i < ARRAY_SIZE(dp_rates); i++) {
		if (dp_rates[i] > max_rate)
			break;
		intel_dp->sink_rates[i] = dp_rates[i];
	}

	intel_dp->num_sink_rates = i;
}

/* Get length of rates array potentially limited by max_rate. */
static int intel_dp_rate_limit_len(const int *rates, int len, int max_rate)
{
	int i;

	/* Limit results by potentially reduced max rate */
	for (i = 0; i < len; i++) {
		if (rates[len - i - 1] <= max_rate)
			return len - i;
	}

	return 0;
}

/* Get length of common rates array potentially limited by max_rate. */
static int intel_dp_common_len_rate_limit(const struct intel_dp *intel_dp,
					  int max_rate)
{
	return intel_dp_rate_limit_len(intel_dp->common_rates,
				       intel_dp->num_common_rates, max_rate);
}

/* Theoretical max between source and sink */
static int intel_dp_max_common_rate(struct intel_dp *intel_dp)
{
	return intel_dp->common_rates[intel_dp->num_common_rates - 1];
}

static int intel_dp_get_fia_supported_lane_count(struct intel_dp *intel_dp)
{
	struct intel_digital_port *dig_port = dp_to_dig_port(intel_dp);
	struct drm_i915_private *dev_priv = to_i915(dig_port->base.base.dev);
	enum tc_port tc_port = intel_port_to_tc(dev_priv, dig_port->base.port);
	u32 lane_info;

	if (tc_port == PORT_TC_NONE || dig_port->tc_type != TC_PORT_TYPEC)
		return 4;

	lane_info = (I915_READ(PORT_TX_DFLEXDPSP) &
		     DP_LANE_ASSIGNMENT_MASK(tc_port)) >>
		    DP_LANE_ASSIGNMENT_SHIFT(tc_port);

	switch (lane_info) {
	default:
		MISSING_CASE(lane_info);
	case 1:
	case 2:
	case 4:
	case 8:
		return 1;
	case 3:
	case 12:
		return 2;
	case 15:
		return 4;
	}
}

/* Theoretical max between source and sink */
static int intel_dp_max_common_lane_count(struct intel_dp *intel_dp)
{
	struct intel_digital_port *intel_dig_port = dp_to_dig_port(intel_dp);
	int source_max = intel_dig_port->max_lanes;
	int sink_max = drm_dp_max_lane_count(intel_dp->dpcd);
	int fia_max = intel_dp_get_fia_supported_lane_count(intel_dp);

	return min3(source_max, sink_max, fia_max);
}

int intel_dp_max_lane_count(struct intel_dp *intel_dp)
{
	return intel_dp->max_link_lane_count;
}

int
intel_dp_link_required(int pixel_clock, int bpp)
{
	/* pixel_clock is in kHz, divide bpp by 8 for bit to Byte conversion */
	return DIV_ROUND_UP(pixel_clock * bpp, 8);
}

int
intel_dp_max_data_rate(int max_link_clock, int max_lanes)
{
	/* max_link_clock is the link symbol clock (LS_Clk) in kHz and not the
	 * link rate that is generally expressed in Gbps. Since, 8 bits of data
	 * is transmitted every LS_Clk per lane, there is no need to account for
	 * the channel encoding that is done in the PHY layer here.
	 */

	return max_link_clock * max_lanes;
}

static int
intel_dp_downstream_max_dotclock(struct intel_dp *intel_dp)
{
	struct intel_digital_port *intel_dig_port = dp_to_dig_port(intel_dp);
	struct intel_encoder *encoder = &intel_dig_port->base;
	struct drm_i915_private *dev_priv = to_i915(encoder->base.dev);
	int max_dotclk = dev_priv->max_dotclk_freq;
	int ds_max_dotclk;

	int type = intel_dp->downstream_ports[0] & DP_DS_PORT_TYPE_MASK;

	if (type != DP_DS_PORT_TYPE_VGA)
		return max_dotclk;

	ds_max_dotclk = drm_dp_downstream_max_clock(intel_dp->dpcd,
						    intel_dp->downstream_ports);

	if (ds_max_dotclk != 0)
		max_dotclk = min(max_dotclk, ds_max_dotclk);

	return max_dotclk;
}

static int cnl_max_source_rate(struct intel_dp *intel_dp)
{
	struct intel_digital_port *dig_port = dp_to_dig_port(intel_dp);
	struct drm_i915_private *dev_priv = to_i915(dig_port->base.base.dev);
	enum port port = dig_port->base.port;

	u32 voltage = I915_READ(CNL_PORT_COMP_DW3) & VOLTAGE_INFO_MASK;

	/* Low voltage SKUs are limited to max of 5.4G */
	if (voltage == VOLTAGE_INFO_0_85V)
		return 540000;

	/* For this SKU 8.1G is supported in all ports */
	if (IS_CNL_WITH_PORT_F(dev_priv))
		return 810000;

	/* For other SKUs, max rate on ports A and D is 5.4G */
	if (port == PORT_A || port == PORT_D)
		return 540000;

	return 810000;
}

static int icl_max_source_rate(struct intel_dp *intel_dp)
{
	struct intel_digital_port *dig_port = dp_to_dig_port(intel_dp);
	struct drm_i915_private *dev_priv = to_i915(dig_port->base.base.dev);
	enum port port = dig_port->base.port;

	if (intel_port_is_combophy(dev_priv, port) &&
	    !intel_dp_is_edp(intel_dp))
		return 540000;

	return 810000;
}

static void
intel_dp_set_source_rates(struct intel_dp *intel_dp)
{
	/* The values must be in increasing order */
	static const int cnl_rates[] = {
		162000, 216000, 270000, 324000, 432000, 540000, 648000, 810000
	};
	static const int bxt_rates[] = {
		162000, 216000, 243000, 270000, 324000, 432000, 540000
	};
	static const int skl_rates[] = {
		162000, 216000, 270000, 324000, 432000, 540000
	};
	static const int hsw_rates[] = {
		162000, 270000, 540000
	};
	static const int g4x_rates[] = {
		162000, 270000
	};
	struct intel_digital_port *dig_port = dp_to_dig_port(intel_dp);
	struct drm_i915_private *dev_priv = to_i915(dig_port->base.base.dev);
	const struct ddi_vbt_port_info *info =
		&dev_priv->vbt.ddi_port_info[dig_port->base.port];
	const int *source_rates;
	int size, max_rate = 0, vbt_max_rate = info->dp_max_link_rate;

	/* This should only be done once */
	WARN_ON(intel_dp->source_rates || intel_dp->num_source_rates);

	if (INTEL_GEN(dev_priv) >= 10) {
		source_rates = cnl_rates;
		size = ARRAY_SIZE(cnl_rates);
		if (IS_GEN(dev_priv, 10))
			max_rate = cnl_max_source_rate(intel_dp);
		else
			max_rate = icl_max_source_rate(intel_dp);
	} else if (IS_GEN9_LP(dev_priv)) {
		source_rates = bxt_rates;
		size = ARRAY_SIZE(bxt_rates);
	} else if (IS_GEN9_BC(dev_priv)) {
		source_rates = skl_rates;
		size = ARRAY_SIZE(skl_rates);
	} else if ((IS_HASWELL(dev_priv) && !IS_HSW_ULX(dev_priv)) ||
		   IS_BROADWELL(dev_priv)) {
		source_rates = hsw_rates;
		size = ARRAY_SIZE(hsw_rates);
	} else {
		source_rates = g4x_rates;
		size = ARRAY_SIZE(g4x_rates);
	}

	if (max_rate && vbt_max_rate)
		max_rate = min(max_rate, vbt_max_rate);
	else if (vbt_max_rate)
		max_rate = vbt_max_rate;

	if (max_rate)
		size = intel_dp_rate_limit_len(source_rates, size, max_rate);

	intel_dp->source_rates = source_rates;
	intel_dp->num_source_rates = size;
}

static int intersect_rates(const int *source_rates, int source_len,
			   const int *sink_rates, int sink_len,
			   int *common_rates)
{
	int i = 0, j = 0, k = 0;

	while (i < source_len && j < sink_len) {
		if (source_rates[i] == sink_rates[j]) {
			if (WARN_ON(k >= DP_MAX_SUPPORTED_RATES))
				return k;
			common_rates[k] = source_rates[i];
			++k;
			++i;
			++j;
		} else if (source_rates[i] < sink_rates[j]) {
			++i;
		} else {
			++j;
		}
	}
	return k;
}

/* return index of rate in rates array, or -1 if not found */
static int intel_dp_rate_index(const int *rates, int len, int rate)
{
	int i;

	for (i = 0; i < len; i++)
		if (rate == rates[i])
			return i;

	return -1;
}

static void intel_dp_set_common_rates(struct intel_dp *intel_dp)
{
	WARN_ON(!intel_dp->num_source_rates || !intel_dp->num_sink_rates);

	intel_dp->num_common_rates = intersect_rates(intel_dp->source_rates,
						     intel_dp->num_source_rates,
						     intel_dp->sink_rates,
						     intel_dp->num_sink_rates,
						     intel_dp->common_rates);

	/* Paranoia, there should always be something in common. */
	if (WARN_ON(intel_dp->num_common_rates == 0)) {
		intel_dp->common_rates[0] = 162000;
		intel_dp->num_common_rates = 1;
	}
}

static bool intel_dp_link_params_valid(struct intel_dp *intel_dp, int link_rate,
				       u8 lane_count)
{
	/*
	 * FIXME: we need to synchronize the current link parameters with
	 * hardware readout. Currently fast link training doesn't work on
	 * boot-up.
	 */
	if (link_rate == 0 ||
	    link_rate > intel_dp->max_link_rate)
		return false;

	if (lane_count == 0 ||
	    lane_count > intel_dp_max_lane_count(intel_dp))
		return false;

	return true;
}

static bool intel_dp_can_link_train_fallback_for_edp(struct intel_dp *intel_dp,
						     int link_rate,
						     u8 lane_count)
{
	const struct drm_display_mode *fixed_mode =
		intel_dp->attached_connector->panel.fixed_mode;
	int mode_rate, max_rate;

	mode_rate = intel_dp_link_required(fixed_mode->clock, 18);
	max_rate = intel_dp_max_data_rate(link_rate, lane_count);
	if (mode_rate > max_rate)
		return false;

	return true;
}

int intel_dp_get_link_train_fallback_values(struct intel_dp *intel_dp,
					    int link_rate, u8 lane_count)
{
	int index;

	index = intel_dp_rate_index(intel_dp->common_rates,
				    intel_dp->num_common_rates,
				    link_rate);
	if (index > 0) {
		if (intel_dp_is_edp(intel_dp) &&
		    !intel_dp_can_link_train_fallback_for_edp(intel_dp,
							      intel_dp->common_rates[index - 1],
							      lane_count)) {
			DRM_DEBUG_KMS("Retrying Link training for eDP with same parameters\n");
			return 0;
		}
		intel_dp->max_link_rate = intel_dp->common_rates[index - 1];
		intel_dp->max_link_lane_count = lane_count;
	} else if (lane_count > 1) {
		if (intel_dp_is_edp(intel_dp) &&
		    !intel_dp_can_link_train_fallback_for_edp(intel_dp,
							      intel_dp_max_common_rate(intel_dp),
							      lane_count >> 1)) {
			DRM_DEBUG_KMS("Retrying Link training for eDP with same parameters\n");
			return 0;
		}
		intel_dp->max_link_rate = intel_dp_max_common_rate(intel_dp);
		intel_dp->max_link_lane_count = lane_count >> 1;
	} else {
		DRM_ERROR("Link Training Unsuccessful\n");
		return -1;
	}

	return 0;
}

static enum drm_mode_status
intel_dp_mode_valid(struct drm_connector *connector,
		    struct drm_display_mode *mode)
{
	struct intel_dp *intel_dp = intel_attached_dp(connector);
	struct intel_connector *intel_connector = to_intel_connector(connector);
	struct drm_display_mode *fixed_mode = intel_connector->panel.fixed_mode;
	struct drm_i915_private *dev_priv = to_i915(connector->dev);
	int target_clock = mode->clock;
	int max_rate, mode_rate, max_lanes, max_link_clock;
	int max_dotclk;
	u16 dsc_max_output_bpp = 0;
	u8 dsc_slice_count = 0;

	if (mode->flags & DRM_MODE_FLAG_DBLSCAN)
		return MODE_NO_DBLESCAN;

	max_dotclk = intel_dp_downstream_max_dotclock(intel_dp);

	if (intel_dp_is_edp(intel_dp) && fixed_mode) {
		if (mode->hdisplay > fixed_mode->hdisplay)
			return MODE_PANEL;

		if (mode->vdisplay > fixed_mode->vdisplay)
			return MODE_PANEL;

		target_clock = fixed_mode->clock;
	}

	max_link_clock = intel_dp_max_link_rate(intel_dp);
	max_lanes = intel_dp_max_lane_count(intel_dp);

	max_rate = intel_dp_max_data_rate(max_link_clock, max_lanes);
	mode_rate = intel_dp_link_required(target_clock, 18);

	/*
	 * Output bpp is stored in 6.4 format so right shift by 4 to get the
	 * integer value since we support only integer values of bpp.
	 */
	if ((INTEL_GEN(dev_priv) >= 10 || IS_GEMINILAKE(dev_priv)) &&
	    drm_dp_sink_supports_dsc(intel_dp->dsc_dpcd)) {
		if (intel_dp_is_edp(intel_dp)) {
			dsc_max_output_bpp =
				drm_edp_dsc_sink_output_bpp(intel_dp->dsc_dpcd) >> 4;
			dsc_slice_count =
				drm_dp_dsc_sink_max_slice_count(intel_dp->dsc_dpcd,
								true);
		} else if (drm_dp_sink_supports_fec(intel_dp->fec_capable)) {
			dsc_max_output_bpp =
				intel_dp_dsc_get_output_bpp(max_link_clock,
							    max_lanes,
							    target_clock,
							    mode->hdisplay) >> 4;
			dsc_slice_count =
				intel_dp_dsc_get_slice_count(intel_dp,
							     target_clock,
							     mode->hdisplay);
		}
	}

	if ((mode_rate > max_rate && !(dsc_max_output_bpp && dsc_slice_count)) ||
	    target_clock > max_dotclk)
		return MODE_CLOCK_HIGH;

	if (mode->clock < 10000)
		return MODE_CLOCK_LOW;

	if (mode->flags & DRM_MODE_FLAG_DBLCLK)
		return MODE_H_ILLEGAL;

	return MODE_OK;
}

u32 intel_dp_pack_aux(const u8 *src, int src_bytes)
{
	int i;
	u32 v = 0;

	if (src_bytes > 4)
		src_bytes = 4;
	for (i = 0; i < src_bytes; i++)
		v |= ((u32)src[i]) << ((3 - i) * 8);
	return v;
}

static void intel_dp_unpack_aux(u32 src, u8 *dst, int dst_bytes)
{
	int i;
	if (dst_bytes > 4)
		dst_bytes = 4;
	for (i = 0; i < dst_bytes; i++)
		dst[i] = src >> ((3-i) * 8);
}

static void
intel_dp_init_panel_power_sequencer(struct intel_dp *intel_dp);
static void
intel_dp_init_panel_power_sequencer_registers(struct intel_dp *intel_dp,
					      bool force_disable_vdd);
static void
intel_dp_pps_init(struct intel_dp *intel_dp);

static intel_wakeref_t
pps_lock(struct intel_dp *intel_dp)
{
	struct drm_i915_private *dev_priv = dp_to_i915(intel_dp);
	intel_wakeref_t wakeref;

	/*
	 * See intel_power_sequencer_reset() why we need
	 * a power domain reference here.
	 */
	wakeref = intel_display_power_get(dev_priv,
					  intel_aux_power_domain(dp_to_dig_port(intel_dp)));

	mutex_lock(&dev_priv->pps_mutex);

	return wakeref;
}

static intel_wakeref_t
pps_unlock(struct intel_dp *intel_dp, intel_wakeref_t wakeref)
{
	struct drm_i915_private *dev_priv = dp_to_i915(intel_dp);

	mutex_unlock(&dev_priv->pps_mutex);
	intel_display_power_put(dev_priv,
				intel_aux_power_domain(dp_to_dig_port(intel_dp)),
				wakeref);
	return 0;
}

#define with_pps_lock(dp, wf) \
	for ((wf) = pps_lock(dp); (wf); (wf) = pps_unlock((dp), (wf)))

static void
vlv_power_sequencer_kick(struct intel_dp *intel_dp)
{
	struct drm_i915_private *dev_priv = dp_to_i915(intel_dp);
	struct intel_digital_port *intel_dig_port = dp_to_dig_port(intel_dp);
	enum pipe pipe = intel_dp->pps_pipe;
	bool pll_enabled, release_cl_override = false;
	enum dpio_phy phy = DPIO_PHY(pipe);
	enum dpio_channel ch = vlv_pipe_to_channel(pipe);
	u32 DP;

	if (WARN(I915_READ(intel_dp->output_reg) & DP_PORT_EN,
		 "skipping pipe %c power sequencer kick due to port %c being active\n",
		 pipe_name(pipe), port_name(intel_dig_port->base.port)))
		return;

	DRM_DEBUG_KMS("kicking pipe %c power sequencer for port %c\n",
		      pipe_name(pipe), port_name(intel_dig_port->base.port));

	/* Preserve the BIOS-computed detected bit. This is
	 * supposed to be read-only.
	 */
	DP = I915_READ(intel_dp->output_reg) & DP_DETECTED;
	DP |= DP_VOLTAGE_0_4 | DP_PRE_EMPHASIS_0;
	DP |= DP_PORT_WIDTH(1);
	DP |= DP_LINK_TRAIN_PAT_1;

	if (IS_CHERRYVIEW(dev_priv))
		DP |= DP_PIPE_SEL_CHV(pipe);
	else
		DP |= DP_PIPE_SEL(pipe);

	pll_enabled = I915_READ(DPLL(pipe)) & DPLL_VCO_ENABLE;

	/*
	 * The DPLL for the pipe must be enabled for this to work.
	 * So enable temporarily it if it's not already enabled.
	 */
	if (!pll_enabled) {
		release_cl_override = IS_CHERRYVIEW(dev_priv) &&
			!chv_phy_powergate_ch(dev_priv, phy, ch, true);

		if (vlv_force_pll_on(dev_priv, pipe, IS_CHERRYVIEW(dev_priv) ?
				     &chv_dpll[0].dpll : &vlv_dpll[0].dpll)) {
			DRM_ERROR("Failed to force on pll for pipe %c!\n",
				  pipe_name(pipe));
			return;
		}
	}

	/*
	 * Similar magic as in intel_dp_enable_port().
	 * We _must_ do this port enable + disable trick
	 * to make this power sequencer lock onto the port.
	 * Otherwise even VDD force bit won't work.
	 */
	I915_WRITE(intel_dp->output_reg, DP);
	POSTING_READ(intel_dp->output_reg);

	I915_WRITE(intel_dp->output_reg, DP | DP_PORT_EN);
	POSTING_READ(intel_dp->output_reg);

	I915_WRITE(intel_dp->output_reg, DP & ~DP_PORT_EN);
	POSTING_READ(intel_dp->output_reg);

	if (!pll_enabled) {
		vlv_force_pll_off(dev_priv, pipe);

		if (release_cl_override)
			chv_phy_powergate_ch(dev_priv, phy, ch, false);
	}
}

static enum pipe vlv_find_free_pps(struct drm_i915_private *dev_priv)
{
	struct intel_encoder *encoder;
	unsigned int pipes = (1 << PIPE_A) | (1 << PIPE_B);

	/*
	 * We don't have power sequencer currently.
	 * Pick one that's not used by other ports.
	 */
	for_each_intel_dp(&dev_priv->drm, encoder) {
		struct intel_dp *intel_dp = enc_to_intel_dp(&encoder->base);

		if (encoder->type == INTEL_OUTPUT_EDP) {
			WARN_ON(intel_dp->active_pipe != INVALID_PIPE &&
				intel_dp->active_pipe != intel_dp->pps_pipe);

			if (intel_dp->pps_pipe != INVALID_PIPE)
				pipes &= ~(1 << intel_dp->pps_pipe);
		} else {
			WARN_ON(intel_dp->pps_pipe != INVALID_PIPE);

			if (intel_dp->active_pipe != INVALID_PIPE)
				pipes &= ~(1 << intel_dp->active_pipe);
		}
	}

	if (pipes == 0)
		return INVALID_PIPE;

	return ffs(pipes) - 1;
}

static enum pipe
vlv_power_sequencer_pipe(struct intel_dp *intel_dp)
{
	struct drm_i915_private *dev_priv = dp_to_i915(intel_dp);
	struct intel_digital_port *intel_dig_port = dp_to_dig_port(intel_dp);
	enum pipe pipe;

	lockdep_assert_held(&dev_priv->pps_mutex);

	/* We should never land here with regular DP ports */
	WARN_ON(!intel_dp_is_edp(intel_dp));

	WARN_ON(intel_dp->active_pipe != INVALID_PIPE &&
		intel_dp->active_pipe != intel_dp->pps_pipe);

	if (intel_dp->pps_pipe != INVALID_PIPE)
		return intel_dp->pps_pipe;

	pipe = vlv_find_free_pps(dev_priv);

	/*
	 * Didn't find one. This should not happen since there
	 * are two power sequencers and up to two eDP ports.
	 */
	if (WARN_ON(pipe == INVALID_PIPE))
		pipe = PIPE_A;

	vlv_steal_power_sequencer(dev_priv, pipe);
	intel_dp->pps_pipe = pipe;

	DRM_DEBUG_KMS("picked pipe %c power sequencer for port %c\n",
		      pipe_name(intel_dp->pps_pipe),
		      port_name(intel_dig_port->base.port));

	/* init power sequencer on this pipe and port */
	intel_dp_init_panel_power_sequencer(intel_dp);
	intel_dp_init_panel_power_sequencer_registers(intel_dp, true);

	/*
	 * Even vdd force doesn't work until we've made
	 * the power sequencer lock in on the port.
	 */
	vlv_power_sequencer_kick(intel_dp);

	return intel_dp->pps_pipe;
}

static int
bxt_power_sequencer_idx(struct intel_dp *intel_dp)
{
	struct drm_i915_private *dev_priv = dp_to_i915(intel_dp);
	int backlight_controller = dev_priv->vbt.backlight.controller;

	lockdep_assert_held(&dev_priv->pps_mutex);

	/* We should never land here with regular DP ports */
	WARN_ON(!intel_dp_is_edp(intel_dp));

	if (!intel_dp->pps_reset)
		return backlight_controller;

	intel_dp->pps_reset = false;

	/*
	 * Only the HW needs to be reprogrammed, the SW state is fixed and
	 * has been setup during connector init.
	 */
	intel_dp_init_panel_power_sequencer_registers(intel_dp, false);

	return backlight_controller;
}

typedef bool (*vlv_pipe_check)(struct drm_i915_private *dev_priv,
			       enum pipe pipe);

static bool vlv_pipe_has_pp_on(struct drm_i915_private *dev_priv,
			       enum pipe pipe)
{
	return I915_READ(PP_STATUS(pipe)) & PP_ON;
}

static bool vlv_pipe_has_vdd_on(struct drm_i915_private *dev_priv,
				enum pipe pipe)
{
	return I915_READ(PP_CONTROL(pipe)) & EDP_FORCE_VDD;
}

static bool vlv_pipe_any(struct drm_i915_private *dev_priv,
			 enum pipe pipe)
{
	return true;
}

static enum pipe
vlv_initial_pps_pipe(struct drm_i915_private *dev_priv,
		     enum port port,
		     vlv_pipe_check pipe_check)
{
	enum pipe pipe;

	for (pipe = PIPE_A; pipe <= PIPE_B; pipe++) {
		u32 port_sel = I915_READ(PP_ON_DELAYS(pipe)) &
			PANEL_PORT_SELECT_MASK;

		if (port_sel != PANEL_PORT_SELECT_VLV(port))
			continue;

		if (!pipe_check(dev_priv, pipe))
			continue;

		return pipe;
	}

	return INVALID_PIPE;
}

static void
vlv_initial_power_sequencer_setup(struct intel_dp *intel_dp)
{
	struct drm_i915_private *dev_priv = dp_to_i915(intel_dp);
	struct intel_digital_port *intel_dig_port = dp_to_dig_port(intel_dp);
	enum port port = intel_dig_port->base.port;

	lockdep_assert_held(&dev_priv->pps_mutex);

	/* try to find a pipe with this port selected */
	/* first pick one where the panel is on */
	intel_dp->pps_pipe = vlv_initial_pps_pipe(dev_priv, port,
						  vlv_pipe_has_pp_on);
	/* didn't find one? pick one where vdd is on */
	if (intel_dp->pps_pipe == INVALID_PIPE)
		intel_dp->pps_pipe = vlv_initial_pps_pipe(dev_priv, port,
							  vlv_pipe_has_vdd_on);
	/* didn't find one? pick one with just the correct port */
	if (intel_dp->pps_pipe == INVALID_PIPE)
		intel_dp->pps_pipe = vlv_initial_pps_pipe(dev_priv, port,
							  vlv_pipe_any);

	/* didn't find one? just let vlv_power_sequencer_pipe() pick one when needed */
	if (intel_dp->pps_pipe == INVALID_PIPE) {
		DRM_DEBUG_KMS("no initial power sequencer for port %c\n",
			      port_name(port));
		return;
	}

	DRM_DEBUG_KMS("initial power sequencer for port %c: pipe %c\n",
		      port_name(port), pipe_name(intel_dp->pps_pipe));

	intel_dp_init_panel_power_sequencer(intel_dp);
	intel_dp_init_panel_power_sequencer_registers(intel_dp, false);
}

void intel_power_sequencer_reset(struct drm_i915_private *dev_priv)
{
	struct intel_encoder *encoder;

	if (WARN_ON(!IS_VALLEYVIEW(dev_priv) && !IS_CHERRYVIEW(dev_priv) &&
		    !IS_GEN9_LP(dev_priv)))
		return;

	/*
	 * We can't grab pps_mutex here due to deadlock with power_domain
	 * mutex when power_domain functions are called while holding pps_mutex.
	 * That also means that in order to use pps_pipe the code needs to
	 * hold both a power domain reference and pps_mutex, and the power domain
	 * reference get/put must be done while _not_ holding pps_mutex.
	 * pps_{lock,unlock}() do these steps in the correct order, so one
	 * should use them always.
	 */

	for_each_intel_dp(&dev_priv->drm, encoder) {
		struct intel_dp *intel_dp = enc_to_intel_dp(&encoder->base);

		WARN_ON(intel_dp->active_pipe != INVALID_PIPE);

		if (encoder->type != INTEL_OUTPUT_EDP)
			continue;

		if (IS_GEN9_LP(dev_priv))
			intel_dp->pps_reset = true;
		else
			intel_dp->pps_pipe = INVALID_PIPE;
	}
}

struct pps_registers {
	i915_reg_t pp_ctrl;
	i915_reg_t pp_stat;
	i915_reg_t pp_on;
	i915_reg_t pp_off;
	i915_reg_t pp_div;
};

static void intel_pps_get_registers(struct intel_dp *intel_dp,
				    struct pps_registers *regs)
{
	struct drm_i915_private *dev_priv = dp_to_i915(intel_dp);
	int pps_idx = 0;

	memset(regs, 0, sizeof(*regs));

	if (IS_GEN9_LP(dev_priv))
		pps_idx = bxt_power_sequencer_idx(intel_dp);
	else if (IS_VALLEYVIEW(dev_priv) || IS_CHERRYVIEW(dev_priv))
		pps_idx = vlv_power_sequencer_pipe(intel_dp);

	regs->pp_ctrl = PP_CONTROL(pps_idx);
	regs->pp_stat = PP_STATUS(pps_idx);
	regs->pp_on = PP_ON_DELAYS(pps_idx);
	regs->pp_off = PP_OFF_DELAYS(pps_idx);

	/* Cycle delay moved from PP_DIVISOR to PP_CONTROL */
	if (IS_GEN9_LP(dev_priv) || INTEL_PCH_TYPE(dev_priv) >= PCH_CNP)
		regs->pp_div = INVALID_MMIO_REG;
	else
		regs->pp_div = PP_DIVISOR(pps_idx);
}

static i915_reg_t
_pp_ctrl_reg(struct intel_dp *intel_dp)
{
	struct pps_registers regs;

	intel_pps_get_registers(intel_dp, &regs);

	return regs.pp_ctrl;
}

static i915_reg_t
_pp_stat_reg(struct intel_dp *intel_dp)
{
	struct pps_registers regs;

	intel_pps_get_registers(intel_dp, &regs);

	return regs.pp_stat;
}

/* Reboot notifier handler to shutdown panel power to guarantee T12 timing
   This function only applicable when panel PM state is not to be tracked */
static int edp_notify_handler(struct notifier_block *this, unsigned long code,
			      void *unused)
{
	struct intel_dp *intel_dp = container_of(this, typeof(* intel_dp),
						 edp_notifier);
	struct drm_i915_private *dev_priv = dp_to_i915(intel_dp);
	intel_wakeref_t wakeref;

	if (!intel_dp_is_edp(intel_dp) || code != SYS_RESTART)
		return 0;

	with_pps_lock(intel_dp, wakeref) {
		if (IS_VALLEYVIEW(dev_priv) || IS_CHERRYVIEW(dev_priv)) {
			enum pipe pipe = vlv_power_sequencer_pipe(intel_dp);
			i915_reg_t pp_ctrl_reg, pp_div_reg;
			u32 pp_div;

			pp_ctrl_reg = PP_CONTROL(pipe);
			pp_div_reg  = PP_DIVISOR(pipe);
			pp_div = I915_READ(pp_div_reg);
			pp_div &= PP_REFERENCE_DIVIDER_MASK;

			/* 0x1F write to PP_DIV_REG sets max cycle delay */
			I915_WRITE(pp_div_reg, pp_div | 0x1F);
			I915_WRITE(pp_ctrl_reg, PANEL_UNLOCK_REGS);
			msleep(intel_dp->panel_power_cycle_delay);
		}
	}

	return 0;
}

static bool edp_have_panel_power(struct intel_dp *intel_dp)
{
	struct drm_i915_private *dev_priv = dp_to_i915(intel_dp);

	lockdep_assert_held(&dev_priv->pps_mutex);

	if ((IS_VALLEYVIEW(dev_priv) || IS_CHERRYVIEW(dev_priv)) &&
	    intel_dp->pps_pipe == INVALID_PIPE)
		return false;

	return (I915_READ(_pp_stat_reg(intel_dp)) & PP_ON) != 0;
}

static bool edp_have_panel_vdd(struct intel_dp *intel_dp)
{
	struct drm_i915_private *dev_priv = dp_to_i915(intel_dp);

	lockdep_assert_held(&dev_priv->pps_mutex);

	if ((IS_VALLEYVIEW(dev_priv) || IS_CHERRYVIEW(dev_priv)) &&
	    intel_dp->pps_pipe == INVALID_PIPE)
		return false;

	return I915_READ(_pp_ctrl_reg(intel_dp)) & EDP_FORCE_VDD;
}

static void
intel_dp_check_edp(struct intel_dp *intel_dp)
{
	struct drm_i915_private *dev_priv = dp_to_i915(intel_dp);

	if (!intel_dp_is_edp(intel_dp))
		return;

	if (!edp_have_panel_power(intel_dp) && !edp_have_panel_vdd(intel_dp)) {
		WARN(1, "eDP powered off while attempting aux channel communication.\n");
		DRM_DEBUG_KMS("Status 0x%08x Control 0x%08x\n",
			      I915_READ(_pp_stat_reg(intel_dp)),
			      I915_READ(_pp_ctrl_reg(intel_dp)));
	}
}

static u32
intel_dp_aux_wait_done(struct intel_dp *intel_dp)
{
	struct drm_i915_private *dev_priv = dp_to_i915(intel_dp);
	i915_reg_t ch_ctl = intel_dp->aux_ch_ctl_reg(intel_dp);
	u32 status;
	bool done;

#define C (((status = I915_READ_NOTRACE(ch_ctl)) & DP_AUX_CH_CTL_SEND_BUSY) == 0)
	done = wait_event_timeout(dev_priv->gmbus_wait_queue, C,
				  msecs_to_jiffies_timeout(10));

	/* just trace the final value */
	trace_i915_reg_rw(false, ch_ctl, status, sizeof(status), true);

	if (!done)
		DRM_ERROR("dp aux hw did not signal timeout!\n");
#undef C

	return status;
}

static u32 g4x_get_aux_clock_divider(struct intel_dp *intel_dp, int index)
{
	struct drm_i915_private *dev_priv = dp_to_i915(intel_dp);

	if (index)
		return 0;

	/*
	 * The clock divider is based off the hrawclk, and would like to run at
	 * 2MHz.  So, take the hrawclk value and divide by 2000 and use that
	 */
	return DIV_ROUND_CLOSEST(dev_priv->rawclk_freq, 2000);
}

static u32 ilk_get_aux_clock_divider(struct intel_dp *intel_dp, int index)
{
	struct drm_i915_private *dev_priv = dp_to_i915(intel_dp);
	struct intel_digital_port *dig_port = dp_to_dig_port(intel_dp);

	if (index)
		return 0;

	/*
	 * The clock divider is based off the cdclk or PCH rawclk, and would
	 * like to run at 2MHz.  So, take the cdclk or PCH rawclk value and
	 * divide by 2000 and use that
	 */
	if (dig_port->aux_ch == AUX_CH_A)
		return DIV_ROUND_CLOSEST(dev_priv->cdclk.hw.cdclk, 2000);
	else
		return DIV_ROUND_CLOSEST(dev_priv->rawclk_freq, 2000);
}

static u32 hsw_get_aux_clock_divider(struct intel_dp *intel_dp, int index)
{
	struct drm_i915_private *dev_priv = dp_to_i915(intel_dp);
	struct intel_digital_port *dig_port = dp_to_dig_port(intel_dp);

	if (dig_port->aux_ch != AUX_CH_A && HAS_PCH_LPT_H(dev_priv)) {
		/* Workaround for non-ULT HSW */
		switch (index) {
		case 0: return 63;
		case 1: return 72;
		default: return 0;
		}
	}

	return ilk_get_aux_clock_divider(intel_dp, index);
}

static u32 skl_get_aux_clock_divider(struct intel_dp *intel_dp, int index)
{
	/*
	 * SKL doesn't need us to program the AUX clock divider (Hardware will
	 * derive the clock from CDCLK automatically). We still implement the
	 * get_aux_clock_divider vfunc to plug-in into the existing code.
	 */
	return index ? 0 : 1;
}

static u32 g4x_get_aux_send_ctl(struct intel_dp *intel_dp,
				int send_bytes,
				u32 aux_clock_divider)
{
	struct intel_digital_port *intel_dig_port = dp_to_dig_port(intel_dp);
	struct drm_i915_private *dev_priv =
			to_i915(intel_dig_port->base.base.dev);
	u32 precharge, timeout;

	if (IS_GEN(dev_priv, 6))
		precharge = 3;
	else
		precharge = 5;

	if (IS_BROADWELL(dev_priv))
		timeout = DP_AUX_CH_CTL_TIME_OUT_600us;
	else
		timeout = DP_AUX_CH_CTL_TIME_OUT_400us;

	return DP_AUX_CH_CTL_SEND_BUSY |
	       DP_AUX_CH_CTL_DONE |
	       DP_AUX_CH_CTL_INTERRUPT |
	       DP_AUX_CH_CTL_TIME_OUT_ERROR |
	       timeout |
	       DP_AUX_CH_CTL_RECEIVE_ERROR |
	       (send_bytes << DP_AUX_CH_CTL_MESSAGE_SIZE_SHIFT) |
	       (precharge << DP_AUX_CH_CTL_PRECHARGE_2US_SHIFT) |
	       (aux_clock_divider << DP_AUX_CH_CTL_BIT_CLOCK_2X_SHIFT);
}

static u32 skl_get_aux_send_ctl(struct intel_dp *intel_dp,
				int send_bytes,
				u32 unused)
{
	struct intel_digital_port *intel_dig_port = dp_to_dig_port(intel_dp);
	u32 ret;

	ret = DP_AUX_CH_CTL_SEND_BUSY |
	      DP_AUX_CH_CTL_DONE |
	      DP_AUX_CH_CTL_INTERRUPT |
	      DP_AUX_CH_CTL_TIME_OUT_ERROR |
	      DP_AUX_CH_CTL_TIME_OUT_MAX |
	      DP_AUX_CH_CTL_RECEIVE_ERROR |
	      (send_bytes << DP_AUX_CH_CTL_MESSAGE_SIZE_SHIFT) |
	      DP_AUX_CH_CTL_FW_SYNC_PULSE_SKL(32) |
	      DP_AUX_CH_CTL_SYNC_PULSE_SKL(32);

	if (intel_dig_port->tc_type == TC_PORT_TBT)
		ret |= DP_AUX_CH_CTL_TBT_IO;

	return ret;
}

static int
intel_dp_aux_xfer(struct intel_dp *intel_dp,
		  const u8 *send, int send_bytes,
		  u8 *recv, int recv_size,
		  u32 aux_send_ctl_flags)
{
	struct intel_digital_port *intel_dig_port = dp_to_dig_port(intel_dp);
	struct drm_i915_private *dev_priv =
			to_i915(intel_dig_port->base.base.dev);
	i915_reg_t ch_ctl, ch_data[5];
	u32 aux_clock_divider;
	intel_wakeref_t wakeref;
	int i, ret, recv_bytes;
	int try, clock = 0;
	u32 status;
	bool vdd;

	ch_ctl = intel_dp->aux_ch_ctl_reg(intel_dp);
	for (i = 0; i < ARRAY_SIZE(ch_data); i++)
		ch_data[i] = intel_dp->aux_ch_data_reg(intel_dp, i);

	wakeref = pps_lock(intel_dp);

	/*
	 * We will be called with VDD already enabled for dpcd/edid/oui reads.
	 * In such cases we want to leave VDD enabled and it's up to upper layers
	 * to turn it off. But for eg. i2c-dev access we need to turn it on/off
	 * ourselves.
	 */
	vdd = edp_panel_vdd_on(intel_dp);

	/* dp aux is extremely sensitive to irq latency, hence request the
	 * lowest possible wakeup latency and so prevent the cpu from going into
	 * deep sleep states.
	 */
	pm_qos_update_request(&dev_priv->pm_qos, 0);

	intel_dp_check_edp(intel_dp);

	/* Try to wait for any previous AUX channel activity */
	for (try = 0; try < 3; try++) {
		status = I915_READ_NOTRACE(ch_ctl);
		if ((status & DP_AUX_CH_CTL_SEND_BUSY) == 0)
			break;
		msleep(1);
	}
	/* just trace the final value */
	trace_i915_reg_rw(false, ch_ctl, status, sizeof(status), true);

	if (try == 3) {
		static u32 last_status = -1;
		const u32 status = I915_READ(ch_ctl);

		if (status != last_status) {
			WARN(1, "dp_aux_ch not started status 0x%08x\n",
			     status);
			last_status = status;
		}

		ret = -EBUSY;
		goto out;
	}

	/* Only 5 data registers! */
	if (WARN_ON(send_bytes > 20 || recv_size > 20)) {
		ret = -E2BIG;
		goto out;
	}

	while ((aux_clock_divider = intel_dp->get_aux_clock_divider(intel_dp, clock++))) {
		u32 send_ctl = intel_dp->get_aux_send_ctl(intel_dp,
							  send_bytes,
							  aux_clock_divider);

		send_ctl |= aux_send_ctl_flags;

		/* Must try at least 3 times according to DP spec */
		for (try = 0; try < 5; try++) {
			/* Load the send data into the aux channel data registers */
			for (i = 0; i < send_bytes; i += 4)
				I915_WRITE(ch_data[i >> 2],
					   intel_dp_pack_aux(send + i,
							     send_bytes - i));

			/* Send the command and wait for it to complete */
			I915_WRITE(ch_ctl, send_ctl);

			status = intel_dp_aux_wait_done(intel_dp);

			/* Clear done status and any errors */
			I915_WRITE(ch_ctl,
				   status |
				   DP_AUX_CH_CTL_DONE |
				   DP_AUX_CH_CTL_TIME_OUT_ERROR |
				   DP_AUX_CH_CTL_RECEIVE_ERROR);

			/* DP CTS 1.2 Core Rev 1.1, 4.2.1.1 & 4.2.1.2
			 *   400us delay required for errors and timeouts
			 *   Timeout errors from the HW already meet this
			 *   requirement so skip to next iteration
			 */
			if (status & DP_AUX_CH_CTL_TIME_OUT_ERROR)
				continue;

			if (status & DP_AUX_CH_CTL_RECEIVE_ERROR) {
				usleep_range(400, 500);
				continue;
			}
			if (status & DP_AUX_CH_CTL_DONE)
				goto done;
		}
	}

	if ((status & DP_AUX_CH_CTL_DONE) == 0) {
		DRM_ERROR("dp_aux_ch not done status 0x%08x\n", status);
		ret = -EBUSY;
		goto out;
	}

done:
	/* Check for timeout or receive error.
	 * Timeouts occur when the sink is not connected
	 */
	if (status & DP_AUX_CH_CTL_RECEIVE_ERROR) {
		DRM_ERROR("dp_aux_ch receive error status 0x%08x\n", status);
		ret = -EIO;
		goto out;
	}

	/* Timeouts occur when the device isn't connected, so they're
	 * "normal" -- don't fill the kernel log with these */
	if (status & DP_AUX_CH_CTL_TIME_OUT_ERROR) {
		DRM_DEBUG_KMS("dp_aux_ch timeout status 0x%08x\n", status);
		ret = -ETIMEDOUT;
		goto out;
	}

	/* Unload any bytes sent back from the other side */
	recv_bytes = ((status & DP_AUX_CH_CTL_MESSAGE_SIZE_MASK) >>
		      DP_AUX_CH_CTL_MESSAGE_SIZE_SHIFT);

	/*
	 * By BSpec: "Message sizes of 0 or >20 are not allowed."
	 * We have no idea of what happened so we return -EBUSY so
	 * drm layer takes care for the necessary retries.
	 */
	if (recv_bytes == 0 || recv_bytes > 20) {
		DRM_DEBUG_KMS("Forbidden recv_bytes = %d on aux transaction\n",
			      recv_bytes);
		ret = -EBUSY;
		goto out;
	}

	if (recv_bytes > recv_size)
		recv_bytes = recv_size;

	for (i = 0; i < recv_bytes; i += 4)
		intel_dp_unpack_aux(I915_READ(ch_data[i >> 2]),
				    recv + i, recv_bytes - i);

	ret = recv_bytes;
out:
	pm_qos_update_request(&dev_priv->pm_qos, PM_QOS_DEFAULT_VALUE);

	if (vdd)
		edp_panel_vdd_off(intel_dp, false);

	pps_unlock(intel_dp, wakeref);

	return ret;
}

#define BARE_ADDRESS_SIZE	3
#define HEADER_SIZE		(BARE_ADDRESS_SIZE + 1)

static void
intel_dp_aux_header(u8 txbuf[HEADER_SIZE],
		    const struct drm_dp_aux_msg *msg)
{
	txbuf[0] = (msg->request << 4) | ((msg->address >> 16) & 0xf);
	txbuf[1] = (msg->address >> 8) & 0xff;
	txbuf[2] = msg->address & 0xff;
	txbuf[3] = msg->size - 1;
}

static ssize_t
intel_dp_aux_transfer(struct drm_dp_aux *aux, struct drm_dp_aux_msg *msg)
{
	struct intel_dp *intel_dp = container_of(aux, struct intel_dp, aux);
	u8 txbuf[20], rxbuf[20];
	size_t txsize, rxsize;
	int ret;

	intel_dp_aux_header(txbuf, msg);

	switch (msg->request & ~DP_AUX_I2C_MOT) {
	case DP_AUX_NATIVE_WRITE:
	case DP_AUX_I2C_WRITE:
	case DP_AUX_I2C_WRITE_STATUS_UPDATE:
		txsize = msg->size ? HEADER_SIZE + msg->size : BARE_ADDRESS_SIZE;
		rxsize = 2; /* 0 or 1 data bytes */

		if (WARN_ON(txsize > 20))
			return -E2BIG;

		WARN_ON(!msg->buffer != !msg->size);

		if (msg->buffer)
			memcpy(txbuf + HEADER_SIZE, msg->buffer, msg->size);

		ret = intel_dp_aux_xfer(intel_dp, txbuf, txsize,
					rxbuf, rxsize, 0);
		if (ret > 0) {
			msg->reply = rxbuf[0] >> 4;

			if (ret > 1) {
				/* Number of bytes written in a short write. */
				ret = clamp_t(int, rxbuf[1], 0, msg->size);
			} else {
				/* Return payload size. */
				ret = msg->size;
			}
		}
		break;

	case DP_AUX_NATIVE_READ:
	case DP_AUX_I2C_READ:
		txsize = msg->size ? HEADER_SIZE : BARE_ADDRESS_SIZE;
		rxsize = msg->size + 1;

		if (WARN_ON(rxsize > 20))
			return -E2BIG;

		ret = intel_dp_aux_xfer(intel_dp, txbuf, txsize,
					rxbuf, rxsize, 0);
		if (ret > 0) {
			msg->reply = rxbuf[0] >> 4;
			/*
			 * Assume happy day, and copy the data. The caller is
			 * expected to check msg->reply before touching it.
			 *
			 * Return payload size.
			 */
			ret--;
			memcpy(msg->buffer, rxbuf + 1, ret);
		}
		break;

	default:
		ret = -EINVAL;
		break;
	}

	return ret;
}


static i915_reg_t g4x_aux_ctl_reg(struct intel_dp *intel_dp)
{
	struct drm_i915_private *dev_priv = dp_to_i915(intel_dp);
	struct intel_digital_port *dig_port = dp_to_dig_port(intel_dp);
	enum aux_ch aux_ch = dig_port->aux_ch;

	switch (aux_ch) {
	case AUX_CH_B:
	case AUX_CH_C:
	case AUX_CH_D:
		return DP_AUX_CH_CTL(aux_ch);
	default:
		MISSING_CASE(aux_ch);
		return DP_AUX_CH_CTL(AUX_CH_B);
	}
}

static i915_reg_t g4x_aux_data_reg(struct intel_dp *intel_dp, int index)
{
	struct drm_i915_private *dev_priv = dp_to_i915(intel_dp);
	struct intel_digital_port *dig_port = dp_to_dig_port(intel_dp);
	enum aux_ch aux_ch = dig_port->aux_ch;

	switch (aux_ch) {
	case AUX_CH_B:
	case AUX_CH_C:
	case AUX_CH_D:
		return DP_AUX_CH_DATA(aux_ch, index);
	default:
		MISSING_CASE(aux_ch);
		return DP_AUX_CH_DATA(AUX_CH_B, index);
	}
}

static i915_reg_t ilk_aux_ctl_reg(struct intel_dp *intel_dp)
{
	struct drm_i915_private *dev_priv = dp_to_i915(intel_dp);
	struct intel_digital_port *dig_port = dp_to_dig_port(intel_dp);
	enum aux_ch aux_ch = dig_port->aux_ch;

	switch (aux_ch) {
	case AUX_CH_A:
		return DP_AUX_CH_CTL(aux_ch);
	case AUX_CH_B:
	case AUX_CH_C:
	case AUX_CH_D:
		return PCH_DP_AUX_CH_CTL(aux_ch);
	default:
		MISSING_CASE(aux_ch);
		return DP_AUX_CH_CTL(AUX_CH_A);
	}
}

static i915_reg_t ilk_aux_data_reg(struct intel_dp *intel_dp, int index)
{
	struct drm_i915_private *dev_priv = dp_to_i915(intel_dp);
	struct intel_digital_port *dig_port = dp_to_dig_port(intel_dp);
	enum aux_ch aux_ch = dig_port->aux_ch;

	switch (aux_ch) {
	case AUX_CH_A:
		return DP_AUX_CH_DATA(aux_ch, index);
	case AUX_CH_B:
	case AUX_CH_C:
	case AUX_CH_D:
		return PCH_DP_AUX_CH_DATA(aux_ch, index);
	default:
		MISSING_CASE(aux_ch);
		return DP_AUX_CH_DATA(AUX_CH_A, index);
	}
}

static i915_reg_t skl_aux_ctl_reg(struct intel_dp *intel_dp)
{
	struct drm_i915_private *dev_priv = dp_to_i915(intel_dp);
	struct intel_digital_port *dig_port = dp_to_dig_port(intel_dp);
	enum aux_ch aux_ch = dig_port->aux_ch;

	switch (aux_ch) {
	case AUX_CH_A:
	case AUX_CH_B:
	case AUX_CH_C:
	case AUX_CH_D:
	case AUX_CH_E:
	case AUX_CH_F:
		return DP_AUX_CH_CTL(aux_ch);
	default:
		MISSING_CASE(aux_ch);
		return DP_AUX_CH_CTL(AUX_CH_A);
	}
}

static i915_reg_t skl_aux_data_reg(struct intel_dp *intel_dp, int index)
{
	struct drm_i915_private *dev_priv = dp_to_i915(intel_dp);
	struct intel_digital_port *dig_port = dp_to_dig_port(intel_dp);
	enum aux_ch aux_ch = dig_port->aux_ch;

	switch (aux_ch) {
	case AUX_CH_A:
	case AUX_CH_B:
	case AUX_CH_C:
	case AUX_CH_D:
	case AUX_CH_E:
	case AUX_CH_F:
		return DP_AUX_CH_DATA(aux_ch, index);
	default:
		MISSING_CASE(aux_ch);
		return DP_AUX_CH_DATA(AUX_CH_A, index);
	}
}

static void
intel_dp_aux_fini(struct intel_dp *intel_dp)
{
	kfree(intel_dp->aux.name);
}

static void
intel_dp_aux_init(struct intel_dp *intel_dp)
{
	struct drm_i915_private *dev_priv = dp_to_i915(intel_dp);
	struct intel_digital_port *dig_port = dp_to_dig_port(intel_dp);
	struct intel_encoder *encoder = &dig_port->base;

	if (INTEL_GEN(dev_priv) >= 9) {
		intel_dp->aux_ch_ctl_reg = skl_aux_ctl_reg;
		intel_dp->aux_ch_data_reg = skl_aux_data_reg;
	} else if (HAS_PCH_SPLIT(dev_priv)) {
		intel_dp->aux_ch_ctl_reg = ilk_aux_ctl_reg;
		intel_dp->aux_ch_data_reg = ilk_aux_data_reg;
	} else {
		intel_dp->aux_ch_ctl_reg = g4x_aux_ctl_reg;
		intel_dp->aux_ch_data_reg = g4x_aux_data_reg;
	}

	if (INTEL_GEN(dev_priv) >= 9)
		intel_dp->get_aux_clock_divider = skl_get_aux_clock_divider;
	else if (IS_BROADWELL(dev_priv) || IS_HASWELL(dev_priv))
		intel_dp->get_aux_clock_divider = hsw_get_aux_clock_divider;
	else if (HAS_PCH_SPLIT(dev_priv))
		intel_dp->get_aux_clock_divider = ilk_get_aux_clock_divider;
	else
		intel_dp->get_aux_clock_divider = g4x_get_aux_clock_divider;

	if (INTEL_GEN(dev_priv) >= 9)
		intel_dp->get_aux_send_ctl = skl_get_aux_send_ctl;
	else
		intel_dp->get_aux_send_ctl = g4x_get_aux_send_ctl;

	drm_dp_aux_init(&intel_dp->aux);

	/* Failure to allocate our preferred name is not critical */
	intel_dp->aux.name = kasprintf(GFP_KERNEL, "DPDDC-%c",
				       port_name(encoder->port));
	intel_dp->aux.transfer = intel_dp_aux_transfer;
}

bool intel_dp_source_supports_hbr2(struct intel_dp *intel_dp)
{
	int max_rate = intel_dp->source_rates[intel_dp->num_source_rates - 1];

	return max_rate >= 540000;
}

bool intel_dp_source_supports_hbr3(struct intel_dp *intel_dp)
{
	int max_rate = intel_dp->source_rates[intel_dp->num_source_rates - 1];

	return max_rate >= 810000;
}

static void
intel_dp_set_clock(struct intel_encoder *encoder,
		   struct intel_crtc_state *pipe_config)
{
	struct drm_i915_private *dev_priv = to_i915(encoder->base.dev);
	const struct dp_link_dpll *divisor = NULL;
	int i, count = 0;

	if (IS_G4X(dev_priv)) {
		divisor = g4x_dpll;
		count = ARRAY_SIZE(g4x_dpll);
	} else if (HAS_PCH_SPLIT(dev_priv)) {
		divisor = pch_dpll;
		count = ARRAY_SIZE(pch_dpll);
	} else if (IS_CHERRYVIEW(dev_priv)) {
		divisor = chv_dpll;
		count = ARRAY_SIZE(chv_dpll);
	} else if (IS_VALLEYVIEW(dev_priv)) {
		divisor = vlv_dpll;
		count = ARRAY_SIZE(vlv_dpll);
	}

	if (divisor && count) {
		for (i = 0; i < count; i++) {
			if (pipe_config->port_clock == divisor[i].clock) {
				pipe_config->dpll = divisor[i].dpll;
				pipe_config->clock_set = true;
				break;
			}
		}
	}
}

static void snprintf_int_array(char *str, size_t len,
			       const int *array, int nelem)
{
	int i;

	str[0] = '\0';

	for (i = 0; i < nelem; i++) {
		int r = snprintf(str, len, "%s%d", i ? ", " : "", array[i]);
		if (r >= len)
			return;
		str += r;
		len -= r;
	}
}

static void intel_dp_print_rates(struct intel_dp *intel_dp)
{
	char str[128]; /* FIXME: too big for stack? */

	if ((drm_debug & DRM_UT_KMS) == 0)
		return;

	snprintf_int_array(str, sizeof(str),
			   intel_dp->source_rates, intel_dp->num_source_rates);
	DRM_DEBUG_KMS("source rates: %s\n", str);

	snprintf_int_array(str, sizeof(str),
			   intel_dp->sink_rates, intel_dp->num_sink_rates);
	DRM_DEBUG_KMS("sink rates: %s\n", str);

	snprintf_int_array(str, sizeof(str),
			   intel_dp->common_rates, intel_dp->num_common_rates);
	DRM_DEBUG_KMS("common rates: %s\n", str);
}

int
intel_dp_max_link_rate(struct intel_dp *intel_dp)
{
	int len;

	len = intel_dp_common_len_rate_limit(intel_dp, intel_dp->max_link_rate);
	if (WARN_ON(len <= 0))
		return 162000;

	return intel_dp->common_rates[len - 1];
}

int intel_dp_rate_select(struct intel_dp *intel_dp, int rate)
{
	int i = intel_dp_rate_index(intel_dp->sink_rates,
				    intel_dp->num_sink_rates, rate);

	if (WARN_ON(i < 0))
		i = 0;

	return i;
}

void intel_dp_compute_rate(struct intel_dp *intel_dp, int port_clock,
			   u8 *link_bw, u8 *rate_select)
{
	/* eDP 1.4 rate select method. */
	if (intel_dp->use_rate_select) {
		*link_bw = 0;
		*rate_select =
			intel_dp_rate_select(intel_dp, port_clock);
	} else {
		*link_bw = drm_dp_link_rate_to_bw_code(port_clock);
		*rate_select = 0;
	}
}

static bool intel_dp_source_supports_fec(struct intel_dp *intel_dp,
					 const struct intel_crtc_state *pipe_config)
{
	struct drm_i915_private *dev_priv = dp_to_i915(intel_dp);

	return INTEL_GEN(dev_priv) >= 11 &&
		pipe_config->cpu_transcoder != TRANSCODER_A;
}

static bool intel_dp_supports_fec(struct intel_dp *intel_dp,
				  const struct intel_crtc_state *pipe_config)
{
	return intel_dp_source_supports_fec(intel_dp, pipe_config) &&
		drm_dp_sink_supports_fec(intel_dp->fec_capable);
}

static bool intel_dp_source_supports_dsc(struct intel_dp *intel_dp,
					 const struct intel_crtc_state *pipe_config)
{
	struct drm_i915_private *dev_priv = dp_to_i915(intel_dp);

	return INTEL_GEN(dev_priv) >= 10 &&
		pipe_config->cpu_transcoder != TRANSCODER_A;
}

static bool intel_dp_supports_dsc(struct intel_dp *intel_dp,
				  const struct intel_crtc_state *pipe_config)
{
	if (!intel_dp_is_edp(intel_dp) && !pipe_config->fec_enable)
		return false;

	return intel_dp_source_supports_dsc(intel_dp, pipe_config) &&
		drm_dp_sink_supports_dsc(intel_dp->dsc_dpcd);
}

static bool intel_dp_source_supports_fec(struct intel_dp *intel_dp,
					 const struct intel_crtc_state *pipe_config)
{
	struct drm_i915_private *dev_priv = dp_to_i915(intel_dp);

	return INTEL_GEN(dev_priv) >= 11 &&
		pipe_config->cpu_transcoder != TRANSCODER_A;
}

static bool intel_dp_supports_fec(struct intel_dp *intel_dp,
				  const struct intel_crtc_state *pipe_config)
{
	return intel_dp_source_supports_fec(intel_dp, pipe_config) &&
		drm_dp_sink_supports_fec(intel_dp->fec_capable);
}

static bool intel_dp_source_supports_dsc(struct intel_dp *intel_dp,
					 const struct intel_crtc_state *pipe_config)
{
	struct drm_i915_private *dev_priv = dp_to_i915(intel_dp);

	return INTEL_GEN(dev_priv) >= 10 &&
		pipe_config->cpu_transcoder != TRANSCODER_A;
}

static bool intel_dp_supports_dsc(struct intel_dp *intel_dp,
				  const struct intel_crtc_state *pipe_config)
{
	if (!intel_dp_is_edp(intel_dp) && !pipe_config->fec_enable)
		return false;

	return intel_dp_source_supports_dsc(intel_dp, pipe_config) &&
		drm_dp_sink_supports_dsc(intel_dp->dsc_dpcd);
}

static int intel_dp_compute_bpp(struct intel_dp *intel_dp,
				struct intel_crtc_state *pipe_config)
{
	struct drm_i915_private *dev_priv = dp_to_i915(intel_dp);
	struct intel_connector *intel_connector = intel_dp->attached_connector;
	int bpp, bpc;

	bpp = pipe_config->pipe_bpp;
	bpc = drm_dp_downstream_max_bpc(intel_dp->dpcd, intel_dp->downstream_ports);

	if (bpc > 0)
		bpp = min(bpp, 3*bpc);

	if (intel_dp_is_edp(intel_dp)) {
		/* Get bpp from vbt only for panels that dont have bpp in edid */
		if (intel_connector->base.display_info.bpc == 0 &&
		    dev_priv->vbt.edp.bpp && dev_priv->vbt.edp.bpp < bpp) {
			DRM_DEBUG_KMS("clamping bpp for eDP panel to BIOS-provided %i\n",
				      dev_priv->vbt.edp.bpp);
			bpp = dev_priv->vbt.edp.bpp;
		}
	}

	return bpp;
}

/* Adjust link config limits based on compliance test requests. */
void
intel_dp_adjust_compliance_config(struct intel_dp *intel_dp,
				  struct intel_crtc_state *pipe_config,
				  struct link_config_limits *limits)
{
	/* For DP Compliance we override the computed bpp for the pipe */
	if (intel_dp->compliance.test_data.bpc != 0) {
		int bpp = 3 * intel_dp->compliance.test_data.bpc;

		limits->min_bpp = limits->max_bpp = bpp;
		pipe_config->dither_force_disable = bpp == 6 * 3;

		DRM_DEBUG_KMS("Setting pipe_bpp to %d\n", bpp);
	}

	/* Use values requested by Compliance Test Request */
	if (intel_dp->compliance.test_type == DP_TEST_LINK_TRAINING) {
		int index;

		/* Validate the compliance test data since max values
		 * might have changed due to link train fallback.
		 */
		if (intel_dp_link_params_valid(intel_dp, intel_dp->compliance.test_link_rate,
					       intel_dp->compliance.test_lane_count)) {
			index = intel_dp_rate_index(intel_dp->common_rates,
						    intel_dp->num_common_rates,
						    intel_dp->compliance.test_link_rate);
			if (index >= 0)
				limits->min_clock = limits->max_clock = index;
			limits->min_lane_count = limits->max_lane_count =
				intel_dp->compliance.test_lane_count;
		}
	}
}

/* Optimize link config in order: max bpp, min clock, min lanes */
static int
intel_dp_compute_link_config_wide(struct intel_dp *intel_dp,
				  struct intel_crtc_state *pipe_config,
				  const struct link_config_limits *limits)
{
	struct drm_display_mode *adjusted_mode = &pipe_config->base.adjusted_mode;
	int bpp, clock, lane_count;
	int mode_rate, link_clock, link_avail;

	for (bpp = limits->max_bpp; bpp >= limits->min_bpp; bpp -= 2 * 3) {
		mode_rate = intel_dp_link_required(adjusted_mode->crtc_clock,
						   bpp);

		for (clock = limits->min_clock; clock <= limits->max_clock; clock++) {
			for (lane_count = limits->min_lane_count;
			     lane_count <= limits->max_lane_count;
			     lane_count <<= 1) {
				link_clock = intel_dp->common_rates[clock];
				link_avail = intel_dp_max_data_rate(link_clock,
								    lane_count);

				if (mode_rate <= link_avail) {
					pipe_config->lane_count = lane_count;
					pipe_config->pipe_bpp = bpp;
					pipe_config->port_clock = link_clock;

					return 0;
				}
			}
		}
	}

	return -EINVAL;
}

static int intel_dp_dsc_compute_bpp(struct intel_dp *intel_dp, u8 dsc_max_bpc)
{
	int i, num_bpc;
	u8 dsc_bpc[3] = {0};

	num_bpc = drm_dp_dsc_sink_supported_input_bpcs(intel_dp->dsc_dpcd,
						       dsc_bpc);
	for (i = 0; i < num_bpc; i++) {
		if (dsc_max_bpc >= dsc_bpc[i])
			return dsc_bpc[i] * 3;
	}

	return 0;
}

static int intel_dp_dsc_compute_config(struct intel_dp *intel_dp,
				       struct intel_crtc_state *pipe_config,
				       struct drm_connector_state *conn_state,
				       struct link_config_limits *limits)
{
	struct intel_digital_port *dig_port = dp_to_dig_port(intel_dp);
	struct drm_i915_private *dev_priv = to_i915(dig_port->base.base.dev);
	struct drm_display_mode *adjusted_mode = &pipe_config->base.adjusted_mode;
	u8 dsc_max_bpc;
	int pipe_bpp;
	int ret;

	pipe_config->fec_enable = !intel_dp_is_edp(intel_dp) &&
		intel_dp_supports_fec(intel_dp, pipe_config);

	if (!intel_dp_supports_dsc(intel_dp, pipe_config))
		return -EINVAL;

	dsc_max_bpc = min_t(u8, DP_DSC_MAX_SUPPORTED_BPC,
			    conn_state->max_requested_bpc);

	pipe_bpp = intel_dp_dsc_compute_bpp(intel_dp, dsc_max_bpc);
	if (pipe_bpp < DP_DSC_MIN_SUPPORTED_BPC * 3) {
		DRM_DEBUG_KMS("No DSC support for less than 8bpc\n");
		return -EINVAL;
	}

	/*
	 * For now enable DSC for max bpp, max link rate, max lane count.
	 * Optimize this later for the minimum possible link rate/lane count
	 * with DSC enabled for the requested mode.
	 */
	pipe_config->pipe_bpp = pipe_bpp;
	pipe_config->port_clock = intel_dp->common_rates[limits->max_clock];
	pipe_config->lane_count = limits->max_lane_count;

	if (intel_dp_is_edp(intel_dp)) {
		pipe_config->dsc_params.compressed_bpp =
			min_t(u16, drm_edp_dsc_sink_output_bpp(intel_dp->dsc_dpcd) >> 4,
			      pipe_config->pipe_bpp);
		pipe_config->dsc_params.slice_count =
			drm_dp_dsc_sink_max_slice_count(intel_dp->dsc_dpcd,
							true);
	} else {
		u16 dsc_max_output_bpp;
		u8 dsc_dp_slice_count;

		dsc_max_output_bpp =
			intel_dp_dsc_get_output_bpp(pipe_config->port_clock,
						    pipe_config->lane_count,
						    adjusted_mode->crtc_clock,
						    adjusted_mode->crtc_hdisplay);
		dsc_dp_slice_count =
			intel_dp_dsc_get_slice_count(intel_dp,
						     adjusted_mode->crtc_clock,
						     adjusted_mode->crtc_hdisplay);
		if (!dsc_max_output_bpp || !dsc_dp_slice_count) {
			DRM_DEBUG_KMS("Compressed BPP/Slice Count not supported\n");
			return -EINVAL;
		}
		pipe_config->dsc_params.compressed_bpp = min_t(u16,
							       dsc_max_output_bpp >> 4,
							       pipe_config->pipe_bpp);
		pipe_config->dsc_params.slice_count = dsc_dp_slice_count;
	}
	/*
	 * VDSC engine operates at 1 Pixel per clock, so if peak pixel rate
	 * is greater than the maximum Cdclock and if slice count is even
	 * then we need to use 2 VDSC instances.
	 */
	if (adjusted_mode->crtc_clock > dev_priv->max_cdclk_freq) {
		if (pipe_config->dsc_params.slice_count > 1) {
			pipe_config->dsc_params.dsc_split = true;
		} else {
			DRM_DEBUG_KMS("Cannot split stream to use 2 VDSC instances\n");
			return -EINVAL;
		}
	}

	ret = intel_dp_compute_dsc_params(intel_dp, pipe_config);
	if (ret < 0) {
		DRM_DEBUG_KMS("Cannot compute valid DSC parameters for Input Bpp = %d "
			      "Compressed BPP = %d\n",
			      pipe_config->pipe_bpp,
			      pipe_config->dsc_params.compressed_bpp);
		return ret;
	}

	pipe_config->dsc_params.compression_enable = true;
	DRM_DEBUG_KMS("DP DSC computed with Input Bpp = %d "
		      "Compressed Bpp = %d Slice Count = %d\n",
		      pipe_config->pipe_bpp,
		      pipe_config->dsc_params.compressed_bpp,
		      pipe_config->dsc_params.slice_count);

	return 0;
}

<<<<<<< HEAD
=======
int intel_dp_min_bpp(const struct intel_crtc_state *crtc_state)
{
	if (crtc_state->output_format == INTEL_OUTPUT_FORMAT_RGB)
		return 6 * 3;
	else
		return 8 * 3;
}

>>>>>>> 0ecfebd2
static int
intel_dp_compute_link_config(struct intel_encoder *encoder,
			     struct intel_crtc_state *pipe_config,
			     struct drm_connector_state *conn_state)
{
	struct drm_display_mode *adjusted_mode = &pipe_config->base.adjusted_mode;
	struct intel_dp *intel_dp = enc_to_intel_dp(&encoder->base);
	struct link_config_limits limits;
	int common_len;
	int ret;

	common_len = intel_dp_common_len_rate_limit(intel_dp,
						    intel_dp->max_link_rate);

	/* No common link rates between source and sink */
	WARN_ON(common_len <= 0);

	limits.min_clock = 0;
	limits.max_clock = common_len - 1;

	limits.min_lane_count = 1;
	limits.max_lane_count = intel_dp_max_lane_count(intel_dp);

	limits.min_bpp = intel_dp_min_bpp(pipe_config);
	limits.max_bpp = intel_dp_compute_bpp(intel_dp, pipe_config);

	if (intel_dp_is_edp(intel_dp)) {
		/*
		 * Use the maximum clock and number of lanes the eDP panel
		 * advertizes being capable of. The panels are generally
		 * designed to support only a single clock and lane
		 * configuration, and typically these values correspond to the
		 * native resolution of the panel.
		 */
		limits.min_lane_count = limits.max_lane_count;
		limits.min_clock = limits.max_clock;
	}

	intel_dp_adjust_compliance_config(intel_dp, pipe_config, &limits);

	DRM_DEBUG_KMS("DP link computation with max lane count %i "
		      "max rate %d max bpp %d pixel clock %iKHz\n",
		      limits.max_lane_count,
		      intel_dp->common_rates[limits.max_clock],
		      limits.max_bpp, adjusted_mode->crtc_clock);

	/*
	 * Optimize for slow and wide. This is the place to add alternative
	 * optimization policy.
	 */
	ret = intel_dp_compute_link_config_wide(intel_dp, pipe_config, &limits);

	/* enable compression if the mode doesn't fit available BW */
	DRM_DEBUG_KMS("Force DSC en = %d\n", intel_dp->force_dsc_en);
	if (ret || intel_dp->force_dsc_en) {
		ret = intel_dp_dsc_compute_config(intel_dp, pipe_config,
						  conn_state, &limits);
		if (ret < 0)
			return ret;
	}

	if (pipe_config->dsc_params.compression_enable) {
		DRM_DEBUG_KMS("DP lane count %d clock %d Input bpp %d Compressed bpp %d\n",
			      pipe_config->lane_count, pipe_config->port_clock,
			      pipe_config->pipe_bpp,
			      pipe_config->dsc_params.compressed_bpp);

		DRM_DEBUG_KMS("DP link rate required %i available %i\n",
			      intel_dp_link_required(adjusted_mode->crtc_clock,
						     pipe_config->dsc_params.compressed_bpp),
			      intel_dp_max_data_rate(pipe_config->port_clock,
						     pipe_config->lane_count));
	} else {
		DRM_DEBUG_KMS("DP lane count %d clock %d bpp %d\n",
			      pipe_config->lane_count, pipe_config->port_clock,
			      pipe_config->pipe_bpp);

		DRM_DEBUG_KMS("DP link rate required %i available %i\n",
			      intel_dp_link_required(adjusted_mode->crtc_clock,
						     pipe_config->pipe_bpp),
			      intel_dp_max_data_rate(pipe_config->port_clock,
						     pipe_config->lane_count));
	}
	return 0;
}

<<<<<<< HEAD
=======
bool intel_dp_limited_color_range(const struct intel_crtc_state *crtc_state,
				  const struct drm_connector_state *conn_state)
{
	const struct intel_digital_connector_state *intel_conn_state =
		to_intel_digital_connector_state(conn_state);
	const struct drm_display_mode *adjusted_mode =
		&crtc_state->base.adjusted_mode;

	if (intel_conn_state->broadcast_rgb == INTEL_BROADCAST_RGB_AUTO) {
		/*
		 * See:
		 * CEA-861-E - 5.1 Default Encoding Parameters
		 * VESA DisplayPort Ver.1.2a - 5.1.1.1 Video Colorimetry
		 */
		return crtc_state->pipe_bpp != 18 &&
			drm_default_rgb_quant_range(adjusted_mode) ==
			HDMI_QUANTIZATION_RANGE_LIMITED;
	} else {
		return intel_conn_state->broadcast_rgb ==
			INTEL_BROADCAST_RGB_LIMITED;
	}
}

>>>>>>> 0ecfebd2
int
intel_dp_compute_config(struct intel_encoder *encoder,
			struct intel_crtc_state *pipe_config,
			struct drm_connector_state *conn_state)
{
	struct drm_i915_private *dev_priv = to_i915(encoder->base.dev);
	struct drm_display_mode *adjusted_mode = &pipe_config->base.adjusted_mode;
	struct intel_dp *intel_dp = enc_to_intel_dp(&encoder->base);
	struct intel_lspcon *lspcon = enc_to_intel_lspcon(&encoder->base);
	enum port port = encoder->port;
	struct intel_crtc *intel_crtc = to_intel_crtc(pipe_config->base.crtc);
	struct intel_connector *intel_connector = intel_dp->attached_connector;
	struct intel_digital_connector_state *intel_conn_state =
		to_intel_digital_connector_state(conn_state);
	bool constant_n = drm_dp_has_quirk(&intel_dp->desc,
					   DP_DPCD_QUIRK_CONSTANT_N);
<<<<<<< HEAD
	int ret;
=======
	int ret, output_bpp;
>>>>>>> 0ecfebd2

	if (HAS_PCH_SPLIT(dev_priv) && !HAS_DDI(dev_priv) && port != PORT_A)
		pipe_config->has_pch_encoder = true;

	pipe_config->output_format = INTEL_OUTPUT_FORMAT_RGB;
	if (lspcon->active)
		lspcon_ycbcr420_config(&intel_connector->base, pipe_config);

	pipe_config->has_drrs = false;
	if (IS_G4X(dev_priv) || port == PORT_A)
		pipe_config->has_audio = false;
	else if (intel_conn_state->force_audio == HDMI_AUDIO_AUTO)
		pipe_config->has_audio = intel_dp->has_audio;
	else
		pipe_config->has_audio = intel_conn_state->force_audio == HDMI_AUDIO_ON;

	if (intel_dp_is_edp(intel_dp) && intel_connector->panel.fixed_mode) {
		intel_fixed_panel_mode(intel_connector->panel.fixed_mode,
				       adjusted_mode);

		if (INTEL_GEN(dev_priv) >= 9) {
			ret = skl_update_scaler_crtc(pipe_config);
			if (ret)
				return ret;
		}

		if (HAS_GMCH(dev_priv))
			intel_gmch_panel_fitting(intel_crtc, pipe_config,
						 conn_state->scaling_mode);
		else
			intel_pch_panel_fitting(intel_crtc, pipe_config,
						conn_state->scaling_mode);
	}

	if (adjusted_mode->flags & DRM_MODE_FLAG_DBLSCAN)
		return -EINVAL;

	if (HAS_GMCH(dev_priv) &&
	    adjusted_mode->flags & DRM_MODE_FLAG_INTERLACE)
		return -EINVAL;

	if (adjusted_mode->flags & DRM_MODE_FLAG_DBLCLK)
		return -EINVAL;

	ret = intel_dp_compute_link_config(encoder, pipe_config, conn_state);
	if (ret < 0)
		return ret;

	pipe_config->limited_color_range =
		intel_dp_limited_color_range(pipe_config, conn_state);

<<<<<<< HEAD
	if (!pipe_config->dsc_params.compression_enable)
		intel_link_compute_m_n(pipe_config->pipe_bpp,
				       pipe_config->lane_count,
				       adjusted_mode->crtc_clock,
				       pipe_config->port_clock,
				       &pipe_config->dp_m_n,
				       constant_n);
	else
		intel_link_compute_m_n(pipe_config->dsc_params.compressed_bpp,
				       pipe_config->lane_count,
				       adjusted_mode->crtc_clock,
				       pipe_config->port_clock,
				       &pipe_config->dp_m_n,
				       constant_n);
=======
	if (pipe_config->dsc_params.compression_enable)
		output_bpp = pipe_config->dsc_params.compressed_bpp;
	else
		output_bpp = pipe_config->pipe_bpp;

	intel_link_compute_m_n(output_bpp,
			       pipe_config->lane_count,
			       adjusted_mode->crtc_clock,
			       pipe_config->port_clock,
			       &pipe_config->dp_m_n,
			       constant_n);
>>>>>>> 0ecfebd2

	if (intel_connector->panel.downclock_mode != NULL &&
		dev_priv->drrs.type == SEAMLESS_DRRS_SUPPORT) {
			pipe_config->has_drrs = true;
			intel_link_compute_m_n(output_bpp,
					       pipe_config->lane_count,
					       intel_connector->panel.downclock_mode->clock,
					       pipe_config->port_clock,
					       &pipe_config->dp_m2_n2,
					       constant_n);
	}

	if (!HAS_DDI(dev_priv))
		intel_dp_set_clock(encoder, pipe_config);

	intel_psr_compute_config(intel_dp, pipe_config);

	return 0;
}

void intel_dp_set_link_params(struct intel_dp *intel_dp,
			      int link_rate, u8 lane_count,
			      bool link_mst)
{
	intel_dp->link_trained = false;
	intel_dp->link_rate = link_rate;
	intel_dp->lane_count = lane_count;
	intel_dp->link_mst = link_mst;
}

static void intel_dp_prepare(struct intel_encoder *encoder,
			     const struct intel_crtc_state *pipe_config)
{
	struct drm_i915_private *dev_priv = to_i915(encoder->base.dev);
	struct intel_dp *intel_dp = enc_to_intel_dp(&encoder->base);
	enum port port = encoder->port;
	struct intel_crtc *crtc = to_intel_crtc(pipe_config->base.crtc);
	const struct drm_display_mode *adjusted_mode = &pipe_config->base.adjusted_mode;

	intel_dp_set_link_params(intel_dp, pipe_config->port_clock,
				 pipe_config->lane_count,
				 intel_crtc_has_type(pipe_config,
						     INTEL_OUTPUT_DP_MST));

	/*
	 * There are four kinds of DP registers:
	 *
	 * 	IBX PCH
	 * 	SNB CPU
	 *	IVB CPU
	 * 	CPT PCH
	 *
	 * IBX PCH and CPU are the same for almost everything,
	 * except that the CPU DP PLL is configured in this
	 * register
	 *
	 * CPT PCH is quite different, having many bits moved
	 * to the TRANS_DP_CTL register instead. That
	 * configuration happens (oddly) in ironlake_pch_enable
	 */

	/* Preserve the BIOS-computed detected bit. This is
	 * supposed to be read-only.
	 */
	intel_dp->DP = I915_READ(intel_dp->output_reg) & DP_DETECTED;

	/* Handle DP bits in common between all three register formats */
	intel_dp->DP |= DP_VOLTAGE_0_4 | DP_PRE_EMPHASIS_0;
	intel_dp->DP |= DP_PORT_WIDTH(pipe_config->lane_count);

	/* Split out the IBX/CPU vs CPT settings */

	if (IS_IVYBRIDGE(dev_priv) && port == PORT_A) {
		if (adjusted_mode->flags & DRM_MODE_FLAG_PHSYNC)
			intel_dp->DP |= DP_SYNC_HS_HIGH;
		if (adjusted_mode->flags & DRM_MODE_FLAG_PVSYNC)
			intel_dp->DP |= DP_SYNC_VS_HIGH;
		intel_dp->DP |= DP_LINK_TRAIN_OFF_CPT;

		if (drm_dp_enhanced_frame_cap(intel_dp->dpcd))
			intel_dp->DP |= DP_ENHANCED_FRAMING;

		intel_dp->DP |= DP_PIPE_SEL_IVB(crtc->pipe);
	} else if (HAS_PCH_CPT(dev_priv) && port != PORT_A) {
		u32 trans_dp;

		intel_dp->DP |= DP_LINK_TRAIN_OFF_CPT;

		trans_dp = I915_READ(TRANS_DP_CTL(crtc->pipe));
		if (drm_dp_enhanced_frame_cap(intel_dp->dpcd))
			trans_dp |= TRANS_DP_ENH_FRAMING;
		else
			trans_dp &= ~TRANS_DP_ENH_FRAMING;
		I915_WRITE(TRANS_DP_CTL(crtc->pipe), trans_dp);
	} else {
		if (IS_G4X(dev_priv) && pipe_config->limited_color_range)
			intel_dp->DP |= DP_COLOR_RANGE_16_235;

		if (adjusted_mode->flags & DRM_MODE_FLAG_PHSYNC)
			intel_dp->DP |= DP_SYNC_HS_HIGH;
		if (adjusted_mode->flags & DRM_MODE_FLAG_PVSYNC)
			intel_dp->DP |= DP_SYNC_VS_HIGH;
		intel_dp->DP |= DP_LINK_TRAIN_OFF;

		if (drm_dp_enhanced_frame_cap(intel_dp->dpcd))
			intel_dp->DP |= DP_ENHANCED_FRAMING;

		if (IS_CHERRYVIEW(dev_priv))
			intel_dp->DP |= DP_PIPE_SEL_CHV(crtc->pipe);
		else
			intel_dp->DP |= DP_PIPE_SEL(crtc->pipe);
	}
}

#define IDLE_ON_MASK		(PP_ON | PP_SEQUENCE_MASK | 0                     | PP_SEQUENCE_STATE_MASK)
#define IDLE_ON_VALUE   	(PP_ON | PP_SEQUENCE_NONE | 0                     | PP_SEQUENCE_STATE_ON_IDLE)

#define IDLE_OFF_MASK		(PP_ON | PP_SEQUENCE_MASK | 0                     | 0)
#define IDLE_OFF_VALUE		(0     | PP_SEQUENCE_NONE | 0                     | 0)

#define IDLE_CYCLE_MASK		(PP_ON | PP_SEQUENCE_MASK | PP_CYCLE_DELAY_ACTIVE | PP_SEQUENCE_STATE_MASK)
#define IDLE_CYCLE_VALUE	(0     | PP_SEQUENCE_NONE | 0                     | PP_SEQUENCE_STATE_OFF_IDLE)

static void intel_pps_verify_state(struct intel_dp *intel_dp);

static void wait_panel_status(struct intel_dp *intel_dp,
				       u32 mask,
				       u32 value)
{
	struct drm_i915_private *dev_priv = dp_to_i915(intel_dp);
	i915_reg_t pp_stat_reg, pp_ctrl_reg;

	lockdep_assert_held(&dev_priv->pps_mutex);

	intel_pps_verify_state(intel_dp);

	pp_stat_reg = _pp_stat_reg(intel_dp);
	pp_ctrl_reg = _pp_ctrl_reg(intel_dp);

	DRM_DEBUG_KMS("mask %08x value %08x status %08x control %08x\n",
			mask, value,
			I915_READ(pp_stat_reg),
			I915_READ(pp_ctrl_reg));

	if (intel_wait_for_register(&dev_priv->uncore,
				    pp_stat_reg, mask, value,
				    5000))
		DRM_ERROR("Panel status timeout: status %08x control %08x\n",
				I915_READ(pp_stat_reg),
				I915_READ(pp_ctrl_reg));

	DRM_DEBUG_KMS("Wait complete\n");
}

static void wait_panel_on(struct intel_dp *intel_dp)
{
	DRM_DEBUG_KMS("Wait for panel power on\n");
	wait_panel_status(intel_dp, IDLE_ON_MASK, IDLE_ON_VALUE);
}

static void wait_panel_off(struct intel_dp *intel_dp)
{
	DRM_DEBUG_KMS("Wait for panel power off time\n");
	wait_panel_status(intel_dp, IDLE_OFF_MASK, IDLE_OFF_VALUE);
}

static void wait_panel_power_cycle(struct intel_dp *intel_dp)
{
	ktime_t panel_power_on_time;
	s64 panel_power_off_duration;

	DRM_DEBUG_KMS("Wait for panel power cycle\n");

	/* take the difference of currrent time and panel power off time
	 * and then make panel wait for t11_t12 if needed. */
	panel_power_on_time = ktime_get_boottime();
	panel_power_off_duration = ktime_ms_delta(panel_power_on_time, intel_dp->panel_power_off_time);

	/* When we disable the VDD override bit last we have to do the manual
	 * wait. */
	if (panel_power_off_duration < (s64)intel_dp->panel_power_cycle_delay)
		wait_remaining_ms_from_jiffies(jiffies,
				       intel_dp->panel_power_cycle_delay - panel_power_off_duration);

	wait_panel_status(intel_dp, IDLE_CYCLE_MASK, IDLE_CYCLE_VALUE);
}

static void wait_backlight_on(struct intel_dp *intel_dp)
{
	wait_remaining_ms_from_jiffies(intel_dp->last_power_on,
				       intel_dp->backlight_on_delay);
}

static void edp_wait_backlight_off(struct intel_dp *intel_dp)
{
	wait_remaining_ms_from_jiffies(intel_dp->last_backlight_off,
				       intel_dp->backlight_off_delay);
}

/* Read the current pp_control value, unlocking the register if it
 * is locked
 */

static  u32 ironlake_get_pp_control(struct intel_dp *intel_dp)
{
	struct drm_i915_private *dev_priv = dp_to_i915(intel_dp);
	u32 control;

	lockdep_assert_held(&dev_priv->pps_mutex);

	control = I915_READ(_pp_ctrl_reg(intel_dp));
	if (WARN_ON(!HAS_DDI(dev_priv) &&
		    (control & PANEL_UNLOCK_MASK) != PANEL_UNLOCK_REGS)) {
		control &= ~PANEL_UNLOCK_MASK;
		control |= PANEL_UNLOCK_REGS;
	}
	return control;
}

/*
 * Must be paired with edp_panel_vdd_off().
 * Must hold pps_mutex around the whole on/off sequence.
 * Can be nested with intel_edp_panel_vdd_{on,off}() calls.
 */
static bool edp_panel_vdd_on(struct intel_dp *intel_dp)
{
	struct drm_i915_private *dev_priv = dp_to_i915(intel_dp);
	struct intel_digital_port *intel_dig_port = dp_to_dig_port(intel_dp);
	u32 pp;
	i915_reg_t pp_stat_reg, pp_ctrl_reg;
	bool need_to_disable = !intel_dp->want_panel_vdd;

	lockdep_assert_held(&dev_priv->pps_mutex);

	if (!intel_dp_is_edp(intel_dp))
		return false;

	cancel_delayed_work(&intel_dp->panel_vdd_work);
	intel_dp->want_panel_vdd = true;

	if (edp_have_panel_vdd(intel_dp))
		return need_to_disable;

	intel_display_power_get(dev_priv,
				intel_aux_power_domain(intel_dig_port));

	DRM_DEBUG_KMS("Turning eDP port %c VDD on\n",
		      port_name(intel_dig_port->base.port));

	if (!edp_have_panel_power(intel_dp))
		wait_panel_power_cycle(intel_dp);

	pp = ironlake_get_pp_control(intel_dp);
	pp |= EDP_FORCE_VDD;

	pp_stat_reg = _pp_stat_reg(intel_dp);
	pp_ctrl_reg = _pp_ctrl_reg(intel_dp);

	I915_WRITE(pp_ctrl_reg, pp);
	POSTING_READ(pp_ctrl_reg);
	DRM_DEBUG_KMS("PP_STATUS: 0x%08x PP_CONTROL: 0x%08x\n",
			I915_READ(pp_stat_reg), I915_READ(pp_ctrl_reg));
	/*
	 * If the panel wasn't on, delay before accessing aux channel
	 */
	if (!edp_have_panel_power(intel_dp)) {
		DRM_DEBUG_KMS("eDP port %c panel power wasn't enabled\n",
			      port_name(intel_dig_port->base.port));
		msleep(intel_dp->panel_power_up_delay);
	}

	return need_to_disable;
}

/*
 * Must be paired with intel_edp_panel_vdd_off() or
 * intel_edp_panel_off().
 * Nested calls to these functions are not allowed since
 * we drop the lock. Caller must use some higher level
 * locking to prevent nested calls from other threads.
 */
void intel_edp_panel_vdd_on(struct intel_dp *intel_dp)
{
	intel_wakeref_t wakeref;
	bool vdd;

	if (!intel_dp_is_edp(intel_dp))
		return;

	vdd = false;
	with_pps_lock(intel_dp, wakeref)
		vdd = edp_panel_vdd_on(intel_dp);
	I915_STATE_WARN(!vdd, "eDP port %c VDD already requested on\n",
	     port_name(dp_to_dig_port(intel_dp)->base.port));
}

static void edp_panel_vdd_off_sync(struct intel_dp *intel_dp)
{
	struct drm_i915_private *dev_priv = dp_to_i915(intel_dp);
	struct intel_digital_port *intel_dig_port =
		dp_to_dig_port(intel_dp);
	u32 pp;
	i915_reg_t pp_stat_reg, pp_ctrl_reg;

	lockdep_assert_held(&dev_priv->pps_mutex);

	WARN_ON(intel_dp->want_panel_vdd);

	if (!edp_have_panel_vdd(intel_dp))
		return;

	DRM_DEBUG_KMS("Turning eDP port %c VDD off\n",
		      port_name(intel_dig_port->base.port));

	pp = ironlake_get_pp_control(intel_dp);
	pp &= ~EDP_FORCE_VDD;

	pp_ctrl_reg = _pp_ctrl_reg(intel_dp);
	pp_stat_reg = _pp_stat_reg(intel_dp);

	I915_WRITE(pp_ctrl_reg, pp);
	POSTING_READ(pp_ctrl_reg);

	/* Make sure sequencer is idle before allowing subsequent activity */
	DRM_DEBUG_KMS("PP_STATUS: 0x%08x PP_CONTROL: 0x%08x\n",
	I915_READ(pp_stat_reg), I915_READ(pp_ctrl_reg));

	if ((pp & PANEL_POWER_ON) == 0)
		intel_dp->panel_power_off_time = ktime_get_boottime();

	intel_display_power_put_unchecked(dev_priv,
					  intel_aux_power_domain(intel_dig_port));
}

static void edp_panel_vdd_work(struct work_struct *__work)
{
	struct intel_dp *intel_dp =
		container_of(to_delayed_work(__work),
			     struct intel_dp, panel_vdd_work);
	intel_wakeref_t wakeref;

	with_pps_lock(intel_dp, wakeref) {
		if (!intel_dp->want_panel_vdd)
			edp_panel_vdd_off_sync(intel_dp);
	}
}

static void edp_panel_vdd_schedule_off(struct intel_dp *intel_dp)
{
	unsigned long delay;

	/*
	 * Queue the timer to fire a long time from now (relative to the power
	 * down delay) to keep the panel power up across a sequence of
	 * operations.
	 */
	delay = msecs_to_jiffies(intel_dp->panel_power_cycle_delay * 5);
	schedule_delayed_work(&intel_dp->panel_vdd_work, delay);
}

/*
 * Must be paired with edp_panel_vdd_on().
 * Must hold pps_mutex around the whole on/off sequence.
 * Can be nested with intel_edp_panel_vdd_{on,off}() calls.
 */
static void edp_panel_vdd_off(struct intel_dp *intel_dp, bool sync)
{
	struct drm_i915_private *dev_priv = dp_to_i915(intel_dp);

	lockdep_assert_held(&dev_priv->pps_mutex);

	if (!intel_dp_is_edp(intel_dp))
		return;

	I915_STATE_WARN(!intel_dp->want_panel_vdd, "eDP port %c VDD not forced on",
	     port_name(dp_to_dig_port(intel_dp)->base.port));

	intel_dp->want_panel_vdd = false;

	if (sync)
		edp_panel_vdd_off_sync(intel_dp);
	else
		edp_panel_vdd_schedule_off(intel_dp);
}

static void edp_panel_on(struct intel_dp *intel_dp)
{
	struct drm_i915_private *dev_priv = dp_to_i915(intel_dp);
	u32 pp;
	i915_reg_t pp_ctrl_reg;

	lockdep_assert_held(&dev_priv->pps_mutex);

	if (!intel_dp_is_edp(intel_dp))
		return;

	DRM_DEBUG_KMS("Turn eDP port %c panel power on\n",
		      port_name(dp_to_dig_port(intel_dp)->base.port));

	if (WARN(edp_have_panel_power(intel_dp),
		 "eDP port %c panel power already on\n",
		 port_name(dp_to_dig_port(intel_dp)->base.port)))
		return;

	wait_panel_power_cycle(intel_dp);

	pp_ctrl_reg = _pp_ctrl_reg(intel_dp);
	pp = ironlake_get_pp_control(intel_dp);
	if (IS_GEN(dev_priv, 5)) {
		/* ILK workaround: disable reset around power sequence */
		pp &= ~PANEL_POWER_RESET;
		I915_WRITE(pp_ctrl_reg, pp);
		POSTING_READ(pp_ctrl_reg);
	}

	pp |= PANEL_POWER_ON;
	if (!IS_GEN(dev_priv, 5))
		pp |= PANEL_POWER_RESET;

	I915_WRITE(pp_ctrl_reg, pp);
	POSTING_READ(pp_ctrl_reg);

	wait_panel_on(intel_dp);
	intel_dp->last_power_on = jiffies;

	if (IS_GEN(dev_priv, 5)) {
		pp |= PANEL_POWER_RESET; /* restore panel reset bit */
		I915_WRITE(pp_ctrl_reg, pp);
		POSTING_READ(pp_ctrl_reg);
	}
}

void intel_edp_panel_on(struct intel_dp *intel_dp)
{
	intel_wakeref_t wakeref;

	if (!intel_dp_is_edp(intel_dp))
		return;

	with_pps_lock(intel_dp, wakeref)
		edp_panel_on(intel_dp);
}


static void edp_panel_off(struct intel_dp *intel_dp)
{
	struct drm_i915_private *dev_priv = dp_to_i915(intel_dp);
	struct intel_digital_port *dig_port = dp_to_dig_port(intel_dp);
	u32 pp;
	i915_reg_t pp_ctrl_reg;

	lockdep_assert_held(&dev_priv->pps_mutex);

	if (!intel_dp_is_edp(intel_dp))
		return;

	DRM_DEBUG_KMS("Turn eDP port %c panel power off\n",
		      port_name(dig_port->base.port));

	WARN(!intel_dp->want_panel_vdd, "Need eDP port %c VDD to turn off panel\n",
	     port_name(dig_port->base.port));

	pp = ironlake_get_pp_control(intel_dp);
	/* We need to switch off panel power _and_ force vdd, for otherwise some
	 * panels get very unhappy and cease to work. */
	pp &= ~(PANEL_POWER_ON | PANEL_POWER_RESET | EDP_FORCE_VDD |
		EDP_BLC_ENABLE);

	pp_ctrl_reg = _pp_ctrl_reg(intel_dp);

	intel_dp->want_panel_vdd = false;

	I915_WRITE(pp_ctrl_reg, pp);
	POSTING_READ(pp_ctrl_reg);

	wait_panel_off(intel_dp);
	intel_dp->panel_power_off_time = ktime_get_boottime();

	/* We got a reference when we enabled the VDD. */
	intel_display_power_put_unchecked(dev_priv, intel_aux_power_domain(dig_port));
}

void intel_edp_panel_off(struct intel_dp *intel_dp)
{
	intel_wakeref_t wakeref;

	if (!intel_dp_is_edp(intel_dp))
		return;

	with_pps_lock(intel_dp, wakeref)
		edp_panel_off(intel_dp);
}

/* Enable backlight in the panel power control. */
static void _intel_edp_backlight_on(struct intel_dp *intel_dp)
{
	struct drm_i915_private *dev_priv = dp_to_i915(intel_dp);
	intel_wakeref_t wakeref;

	/*
	 * If we enable the backlight right away following a panel power
	 * on, we may see slight flicker as the panel syncs with the eDP
	 * link.  So delay a bit to make sure the image is solid before
	 * allowing it to appear.
	 */
	wait_backlight_on(intel_dp);

	with_pps_lock(intel_dp, wakeref) {
		i915_reg_t pp_ctrl_reg = _pp_ctrl_reg(intel_dp);
		u32 pp;

		pp = ironlake_get_pp_control(intel_dp);
		pp |= EDP_BLC_ENABLE;

		I915_WRITE(pp_ctrl_reg, pp);
		POSTING_READ(pp_ctrl_reg);
	}
}

/* Enable backlight PWM and backlight PP control. */
void intel_edp_backlight_on(const struct intel_crtc_state *crtc_state,
			    const struct drm_connector_state *conn_state)
{
	struct intel_dp *intel_dp = enc_to_intel_dp(conn_state->best_encoder);

	if (!intel_dp_is_edp(intel_dp))
		return;

	DRM_DEBUG_KMS("\n");

	intel_panel_enable_backlight(crtc_state, conn_state);
	_intel_edp_backlight_on(intel_dp);
}

/* Disable backlight in the panel power control. */
static void _intel_edp_backlight_off(struct intel_dp *intel_dp)
{
	struct drm_i915_private *dev_priv = dp_to_i915(intel_dp);
	intel_wakeref_t wakeref;

	if (!intel_dp_is_edp(intel_dp))
		return;

	with_pps_lock(intel_dp, wakeref) {
		i915_reg_t pp_ctrl_reg = _pp_ctrl_reg(intel_dp);
		u32 pp;
<<<<<<< HEAD

		pp = ironlake_get_pp_control(intel_dp);
		pp &= ~EDP_BLC_ENABLE;

=======

		pp = ironlake_get_pp_control(intel_dp);
		pp &= ~EDP_BLC_ENABLE;

>>>>>>> 0ecfebd2
		I915_WRITE(pp_ctrl_reg, pp);
		POSTING_READ(pp_ctrl_reg);
	}

	intel_dp->last_backlight_off = jiffies;
	edp_wait_backlight_off(intel_dp);
}

/* Disable backlight PP control and backlight PWM. */
void intel_edp_backlight_off(const struct drm_connector_state *old_conn_state)
{
	struct intel_dp *intel_dp = enc_to_intel_dp(old_conn_state->best_encoder);

	if (!intel_dp_is_edp(intel_dp))
		return;

	DRM_DEBUG_KMS("\n");

	_intel_edp_backlight_off(intel_dp);
	intel_panel_disable_backlight(old_conn_state);
}

/*
 * Hook for controlling the panel power control backlight through the bl_power
 * sysfs attribute. Take care to handle multiple calls.
 */
static void intel_edp_backlight_power(struct intel_connector *connector,
				      bool enable)
{
	struct intel_dp *intel_dp = intel_attached_dp(&connector->base);
	intel_wakeref_t wakeref;
	bool is_enabled;

	is_enabled = false;
	with_pps_lock(intel_dp, wakeref)
		is_enabled = ironlake_get_pp_control(intel_dp) & EDP_BLC_ENABLE;
	if (is_enabled == enable)
		return;

	DRM_DEBUG_KMS("panel power control backlight %s\n",
		      enable ? "enable" : "disable");

	if (enable)
		_intel_edp_backlight_on(intel_dp);
	else
		_intel_edp_backlight_off(intel_dp);
}

static void assert_dp_port(struct intel_dp *intel_dp, bool state)
{
	struct intel_digital_port *dig_port = dp_to_dig_port(intel_dp);
	struct drm_i915_private *dev_priv = to_i915(dig_port->base.base.dev);
	bool cur_state = I915_READ(intel_dp->output_reg) & DP_PORT_EN;

	I915_STATE_WARN(cur_state != state,
			"DP port %c state assertion failure (expected %s, current %s)\n",
			port_name(dig_port->base.port),
			onoff(state), onoff(cur_state));
}
#define assert_dp_port_disabled(d) assert_dp_port((d), false)

static void assert_edp_pll(struct drm_i915_private *dev_priv, bool state)
{
	bool cur_state = I915_READ(DP_A) & DP_PLL_ENABLE;

	I915_STATE_WARN(cur_state != state,
			"eDP PLL state assertion failure (expected %s, current %s)\n",
			onoff(state), onoff(cur_state));
}
#define assert_edp_pll_enabled(d) assert_edp_pll((d), true)
#define assert_edp_pll_disabled(d) assert_edp_pll((d), false)

static void ironlake_edp_pll_on(struct intel_dp *intel_dp,
				const struct intel_crtc_state *pipe_config)
{
	struct intel_crtc *crtc = to_intel_crtc(pipe_config->base.crtc);
	struct drm_i915_private *dev_priv = to_i915(crtc->base.dev);

	assert_pipe_disabled(dev_priv, crtc->pipe);
	assert_dp_port_disabled(intel_dp);
	assert_edp_pll_disabled(dev_priv);

	DRM_DEBUG_KMS("enabling eDP PLL for clock %d\n",
		      pipe_config->port_clock);

	intel_dp->DP &= ~DP_PLL_FREQ_MASK;

	if (pipe_config->port_clock == 162000)
		intel_dp->DP |= DP_PLL_FREQ_162MHZ;
	else
		intel_dp->DP |= DP_PLL_FREQ_270MHZ;

	I915_WRITE(DP_A, intel_dp->DP);
	POSTING_READ(DP_A);
	udelay(500);

	/*
	 * [DevILK] Work around required when enabling DP PLL
	 * while a pipe is enabled going to FDI:
	 * 1. Wait for the start of vertical blank on the enabled pipe going to FDI
	 * 2. Program DP PLL enable
	 */
	if (IS_GEN(dev_priv, 5))
		intel_wait_for_vblank_if_active(dev_priv, !crtc->pipe);

	intel_dp->DP |= DP_PLL_ENABLE;

	I915_WRITE(DP_A, intel_dp->DP);
	POSTING_READ(DP_A);
	udelay(200);
}

static void ironlake_edp_pll_off(struct intel_dp *intel_dp,
				 const struct intel_crtc_state *old_crtc_state)
{
	struct intel_crtc *crtc = to_intel_crtc(old_crtc_state->base.crtc);
	struct drm_i915_private *dev_priv = to_i915(crtc->base.dev);

	assert_pipe_disabled(dev_priv, crtc->pipe);
	assert_dp_port_disabled(intel_dp);
	assert_edp_pll_enabled(dev_priv);

	DRM_DEBUG_KMS("disabling eDP PLL\n");

	intel_dp->DP &= ~DP_PLL_ENABLE;

	I915_WRITE(DP_A, intel_dp->DP);
	POSTING_READ(DP_A);
	udelay(200);
}

static bool downstream_hpd_needs_d0(struct intel_dp *intel_dp)
{
	/*
	 * DPCD 1.2+ should support BRANCH_DEVICE_CTRL, and thus
	 * be capable of signalling downstream hpd with a long pulse.
	 * Whether or not that means D3 is safe to use is not clear,
	 * but let's assume so until proven otherwise.
	 *
	 * FIXME should really check all downstream ports...
	 */
	return intel_dp->dpcd[DP_DPCD_REV] == 0x11 &&
		intel_dp->dpcd[DP_DOWNSTREAMPORT_PRESENT] & DP_DWN_STRM_PORT_PRESENT &&
		intel_dp->downstream_ports[0] & DP_DS_PORT_HPD;
}

void intel_dp_sink_set_decompression_state(struct intel_dp *intel_dp,
					   const struct intel_crtc_state *crtc_state,
					   bool enable)
{
	int ret;

	if (!crtc_state->dsc_params.compression_enable)
		return;

	ret = drm_dp_dpcd_writeb(&intel_dp->aux, DP_DSC_ENABLE,
				 enable ? DP_DECOMPRESSION_EN : 0);
	if (ret < 0)
		DRM_DEBUG_KMS("Failed to %s sink decompression state\n",
			      enable ? "enable" : "disable");
}

/* If the sink supports it, try to set the power state appropriately */
void intel_dp_sink_dpms(struct intel_dp *intel_dp, int mode)
{
	int ret, i;

	/* Should have a valid DPCD by this point */
	if (intel_dp->dpcd[DP_DPCD_REV] < 0x11)
		return;

	if (mode != DRM_MODE_DPMS_ON) {
		if (downstream_hpd_needs_d0(intel_dp))
			return;

		ret = drm_dp_dpcd_writeb(&intel_dp->aux, DP_SET_POWER,
					 DP_SET_POWER_D3);
	} else {
		struct intel_lspcon *lspcon = dp_to_lspcon(intel_dp);

		/*
		 * When turning on, we need to retry for 1ms to give the sink
		 * time to wake up.
		 */
		for (i = 0; i < 3; i++) {
			ret = drm_dp_dpcd_writeb(&intel_dp->aux, DP_SET_POWER,
						 DP_SET_POWER_D0);
			if (ret == 1)
				break;
			msleep(1);
		}

		if (ret == 1 && lspcon->active)
			lspcon_wait_pcon_mode(lspcon);
	}

	if (ret != 1)
		DRM_DEBUG_KMS("failed to %s sink power state\n",
			      mode == DRM_MODE_DPMS_ON ? "enable" : "disable");
}

static bool cpt_dp_port_selected(struct drm_i915_private *dev_priv,
				 enum port port, enum pipe *pipe)
{
	enum pipe p;

	for_each_pipe(dev_priv, p) {
		u32 val = I915_READ(TRANS_DP_CTL(p));

		if ((val & TRANS_DP_PORT_SEL_MASK) == TRANS_DP_PORT_SEL(port)) {
			*pipe = p;
			return true;
		}
	}

	DRM_DEBUG_KMS("No pipe for DP port %c found\n", port_name(port));

	/* must initialize pipe to something for the asserts */
	*pipe = PIPE_A;

	return false;
}

bool intel_dp_port_enabled(struct drm_i915_private *dev_priv,
			   i915_reg_t dp_reg, enum port port,
			   enum pipe *pipe)
{
	bool ret;
	u32 val;

	val = I915_READ(dp_reg);

	ret = val & DP_PORT_EN;

	/* asserts want to know the pipe even if the port is disabled */
	if (IS_IVYBRIDGE(dev_priv) && port == PORT_A)
		*pipe = (val & DP_PIPE_SEL_MASK_IVB) >> DP_PIPE_SEL_SHIFT_IVB;
	else if (HAS_PCH_CPT(dev_priv) && port != PORT_A)
		ret &= cpt_dp_port_selected(dev_priv, port, pipe);
	else if (IS_CHERRYVIEW(dev_priv))
		*pipe = (val & DP_PIPE_SEL_MASK_CHV) >> DP_PIPE_SEL_SHIFT_CHV;
	else
		*pipe = (val & DP_PIPE_SEL_MASK) >> DP_PIPE_SEL_SHIFT;

	return ret;
}

static bool intel_dp_get_hw_state(struct intel_encoder *encoder,
				  enum pipe *pipe)
{
	struct drm_i915_private *dev_priv = to_i915(encoder->base.dev);
	struct intel_dp *intel_dp = enc_to_intel_dp(&encoder->base);
	intel_wakeref_t wakeref;
	bool ret;

	wakeref = intel_display_power_get_if_enabled(dev_priv,
						     encoder->power_domain);
	if (!wakeref)
		return false;

	ret = intel_dp_port_enabled(dev_priv, intel_dp->output_reg,
				    encoder->port, pipe);

	intel_display_power_put(dev_priv, encoder->power_domain, wakeref);

	return ret;
}

static void intel_dp_get_config(struct intel_encoder *encoder,
				struct intel_crtc_state *pipe_config)
{
	struct drm_i915_private *dev_priv = to_i915(encoder->base.dev);
	struct intel_dp *intel_dp = enc_to_intel_dp(&encoder->base);
	u32 tmp, flags = 0;
	enum port port = encoder->port;
	struct intel_crtc *crtc = to_intel_crtc(pipe_config->base.crtc);

	if (encoder->type == INTEL_OUTPUT_EDP)
		pipe_config->output_types |= BIT(INTEL_OUTPUT_EDP);
	else
		pipe_config->output_types |= BIT(INTEL_OUTPUT_DP);

	tmp = I915_READ(intel_dp->output_reg);

	pipe_config->has_audio = tmp & DP_AUDIO_OUTPUT_ENABLE && port != PORT_A;

	if (HAS_PCH_CPT(dev_priv) && port != PORT_A) {
		u32 trans_dp = I915_READ(TRANS_DP_CTL(crtc->pipe));

		if (trans_dp & TRANS_DP_HSYNC_ACTIVE_HIGH)
			flags |= DRM_MODE_FLAG_PHSYNC;
		else
			flags |= DRM_MODE_FLAG_NHSYNC;

		if (trans_dp & TRANS_DP_VSYNC_ACTIVE_HIGH)
			flags |= DRM_MODE_FLAG_PVSYNC;
		else
			flags |= DRM_MODE_FLAG_NVSYNC;
	} else {
		if (tmp & DP_SYNC_HS_HIGH)
			flags |= DRM_MODE_FLAG_PHSYNC;
		else
			flags |= DRM_MODE_FLAG_NHSYNC;

		if (tmp & DP_SYNC_VS_HIGH)
			flags |= DRM_MODE_FLAG_PVSYNC;
		else
			flags |= DRM_MODE_FLAG_NVSYNC;
	}

	pipe_config->base.adjusted_mode.flags |= flags;

	if (IS_G4X(dev_priv) && tmp & DP_COLOR_RANGE_16_235)
		pipe_config->limited_color_range = true;

	pipe_config->lane_count =
		((tmp & DP_PORT_WIDTH_MASK) >> DP_PORT_WIDTH_SHIFT) + 1;

	intel_dp_get_m_n(crtc, pipe_config);

	if (port == PORT_A) {
		if ((I915_READ(DP_A) & DP_PLL_FREQ_MASK) == DP_PLL_FREQ_162MHZ)
			pipe_config->port_clock = 162000;
		else
			pipe_config->port_clock = 270000;
	}

	pipe_config->base.adjusted_mode.crtc_clock =
		intel_dotclock_calculate(pipe_config->port_clock,
					 &pipe_config->dp_m_n);

	if (intel_dp_is_edp(intel_dp) && dev_priv->vbt.edp.bpp &&
	    pipe_config->pipe_bpp > dev_priv->vbt.edp.bpp) {
		/*
		 * This is a big fat ugly hack.
		 *
		 * Some machines in UEFI boot mode provide us a VBT that has 18
		 * bpp and 1.62 GHz link bandwidth for eDP, which for reasons
		 * unknown we fail to light up. Yet the same BIOS boots up with
		 * 24 bpp and 2.7 GHz link. Use the same bpp as the BIOS uses as
		 * max, not what it tells us to use.
		 *
		 * Note: This will still be broken if the eDP panel is not lit
		 * up by the BIOS, and thus we can't get the mode at module
		 * load.
		 */
		DRM_DEBUG_KMS("pipe has %d bpp for eDP panel, overriding BIOS-provided max %d bpp\n",
			      pipe_config->pipe_bpp, dev_priv->vbt.edp.bpp);
		dev_priv->vbt.edp.bpp = pipe_config->pipe_bpp;
	}
}

static void intel_disable_dp(struct intel_encoder *encoder,
			     const struct intel_crtc_state *old_crtc_state,
			     const struct drm_connector_state *old_conn_state)
{
	struct intel_dp *intel_dp = enc_to_intel_dp(&encoder->base);

	intel_dp->link_trained = false;

	if (old_crtc_state->has_audio)
		intel_audio_codec_disable(encoder,
					  old_crtc_state, old_conn_state);

	/* Make sure the panel is off before trying to change the mode. But also
	 * ensure that we have vdd while we switch off the panel. */
	intel_edp_panel_vdd_on(intel_dp);
	intel_edp_backlight_off(old_conn_state);
	intel_dp_sink_dpms(intel_dp, DRM_MODE_DPMS_OFF);
	intel_edp_panel_off(intel_dp);
}

static void g4x_disable_dp(struct intel_encoder *encoder,
			   const struct intel_crtc_state *old_crtc_state,
			   const struct drm_connector_state *old_conn_state)
{
	intel_disable_dp(encoder, old_crtc_state, old_conn_state);
}

static void vlv_disable_dp(struct intel_encoder *encoder,
			   const struct intel_crtc_state *old_crtc_state,
			   const struct drm_connector_state *old_conn_state)
{
	intel_disable_dp(encoder, old_crtc_state, old_conn_state);
}

static void g4x_post_disable_dp(struct intel_encoder *encoder,
				const struct intel_crtc_state *old_crtc_state,
				const struct drm_connector_state *old_conn_state)
{
	struct intel_dp *intel_dp = enc_to_intel_dp(&encoder->base);
	enum port port = encoder->port;

	/*
	 * Bspec does not list a specific disable sequence for g4x DP.
	 * Follow the ilk+ sequence (disable pipe before the port) for
	 * g4x DP as it does not suffer from underruns like the normal
	 * g4x modeset sequence (disable pipe after the port).
	 */
	intel_dp_link_down(encoder, old_crtc_state);

	/* Only ilk+ has port A */
	if (port == PORT_A)
		ironlake_edp_pll_off(intel_dp, old_crtc_state);
}

static void vlv_post_disable_dp(struct intel_encoder *encoder,
				const struct intel_crtc_state *old_crtc_state,
				const struct drm_connector_state *old_conn_state)
{
	intel_dp_link_down(encoder, old_crtc_state);
}

static void chv_post_disable_dp(struct intel_encoder *encoder,
				const struct intel_crtc_state *old_crtc_state,
				const struct drm_connector_state *old_conn_state)
{
	struct drm_i915_private *dev_priv = to_i915(encoder->base.dev);

	intel_dp_link_down(encoder, old_crtc_state);

	mutex_lock(&dev_priv->sb_lock);

	/* Assert data lane reset */
	chv_data_lane_soft_reset(encoder, old_crtc_state, true);

	mutex_unlock(&dev_priv->sb_lock);
}

static void
_intel_dp_set_link_train(struct intel_dp *intel_dp,
			 u32 *DP,
			 u8 dp_train_pat)
{
	struct drm_i915_private *dev_priv = dp_to_i915(intel_dp);
	struct intel_digital_port *intel_dig_port = dp_to_dig_port(intel_dp);
	enum port port = intel_dig_port->base.port;
	u8 train_pat_mask = drm_dp_training_pattern_mask(intel_dp->dpcd);

	if (dp_train_pat & train_pat_mask)
		DRM_DEBUG_KMS("Using DP training pattern TPS%d\n",
			      dp_train_pat & train_pat_mask);

	if (HAS_DDI(dev_priv)) {
		u32 temp = I915_READ(DP_TP_CTL(port));

		if (dp_train_pat & DP_LINK_SCRAMBLING_DISABLE)
			temp |= DP_TP_CTL_SCRAMBLE_DISABLE;
		else
			temp &= ~DP_TP_CTL_SCRAMBLE_DISABLE;

		temp &= ~DP_TP_CTL_LINK_TRAIN_MASK;
		switch (dp_train_pat & train_pat_mask) {
		case DP_TRAINING_PATTERN_DISABLE:
			temp |= DP_TP_CTL_LINK_TRAIN_NORMAL;

			break;
		case DP_TRAINING_PATTERN_1:
			temp |= DP_TP_CTL_LINK_TRAIN_PAT1;
			break;
		case DP_TRAINING_PATTERN_2:
			temp |= DP_TP_CTL_LINK_TRAIN_PAT2;
			break;
		case DP_TRAINING_PATTERN_3:
			temp |= DP_TP_CTL_LINK_TRAIN_PAT3;
			break;
		case DP_TRAINING_PATTERN_4:
			temp |= DP_TP_CTL_LINK_TRAIN_PAT4;
			break;
		}
		I915_WRITE(DP_TP_CTL(port), temp);

	} else if ((IS_IVYBRIDGE(dev_priv) && port == PORT_A) ||
		   (HAS_PCH_CPT(dev_priv) && port != PORT_A)) {
		*DP &= ~DP_LINK_TRAIN_MASK_CPT;

		switch (dp_train_pat & DP_TRAINING_PATTERN_MASK) {
		case DP_TRAINING_PATTERN_DISABLE:
			*DP |= DP_LINK_TRAIN_OFF_CPT;
			break;
		case DP_TRAINING_PATTERN_1:
			*DP |= DP_LINK_TRAIN_PAT_1_CPT;
			break;
		case DP_TRAINING_PATTERN_2:
			*DP |= DP_LINK_TRAIN_PAT_2_CPT;
			break;
		case DP_TRAINING_PATTERN_3:
			DRM_DEBUG_KMS("TPS3 not supported, using TPS2 instead\n");
			*DP |= DP_LINK_TRAIN_PAT_2_CPT;
			break;
		}

	} else {
		*DP &= ~DP_LINK_TRAIN_MASK;

		switch (dp_train_pat & DP_TRAINING_PATTERN_MASK) {
		case DP_TRAINING_PATTERN_DISABLE:
			*DP |= DP_LINK_TRAIN_OFF;
			break;
		case DP_TRAINING_PATTERN_1:
			*DP |= DP_LINK_TRAIN_PAT_1;
			break;
		case DP_TRAINING_PATTERN_2:
			*DP |= DP_LINK_TRAIN_PAT_2;
			break;
		case DP_TRAINING_PATTERN_3:
			DRM_DEBUG_KMS("TPS3 not supported, using TPS2 instead\n");
			*DP |= DP_LINK_TRAIN_PAT_2;
			break;
		}
	}
}

static void intel_dp_enable_port(struct intel_dp *intel_dp,
				 const struct intel_crtc_state *old_crtc_state)
{
	struct drm_i915_private *dev_priv = dp_to_i915(intel_dp);

	/* enable with pattern 1 (as per spec) */

	intel_dp_program_link_training_pattern(intel_dp, DP_TRAINING_PATTERN_1);

	/*
	 * Magic for VLV/CHV. We _must_ first set up the register
	 * without actually enabling the port, and then do another
	 * write to enable the port. Otherwise link training will
	 * fail when the power sequencer is freshly used for this port.
	 */
	intel_dp->DP |= DP_PORT_EN;
	if (old_crtc_state->has_audio)
		intel_dp->DP |= DP_AUDIO_OUTPUT_ENABLE;

	I915_WRITE(intel_dp->output_reg, intel_dp->DP);
	POSTING_READ(intel_dp->output_reg);
}

static void intel_enable_dp(struct intel_encoder *encoder,
			    const struct intel_crtc_state *pipe_config,
			    const struct drm_connector_state *conn_state)
{
	struct drm_i915_private *dev_priv = to_i915(encoder->base.dev);
	struct intel_dp *intel_dp = enc_to_intel_dp(&encoder->base);
	struct intel_crtc *crtc = to_intel_crtc(pipe_config->base.crtc);
	u32 dp_reg = I915_READ(intel_dp->output_reg);
	enum pipe pipe = crtc->pipe;
	intel_wakeref_t wakeref;

	if (WARN_ON(dp_reg & DP_PORT_EN))
		return;

	with_pps_lock(intel_dp, wakeref) {
		if (IS_VALLEYVIEW(dev_priv) || IS_CHERRYVIEW(dev_priv))
			vlv_init_panel_power_sequencer(encoder, pipe_config);
<<<<<<< HEAD

		intel_dp_enable_port(intel_dp, pipe_config);

=======

		intel_dp_enable_port(intel_dp, pipe_config);

>>>>>>> 0ecfebd2
		edp_panel_vdd_on(intel_dp);
		edp_panel_on(intel_dp);
		edp_panel_vdd_off(intel_dp, true);
	}

	if (IS_VALLEYVIEW(dev_priv) || IS_CHERRYVIEW(dev_priv)) {
		unsigned int lane_mask = 0x0;

		if (IS_CHERRYVIEW(dev_priv))
			lane_mask = intel_dp_unused_lane_mask(pipe_config->lane_count);

		vlv_wait_port_ready(dev_priv, dp_to_dig_port(intel_dp),
				    lane_mask);
	}

	intel_dp_sink_dpms(intel_dp, DRM_MODE_DPMS_ON);
	intel_dp_start_link_train(intel_dp);
	intel_dp_stop_link_train(intel_dp);

	if (pipe_config->has_audio) {
		DRM_DEBUG_DRIVER("Enabling DP audio on pipe %c\n",
				 pipe_name(pipe));
		intel_audio_codec_enable(encoder, pipe_config, conn_state);
	}
}

static void g4x_enable_dp(struct intel_encoder *encoder,
			  const struct intel_crtc_state *pipe_config,
			  const struct drm_connector_state *conn_state)
{
	intel_enable_dp(encoder, pipe_config, conn_state);
	intel_edp_backlight_on(pipe_config, conn_state);
}

static void vlv_enable_dp(struct intel_encoder *encoder,
			  const struct intel_crtc_state *pipe_config,
			  const struct drm_connector_state *conn_state)
{
	intel_edp_backlight_on(pipe_config, conn_state);
}

static void g4x_pre_enable_dp(struct intel_encoder *encoder,
			      const struct intel_crtc_state *pipe_config,
			      const struct drm_connector_state *conn_state)
{
	struct intel_dp *intel_dp = enc_to_intel_dp(&encoder->base);
	enum port port = encoder->port;

	intel_dp_prepare(encoder, pipe_config);

	/* Only ilk+ has port A */
	if (port == PORT_A)
		ironlake_edp_pll_on(intel_dp, pipe_config);
}

static void vlv_detach_power_sequencer(struct intel_dp *intel_dp)
{
	struct intel_digital_port *intel_dig_port = dp_to_dig_port(intel_dp);
	struct drm_i915_private *dev_priv = to_i915(intel_dig_port->base.base.dev);
	enum pipe pipe = intel_dp->pps_pipe;
	i915_reg_t pp_on_reg = PP_ON_DELAYS(pipe);

	WARN_ON(intel_dp->active_pipe != INVALID_PIPE);

	if (WARN_ON(pipe != PIPE_A && pipe != PIPE_B))
		return;

	edp_panel_vdd_off_sync(intel_dp);

	/*
	 * VLV seems to get confused when multiple power sequencers
	 * have the same port selected (even if only one has power/vdd
	 * enabled). The failure manifests as vlv_wait_port_ready() failing
	 * CHV on the other hand doesn't seem to mind having the same port
	 * selected in multiple power sequencers, but let's clear the
	 * port select always when logically disconnecting a power sequencer
	 * from a port.
	 */
	DRM_DEBUG_KMS("detaching pipe %c power sequencer from port %c\n",
		      pipe_name(pipe), port_name(intel_dig_port->base.port));
	I915_WRITE(pp_on_reg, 0);
	POSTING_READ(pp_on_reg);

	intel_dp->pps_pipe = INVALID_PIPE;
}

static void vlv_steal_power_sequencer(struct drm_i915_private *dev_priv,
				      enum pipe pipe)
{
	struct intel_encoder *encoder;

	lockdep_assert_held(&dev_priv->pps_mutex);

	for_each_intel_dp(&dev_priv->drm, encoder) {
		struct intel_dp *intel_dp = enc_to_intel_dp(&encoder->base);
		enum port port = encoder->port;

		WARN(intel_dp->active_pipe == pipe,
		     "stealing pipe %c power sequencer from active (e)DP port %c\n",
		     pipe_name(pipe), port_name(port));

		if (intel_dp->pps_pipe != pipe)
			continue;

		DRM_DEBUG_KMS("stealing pipe %c power sequencer from port %c\n",
			      pipe_name(pipe), port_name(port));

		/* make sure vdd is off before we steal it */
		vlv_detach_power_sequencer(intel_dp);
	}
}

static void vlv_init_panel_power_sequencer(struct intel_encoder *encoder,
					   const struct intel_crtc_state *crtc_state)
{
	struct drm_i915_private *dev_priv = to_i915(encoder->base.dev);
	struct intel_dp *intel_dp = enc_to_intel_dp(&encoder->base);
	struct intel_crtc *crtc = to_intel_crtc(crtc_state->base.crtc);

	lockdep_assert_held(&dev_priv->pps_mutex);

	WARN_ON(intel_dp->active_pipe != INVALID_PIPE);

	if (intel_dp->pps_pipe != INVALID_PIPE &&
	    intel_dp->pps_pipe != crtc->pipe) {
		/*
		 * If another power sequencer was being used on this
		 * port previously make sure to turn off vdd there while
		 * we still have control of it.
		 */
		vlv_detach_power_sequencer(intel_dp);
	}

	/*
	 * We may be stealing the power
	 * sequencer from another port.
	 */
	vlv_steal_power_sequencer(dev_priv, crtc->pipe);

	intel_dp->active_pipe = crtc->pipe;

	if (!intel_dp_is_edp(intel_dp))
		return;

	/* now it's all ours */
	intel_dp->pps_pipe = crtc->pipe;

	DRM_DEBUG_KMS("initializing pipe %c power sequencer for port %c\n",
		      pipe_name(intel_dp->pps_pipe), port_name(encoder->port));

	/* init power sequencer on this pipe and port */
	intel_dp_init_panel_power_sequencer(intel_dp);
	intel_dp_init_panel_power_sequencer_registers(intel_dp, true);
}

static void vlv_pre_enable_dp(struct intel_encoder *encoder,
			      const struct intel_crtc_state *pipe_config,
			      const struct drm_connector_state *conn_state)
{
	vlv_phy_pre_encoder_enable(encoder, pipe_config);

	intel_enable_dp(encoder, pipe_config, conn_state);
}

static void vlv_dp_pre_pll_enable(struct intel_encoder *encoder,
				  const struct intel_crtc_state *pipe_config,
				  const struct drm_connector_state *conn_state)
{
	intel_dp_prepare(encoder, pipe_config);

	vlv_phy_pre_pll_enable(encoder, pipe_config);
}

static void chv_pre_enable_dp(struct intel_encoder *encoder,
			      const struct intel_crtc_state *pipe_config,
			      const struct drm_connector_state *conn_state)
{
	chv_phy_pre_encoder_enable(encoder, pipe_config);

	intel_enable_dp(encoder, pipe_config, conn_state);

	/* Second common lane will stay alive on its own now */
	chv_phy_release_cl2_override(encoder);
}

static void chv_dp_pre_pll_enable(struct intel_encoder *encoder,
				  const struct intel_crtc_state *pipe_config,
				  const struct drm_connector_state *conn_state)
{
	intel_dp_prepare(encoder, pipe_config);

	chv_phy_pre_pll_enable(encoder, pipe_config);
}

static void chv_dp_post_pll_disable(struct intel_encoder *encoder,
				    const struct intel_crtc_state *old_crtc_state,
				    const struct drm_connector_state *old_conn_state)
{
	chv_phy_post_pll_disable(encoder, old_crtc_state);
}

/*
 * Fetch AUX CH registers 0x202 - 0x207 which contain
 * link status information
 */
bool
intel_dp_get_link_status(struct intel_dp *intel_dp, u8 link_status[DP_LINK_STATUS_SIZE])
{
	return drm_dp_dpcd_read(&intel_dp->aux, DP_LANE0_1_STATUS, link_status,
				DP_LINK_STATUS_SIZE) == DP_LINK_STATUS_SIZE;
}

/* These are source-specific values. */
u8
intel_dp_voltage_max(struct intel_dp *intel_dp)
{
	struct drm_i915_private *dev_priv = dp_to_i915(intel_dp);
	struct intel_encoder *encoder = &dp_to_dig_port(intel_dp)->base;
	enum port port = encoder->port;

	if (HAS_DDI(dev_priv))
		return intel_ddi_dp_voltage_max(encoder);
	else if (IS_VALLEYVIEW(dev_priv) || IS_CHERRYVIEW(dev_priv))
		return DP_TRAIN_VOLTAGE_SWING_LEVEL_3;
	else if (IS_IVYBRIDGE(dev_priv) && port == PORT_A)
		return DP_TRAIN_VOLTAGE_SWING_LEVEL_2;
	else if (HAS_PCH_CPT(dev_priv) && port != PORT_A)
		return DP_TRAIN_VOLTAGE_SWING_LEVEL_3;
	else
		return DP_TRAIN_VOLTAGE_SWING_LEVEL_2;
}

u8
intel_dp_pre_emphasis_max(struct intel_dp *intel_dp, u8 voltage_swing)
{
	struct drm_i915_private *dev_priv = dp_to_i915(intel_dp);
	struct intel_encoder *encoder = &dp_to_dig_port(intel_dp)->base;
	enum port port = encoder->port;

	if (HAS_DDI(dev_priv)) {
		return intel_ddi_dp_pre_emphasis_max(encoder, voltage_swing);
	} else if (IS_VALLEYVIEW(dev_priv) || IS_CHERRYVIEW(dev_priv)) {
		switch (voltage_swing & DP_TRAIN_VOLTAGE_SWING_MASK) {
		case DP_TRAIN_VOLTAGE_SWING_LEVEL_0:
			return DP_TRAIN_PRE_EMPH_LEVEL_3;
		case DP_TRAIN_VOLTAGE_SWING_LEVEL_1:
			return DP_TRAIN_PRE_EMPH_LEVEL_2;
		case DP_TRAIN_VOLTAGE_SWING_LEVEL_2:
			return DP_TRAIN_PRE_EMPH_LEVEL_1;
		case DP_TRAIN_VOLTAGE_SWING_LEVEL_3:
		default:
			return DP_TRAIN_PRE_EMPH_LEVEL_0;
		}
	} else if (IS_IVYBRIDGE(dev_priv) && port == PORT_A) {
		switch (voltage_swing & DP_TRAIN_VOLTAGE_SWING_MASK) {
		case DP_TRAIN_VOLTAGE_SWING_LEVEL_0:
			return DP_TRAIN_PRE_EMPH_LEVEL_2;
		case DP_TRAIN_VOLTAGE_SWING_LEVEL_1:
		case DP_TRAIN_VOLTAGE_SWING_LEVEL_2:
			return DP_TRAIN_PRE_EMPH_LEVEL_1;
		default:
			return DP_TRAIN_PRE_EMPH_LEVEL_0;
		}
	} else {
		switch (voltage_swing & DP_TRAIN_VOLTAGE_SWING_MASK) {
		case DP_TRAIN_VOLTAGE_SWING_LEVEL_0:
			return DP_TRAIN_PRE_EMPH_LEVEL_2;
		case DP_TRAIN_VOLTAGE_SWING_LEVEL_1:
			return DP_TRAIN_PRE_EMPH_LEVEL_2;
		case DP_TRAIN_VOLTAGE_SWING_LEVEL_2:
			return DP_TRAIN_PRE_EMPH_LEVEL_1;
		case DP_TRAIN_VOLTAGE_SWING_LEVEL_3:
		default:
			return DP_TRAIN_PRE_EMPH_LEVEL_0;
		}
	}
}

static u32 vlv_signal_levels(struct intel_dp *intel_dp)
{
	struct intel_encoder *encoder = &dp_to_dig_port(intel_dp)->base;
	unsigned long demph_reg_value, preemph_reg_value,
		uniqtranscale_reg_value;
	u8 train_set = intel_dp->train_set[0];

	switch (train_set & DP_TRAIN_PRE_EMPHASIS_MASK) {
	case DP_TRAIN_PRE_EMPH_LEVEL_0:
		preemph_reg_value = 0x0004000;
		switch (train_set & DP_TRAIN_VOLTAGE_SWING_MASK) {
		case DP_TRAIN_VOLTAGE_SWING_LEVEL_0:
			demph_reg_value = 0x2B405555;
			uniqtranscale_reg_value = 0x552AB83A;
			break;
		case DP_TRAIN_VOLTAGE_SWING_LEVEL_1:
			demph_reg_value = 0x2B404040;
			uniqtranscale_reg_value = 0x5548B83A;
			break;
		case DP_TRAIN_VOLTAGE_SWING_LEVEL_2:
			demph_reg_value = 0x2B245555;
			uniqtranscale_reg_value = 0x5560B83A;
			break;
		case DP_TRAIN_VOLTAGE_SWING_LEVEL_3:
			demph_reg_value = 0x2B405555;
			uniqtranscale_reg_value = 0x5598DA3A;
			break;
		default:
			return 0;
		}
		break;
	case DP_TRAIN_PRE_EMPH_LEVEL_1:
		preemph_reg_value = 0x0002000;
		switch (train_set & DP_TRAIN_VOLTAGE_SWING_MASK) {
		case DP_TRAIN_VOLTAGE_SWING_LEVEL_0:
			demph_reg_value = 0x2B404040;
			uniqtranscale_reg_value = 0x5552B83A;
			break;
		case DP_TRAIN_VOLTAGE_SWING_LEVEL_1:
			demph_reg_value = 0x2B404848;
			uniqtranscale_reg_value = 0x5580B83A;
			break;
		case DP_TRAIN_VOLTAGE_SWING_LEVEL_2:
			demph_reg_value = 0x2B404040;
			uniqtranscale_reg_value = 0x55ADDA3A;
			break;
		default:
			return 0;
		}
		break;
	case DP_TRAIN_PRE_EMPH_LEVEL_2:
		preemph_reg_value = 0x0000000;
		switch (train_set & DP_TRAIN_VOLTAGE_SWING_MASK) {
		case DP_TRAIN_VOLTAGE_SWING_LEVEL_0:
			demph_reg_value = 0x2B305555;
			uniqtranscale_reg_value = 0x5570B83A;
			break;
		case DP_TRAIN_VOLTAGE_SWING_LEVEL_1:
			demph_reg_value = 0x2B2B4040;
			uniqtranscale_reg_value = 0x55ADDA3A;
			break;
		default:
			return 0;
		}
		break;
	case DP_TRAIN_PRE_EMPH_LEVEL_3:
		preemph_reg_value = 0x0006000;
		switch (train_set & DP_TRAIN_VOLTAGE_SWING_MASK) {
		case DP_TRAIN_VOLTAGE_SWING_LEVEL_0:
			demph_reg_value = 0x1B405555;
			uniqtranscale_reg_value = 0x55ADDA3A;
			break;
		default:
			return 0;
		}
		break;
	default:
		return 0;
	}

	vlv_set_phy_signal_level(encoder, demph_reg_value, preemph_reg_value,
				 uniqtranscale_reg_value, 0);

	return 0;
}

static u32 chv_signal_levels(struct intel_dp *intel_dp)
{
	struct intel_encoder *encoder = &dp_to_dig_port(intel_dp)->base;
	u32 deemph_reg_value, margin_reg_value;
	bool uniq_trans_scale = false;
	u8 train_set = intel_dp->train_set[0];

	switch (train_set & DP_TRAIN_PRE_EMPHASIS_MASK) {
	case DP_TRAIN_PRE_EMPH_LEVEL_0:
		switch (train_set & DP_TRAIN_VOLTAGE_SWING_MASK) {
		case DP_TRAIN_VOLTAGE_SWING_LEVEL_0:
			deemph_reg_value = 128;
			margin_reg_value = 52;
			break;
		case DP_TRAIN_VOLTAGE_SWING_LEVEL_1:
			deemph_reg_value = 128;
			margin_reg_value = 77;
			break;
		case DP_TRAIN_VOLTAGE_SWING_LEVEL_2:
			deemph_reg_value = 128;
			margin_reg_value = 102;
			break;
		case DP_TRAIN_VOLTAGE_SWING_LEVEL_3:
			deemph_reg_value = 128;
			margin_reg_value = 154;
			uniq_trans_scale = true;
			break;
		default:
			return 0;
		}
		break;
	case DP_TRAIN_PRE_EMPH_LEVEL_1:
		switch (train_set & DP_TRAIN_VOLTAGE_SWING_MASK) {
		case DP_TRAIN_VOLTAGE_SWING_LEVEL_0:
			deemph_reg_value = 85;
			margin_reg_value = 78;
			break;
		case DP_TRAIN_VOLTAGE_SWING_LEVEL_1:
			deemph_reg_value = 85;
			margin_reg_value = 116;
			break;
		case DP_TRAIN_VOLTAGE_SWING_LEVEL_2:
			deemph_reg_value = 85;
			margin_reg_value = 154;
			break;
		default:
			return 0;
		}
		break;
	case DP_TRAIN_PRE_EMPH_LEVEL_2:
		switch (train_set & DP_TRAIN_VOLTAGE_SWING_MASK) {
		case DP_TRAIN_VOLTAGE_SWING_LEVEL_0:
			deemph_reg_value = 64;
			margin_reg_value = 104;
			break;
		case DP_TRAIN_VOLTAGE_SWING_LEVEL_1:
			deemph_reg_value = 64;
			margin_reg_value = 154;
			break;
		default:
			return 0;
		}
		break;
	case DP_TRAIN_PRE_EMPH_LEVEL_3:
		switch (train_set & DP_TRAIN_VOLTAGE_SWING_MASK) {
		case DP_TRAIN_VOLTAGE_SWING_LEVEL_0:
			deemph_reg_value = 43;
			margin_reg_value = 154;
			break;
		default:
			return 0;
		}
		break;
	default:
		return 0;
	}

	chv_set_phy_signal_level(encoder, deemph_reg_value,
				 margin_reg_value, uniq_trans_scale);

	return 0;
}

static u32
g4x_signal_levels(u8 train_set)
{
	u32 signal_levels = 0;

	switch (train_set & DP_TRAIN_VOLTAGE_SWING_MASK) {
	case DP_TRAIN_VOLTAGE_SWING_LEVEL_0:
	default:
		signal_levels |= DP_VOLTAGE_0_4;
		break;
	case DP_TRAIN_VOLTAGE_SWING_LEVEL_1:
		signal_levels |= DP_VOLTAGE_0_6;
		break;
	case DP_TRAIN_VOLTAGE_SWING_LEVEL_2:
		signal_levels |= DP_VOLTAGE_0_8;
		break;
	case DP_TRAIN_VOLTAGE_SWING_LEVEL_3:
		signal_levels |= DP_VOLTAGE_1_2;
		break;
	}
	switch (train_set & DP_TRAIN_PRE_EMPHASIS_MASK) {
	case DP_TRAIN_PRE_EMPH_LEVEL_0:
	default:
		signal_levels |= DP_PRE_EMPHASIS_0;
		break;
	case DP_TRAIN_PRE_EMPH_LEVEL_1:
		signal_levels |= DP_PRE_EMPHASIS_3_5;
		break;
	case DP_TRAIN_PRE_EMPH_LEVEL_2:
		signal_levels |= DP_PRE_EMPHASIS_6;
		break;
	case DP_TRAIN_PRE_EMPH_LEVEL_3:
		signal_levels |= DP_PRE_EMPHASIS_9_5;
		break;
	}
	return signal_levels;
}

/* SNB CPU eDP voltage swing and pre-emphasis control */
static u32
snb_cpu_edp_signal_levels(u8 train_set)
{
	int signal_levels = train_set & (DP_TRAIN_VOLTAGE_SWING_MASK |
					 DP_TRAIN_PRE_EMPHASIS_MASK);
	switch (signal_levels) {
	case DP_TRAIN_VOLTAGE_SWING_LEVEL_0 | DP_TRAIN_PRE_EMPH_LEVEL_0:
	case DP_TRAIN_VOLTAGE_SWING_LEVEL_1 | DP_TRAIN_PRE_EMPH_LEVEL_0:
		return EDP_LINK_TRAIN_400_600MV_0DB_SNB_B;
	case DP_TRAIN_VOLTAGE_SWING_LEVEL_0 | DP_TRAIN_PRE_EMPH_LEVEL_1:
		return EDP_LINK_TRAIN_400MV_3_5DB_SNB_B;
	case DP_TRAIN_VOLTAGE_SWING_LEVEL_0 | DP_TRAIN_PRE_EMPH_LEVEL_2:
	case DP_TRAIN_VOLTAGE_SWING_LEVEL_1 | DP_TRAIN_PRE_EMPH_LEVEL_2:
		return EDP_LINK_TRAIN_400_600MV_6DB_SNB_B;
	case DP_TRAIN_VOLTAGE_SWING_LEVEL_1 | DP_TRAIN_PRE_EMPH_LEVEL_1:
	case DP_TRAIN_VOLTAGE_SWING_LEVEL_2 | DP_TRAIN_PRE_EMPH_LEVEL_1:
		return EDP_LINK_TRAIN_600_800MV_3_5DB_SNB_B;
	case DP_TRAIN_VOLTAGE_SWING_LEVEL_2 | DP_TRAIN_PRE_EMPH_LEVEL_0:
	case DP_TRAIN_VOLTAGE_SWING_LEVEL_3 | DP_TRAIN_PRE_EMPH_LEVEL_0:
		return EDP_LINK_TRAIN_800_1200MV_0DB_SNB_B;
	default:
		DRM_DEBUG_KMS("Unsupported voltage swing/pre-emphasis level:"
			      "0x%x\n", signal_levels);
		return EDP_LINK_TRAIN_400_600MV_0DB_SNB_B;
	}
}

/* IVB CPU eDP voltage swing and pre-emphasis control */
static u32
ivb_cpu_edp_signal_levels(u8 train_set)
{
	int signal_levels = train_set & (DP_TRAIN_VOLTAGE_SWING_MASK |
					 DP_TRAIN_PRE_EMPHASIS_MASK);
	switch (signal_levels) {
	case DP_TRAIN_VOLTAGE_SWING_LEVEL_0 | DP_TRAIN_PRE_EMPH_LEVEL_0:
		return EDP_LINK_TRAIN_400MV_0DB_IVB;
	case DP_TRAIN_VOLTAGE_SWING_LEVEL_0 | DP_TRAIN_PRE_EMPH_LEVEL_1:
		return EDP_LINK_TRAIN_400MV_3_5DB_IVB;
	case DP_TRAIN_VOLTAGE_SWING_LEVEL_0 | DP_TRAIN_PRE_EMPH_LEVEL_2:
		return EDP_LINK_TRAIN_400MV_6DB_IVB;

	case DP_TRAIN_VOLTAGE_SWING_LEVEL_1 | DP_TRAIN_PRE_EMPH_LEVEL_0:
		return EDP_LINK_TRAIN_600MV_0DB_IVB;
	case DP_TRAIN_VOLTAGE_SWING_LEVEL_1 | DP_TRAIN_PRE_EMPH_LEVEL_1:
		return EDP_LINK_TRAIN_600MV_3_5DB_IVB;

	case DP_TRAIN_VOLTAGE_SWING_LEVEL_2 | DP_TRAIN_PRE_EMPH_LEVEL_0:
		return EDP_LINK_TRAIN_800MV_0DB_IVB;
	case DP_TRAIN_VOLTAGE_SWING_LEVEL_2 | DP_TRAIN_PRE_EMPH_LEVEL_1:
		return EDP_LINK_TRAIN_800MV_3_5DB_IVB;

	default:
		DRM_DEBUG_KMS("Unsupported voltage swing/pre-emphasis level:"
			      "0x%x\n", signal_levels);
		return EDP_LINK_TRAIN_500MV_0DB_IVB;
	}
}

void
intel_dp_set_signal_levels(struct intel_dp *intel_dp)
{
	struct drm_i915_private *dev_priv = dp_to_i915(intel_dp);
	struct intel_digital_port *intel_dig_port = dp_to_dig_port(intel_dp);
	enum port port = intel_dig_port->base.port;
	u32 signal_levels, mask = 0;
	u8 train_set = intel_dp->train_set[0];

	if (IS_GEN9_LP(dev_priv) || INTEL_GEN(dev_priv) >= 10) {
		signal_levels = bxt_signal_levels(intel_dp);
	} else if (HAS_DDI(dev_priv)) {
		signal_levels = ddi_signal_levels(intel_dp);
		mask = DDI_BUF_EMP_MASK;
	} else if (IS_CHERRYVIEW(dev_priv)) {
		signal_levels = chv_signal_levels(intel_dp);
	} else if (IS_VALLEYVIEW(dev_priv)) {
		signal_levels = vlv_signal_levels(intel_dp);
	} else if (IS_IVYBRIDGE(dev_priv) && port == PORT_A) {
		signal_levels = ivb_cpu_edp_signal_levels(train_set);
		mask = EDP_LINK_TRAIN_VOL_EMP_MASK_IVB;
	} else if (IS_GEN(dev_priv, 6) && port == PORT_A) {
		signal_levels = snb_cpu_edp_signal_levels(train_set);
		mask = EDP_LINK_TRAIN_VOL_EMP_MASK_SNB;
	} else {
		signal_levels = g4x_signal_levels(train_set);
		mask = DP_VOLTAGE_MASK | DP_PRE_EMPHASIS_MASK;
	}

	if (mask)
		DRM_DEBUG_KMS("Using signal levels %08x\n", signal_levels);

	DRM_DEBUG_KMS("Using vswing level %d\n",
		train_set & DP_TRAIN_VOLTAGE_SWING_MASK);
	DRM_DEBUG_KMS("Using pre-emphasis level %d\n",
		(train_set & DP_TRAIN_PRE_EMPHASIS_MASK) >>
			DP_TRAIN_PRE_EMPHASIS_SHIFT);

	intel_dp->DP = (intel_dp->DP & ~mask) | signal_levels;

	I915_WRITE(intel_dp->output_reg, intel_dp->DP);
	POSTING_READ(intel_dp->output_reg);
}

void
intel_dp_program_link_training_pattern(struct intel_dp *intel_dp,
				       u8 dp_train_pat)
{
	struct intel_digital_port *intel_dig_port = dp_to_dig_port(intel_dp);
	struct drm_i915_private *dev_priv =
		to_i915(intel_dig_port->base.base.dev);

	_intel_dp_set_link_train(intel_dp, &intel_dp->DP, dp_train_pat);

	I915_WRITE(intel_dp->output_reg, intel_dp->DP);
	POSTING_READ(intel_dp->output_reg);
}

void intel_dp_set_idle_link_train(struct intel_dp *intel_dp)
{
	struct drm_i915_private *dev_priv = dp_to_i915(intel_dp);
	struct intel_digital_port *intel_dig_port = dp_to_dig_port(intel_dp);
	enum port port = intel_dig_port->base.port;
	u32 val;

	if (!HAS_DDI(dev_priv))
		return;

	val = I915_READ(DP_TP_CTL(port));
	val &= ~DP_TP_CTL_LINK_TRAIN_MASK;
	val |= DP_TP_CTL_LINK_TRAIN_IDLE;
	I915_WRITE(DP_TP_CTL(port), val);

	/*
	 * On PORT_A we can have only eDP in SST mode. There the only reason
	 * we need to set idle transmission mode is to work around a HW issue
	 * where we enable the pipe while not in idle link-training mode.
	 * In this case there is requirement to wait for a minimum number of
	 * idle patterns to be sent.
	 */
	if (port == PORT_A)
		return;

	if (intel_wait_for_register(&dev_priv->uncore, DP_TP_STATUS(port),
				    DP_TP_STATUS_IDLE_DONE,
				    DP_TP_STATUS_IDLE_DONE,
				    1))
		DRM_ERROR("Timed out waiting for DP idle patterns\n");
}

static void
intel_dp_link_down(struct intel_encoder *encoder,
		   const struct intel_crtc_state *old_crtc_state)
{
	struct drm_i915_private *dev_priv = to_i915(encoder->base.dev);
	struct intel_dp *intel_dp = enc_to_intel_dp(&encoder->base);
	struct intel_crtc *crtc = to_intel_crtc(old_crtc_state->base.crtc);
	enum port port = encoder->port;
	u32 DP = intel_dp->DP;

	if (WARN_ON(HAS_DDI(dev_priv)))
		return;

	if (WARN_ON((I915_READ(intel_dp->output_reg) & DP_PORT_EN) == 0))
		return;

	DRM_DEBUG_KMS("\n");

	if ((IS_IVYBRIDGE(dev_priv) && port == PORT_A) ||
	    (HAS_PCH_CPT(dev_priv) && port != PORT_A)) {
		DP &= ~DP_LINK_TRAIN_MASK_CPT;
		DP |= DP_LINK_TRAIN_PAT_IDLE_CPT;
	} else {
		DP &= ~DP_LINK_TRAIN_MASK;
		DP |= DP_LINK_TRAIN_PAT_IDLE;
	}
	I915_WRITE(intel_dp->output_reg, DP);
	POSTING_READ(intel_dp->output_reg);

	DP &= ~(DP_PORT_EN | DP_AUDIO_OUTPUT_ENABLE);
	I915_WRITE(intel_dp->output_reg, DP);
	POSTING_READ(intel_dp->output_reg);

	/*
	 * HW workaround for IBX, we need to move the port
	 * to transcoder A after disabling it to allow the
	 * matching HDMI port to be enabled on transcoder A.
	 */
	if (HAS_PCH_IBX(dev_priv) && crtc->pipe == PIPE_B && port != PORT_A) {
		/*
		 * We get CPU/PCH FIFO underruns on the other pipe when
		 * doing the workaround. Sweep them under the rug.
		 */
		intel_set_cpu_fifo_underrun_reporting(dev_priv, PIPE_A, false);
		intel_set_pch_fifo_underrun_reporting(dev_priv, PIPE_A, false);

		/* always enable with pattern 1 (as per spec) */
		DP &= ~(DP_PIPE_SEL_MASK | DP_LINK_TRAIN_MASK);
		DP |= DP_PORT_EN | DP_PIPE_SEL(PIPE_A) |
			DP_LINK_TRAIN_PAT_1;
		I915_WRITE(intel_dp->output_reg, DP);
		POSTING_READ(intel_dp->output_reg);

		DP &= ~DP_PORT_EN;
		I915_WRITE(intel_dp->output_reg, DP);
		POSTING_READ(intel_dp->output_reg);

		intel_wait_for_vblank_if_active(dev_priv, PIPE_A);
		intel_set_cpu_fifo_underrun_reporting(dev_priv, PIPE_A, true);
		intel_set_pch_fifo_underrun_reporting(dev_priv, PIPE_A, true);
	}

	msleep(intel_dp->panel_power_down_delay);

	intel_dp->DP = DP;

	if (IS_VALLEYVIEW(dev_priv) || IS_CHERRYVIEW(dev_priv)) {
		intel_wakeref_t wakeref;

		with_pps_lock(intel_dp, wakeref)
			intel_dp->active_pipe = INVALID_PIPE;
	}
}

static void
intel_dp_extended_receiver_capabilities(struct intel_dp *intel_dp)
{
	u8 dpcd_ext[6];

	/*
	 * Prior to DP1.3 the bit represented by
	 * DP_EXTENDED_RECEIVER_CAP_FIELD_PRESENT was reserved.
	 * if it is set DP_DPCD_REV at 0000h could be at a value less than
	 * the true capability of the panel. The only way to check is to
	 * then compare 0000h and 2200h.
	 */
	if (!(intel_dp->dpcd[DP_TRAINING_AUX_RD_INTERVAL] &
	      DP_EXTENDED_RECEIVER_CAP_FIELD_PRESENT))
		return;

	if (drm_dp_dpcd_read(&intel_dp->aux, DP_DP13_DPCD_REV,
			     &dpcd_ext, sizeof(dpcd_ext)) != sizeof(dpcd_ext)) {
		DRM_ERROR("DPCD failed read at extended capabilities\n");
		return;
	}

	if (intel_dp->dpcd[DP_DPCD_REV] > dpcd_ext[DP_DPCD_REV]) {
		DRM_DEBUG_KMS("DPCD extended DPCD rev less than base DPCD rev\n");
		return;
	}

	if (!memcmp(intel_dp->dpcd, dpcd_ext, sizeof(dpcd_ext)))
		return;

	DRM_DEBUG_KMS("Base DPCD: %*ph\n",
		      (int)sizeof(intel_dp->dpcd), intel_dp->dpcd);

	memcpy(intel_dp->dpcd, dpcd_ext, sizeof(dpcd_ext));
}

bool
intel_dp_read_dpcd(struct intel_dp *intel_dp)
{
	if (drm_dp_dpcd_read(&intel_dp->aux, 0x000, intel_dp->dpcd,
			     sizeof(intel_dp->dpcd)) < 0)
		return false; /* aux transfer failed */

	intel_dp_extended_receiver_capabilities(intel_dp);

	DRM_DEBUG_KMS("DPCD: %*ph\n", (int) sizeof(intel_dp->dpcd), intel_dp->dpcd);

	return intel_dp->dpcd[DP_DPCD_REV] != 0;
}

static void intel_dp_get_dsc_sink_cap(struct intel_dp *intel_dp)
{
	/*
	 * Clear the cached register set to avoid using stale values
	 * for the sinks that do not support DSC.
	 */
	memset(intel_dp->dsc_dpcd, 0, sizeof(intel_dp->dsc_dpcd));

	/* Clear fec_capable to avoid using stale values */
	intel_dp->fec_capable = 0;

	/* Cache the DSC DPCD if eDP or DP rev >= 1.4 */
	if (intel_dp->dpcd[DP_DPCD_REV] >= 0x14 ||
	    intel_dp->edp_dpcd[0] >= DP_EDP_14) {
		if (drm_dp_dpcd_read(&intel_dp->aux, DP_DSC_SUPPORT,
				     intel_dp->dsc_dpcd,
				     sizeof(intel_dp->dsc_dpcd)) < 0)
			DRM_ERROR("Failed to read DPCD register 0x%x\n",
				  DP_DSC_SUPPORT);

		DRM_DEBUG_KMS("DSC DPCD: %*ph\n",
			      (int)sizeof(intel_dp->dsc_dpcd),
			      intel_dp->dsc_dpcd);

		/* FEC is supported only on DP 1.4 */
		if (!intel_dp_is_edp(intel_dp) &&
		    drm_dp_dpcd_readb(&intel_dp->aux, DP_FEC_CAPABILITY,
				      &intel_dp->fec_capable) < 0)
			DRM_ERROR("Failed to read FEC DPCD register\n");

		DRM_DEBUG_KMS("FEC CAPABILITY: %x\n", intel_dp->fec_capable);
	}
}

static bool
intel_edp_init_dpcd(struct intel_dp *intel_dp)
{
	struct drm_i915_private *dev_priv =
		to_i915(dp_to_dig_port(intel_dp)->base.base.dev);

	/* this function is meant to be called only once */
	WARN_ON(intel_dp->dpcd[DP_DPCD_REV] != 0);

	if (!intel_dp_read_dpcd(intel_dp))
		return false;

	drm_dp_read_desc(&intel_dp->aux, &intel_dp->desc,
			 drm_dp_is_branch(intel_dp->dpcd));

	if (intel_dp->dpcd[DP_DPCD_REV] >= 0x11)
		dev_priv->no_aux_handshake = intel_dp->dpcd[DP_MAX_DOWNSPREAD] &
			DP_NO_AUX_HANDSHAKE_LINK_TRAINING;

	/*
	 * Read the eDP display control registers.
	 *
	 * Do this independent of DP_DPCD_DISPLAY_CONTROL_CAPABLE bit in
	 * DP_EDP_CONFIGURATION_CAP, because some buggy displays do not have it
	 * set, but require eDP 1.4+ detection (e.g. for supported link rates
	 * method). The display control registers should read zero if they're
	 * not supported anyway.
	 */
	if (drm_dp_dpcd_read(&intel_dp->aux, DP_EDP_DPCD_REV,
			     intel_dp->edp_dpcd, sizeof(intel_dp->edp_dpcd)) ==
			     sizeof(intel_dp->edp_dpcd))
		DRM_DEBUG_KMS("eDP DPCD: %*ph\n", (int) sizeof(intel_dp->edp_dpcd),
			      intel_dp->edp_dpcd);

	/*
	 * This has to be called after intel_dp->edp_dpcd is filled, PSR checks
	 * for SET_POWER_CAPABLE bit in intel_dp->edp_dpcd[1]
	 */
	intel_psr_init_dpcd(intel_dp);

	/* Read the eDP 1.4+ supported link rates. */
	if (intel_dp->edp_dpcd[0] >= DP_EDP_14) {
		__le16 sink_rates[DP_MAX_SUPPORTED_RATES];
		int i;

		drm_dp_dpcd_read(&intel_dp->aux, DP_SUPPORTED_LINK_RATES,
				sink_rates, sizeof(sink_rates));

		for (i = 0; i < ARRAY_SIZE(sink_rates); i++) {
			int val = le16_to_cpu(sink_rates[i]);

			if (val == 0)
				break;

			/* Value read multiplied by 200kHz gives the per-lane
			 * link rate in kHz. The source rates are, however,
			 * stored in terms of LS_Clk kHz. The full conversion
			 * back to symbols is
			 * (val * 200kHz)*(8/10 ch. encoding)*(1/8 bit to Byte)
			 */
			intel_dp->sink_rates[i] = (val * 200) / 10;
		}
		intel_dp->num_sink_rates = i;
	}

	/*
	 * Use DP_LINK_RATE_SET if DP_SUPPORTED_LINK_RATES are available,
	 * default to DP_MAX_LINK_RATE and DP_LINK_BW_SET otherwise.
	 */
	if (intel_dp->num_sink_rates)
		intel_dp->use_rate_select = true;
	else
		intel_dp_set_sink_rates(intel_dp);

	intel_dp_set_common_rates(intel_dp);

	/* Read the eDP DSC DPCD registers */
	if (INTEL_GEN(dev_priv) >= 10 || IS_GEMINILAKE(dev_priv))
		intel_dp_get_dsc_sink_cap(intel_dp);

	return true;
}


static bool
intel_dp_get_dpcd(struct intel_dp *intel_dp)
{
	if (!intel_dp_read_dpcd(intel_dp))
		return false;

	/* Don't clobber cached eDP rates. */
	if (!intel_dp_is_edp(intel_dp)) {
		intel_dp_set_sink_rates(intel_dp);
		intel_dp_set_common_rates(intel_dp);
	}

	/*
	 * Some eDP panels do not set a valid value for sink count, that is why
	 * it don't care about read it here and in intel_edp_init_dpcd().
	 */
	if (!intel_dp_is_edp(intel_dp)) {
		u8 count;
		ssize_t r;

		r = drm_dp_dpcd_readb(&intel_dp->aux, DP_SINK_COUNT, &count);
		if (r < 1)
			return false;

		/*
		 * Sink count can change between short pulse hpd hence
		 * a member variable in intel_dp will track any changes
		 * between short pulse interrupts.
		 */
		intel_dp->sink_count = DP_GET_SINK_COUNT(count);

		/*
		 * SINK_COUNT == 0 and DOWNSTREAM_PORT_PRESENT == 1 implies that
		 * a dongle is present but no display. Unless we require to know
		 * if a dongle is present or not, we don't need to update
		 * downstream port information. So, an early return here saves
		 * time from performing other operations which are not required.
		 */
		if (!intel_dp->sink_count)
			return false;
	}

	if (!drm_dp_is_branch(intel_dp->dpcd))
		return true; /* native DP sink */

	if (intel_dp->dpcd[DP_DPCD_REV] == 0x10)
		return true; /* no per-port downstream info */

	if (drm_dp_dpcd_read(&intel_dp->aux, DP_DOWNSTREAM_PORT_0,
			     intel_dp->downstream_ports,
			     DP_MAX_DOWNSTREAM_PORTS) < 0)
		return false; /* downstream port status fetch failed */

	return true;
}

static bool
intel_dp_sink_can_mst(struct intel_dp *intel_dp)
{
	u8 mstm_cap;

	if (intel_dp->dpcd[DP_DPCD_REV] < 0x12)
		return false;

	if (drm_dp_dpcd_readb(&intel_dp->aux, DP_MSTM_CAP, &mstm_cap) != 1)
		return false;

	return mstm_cap & DP_MST_CAP;
}

static bool
intel_dp_can_mst(struct intel_dp *intel_dp)
{
	return i915_modparams.enable_dp_mst &&
		intel_dp->can_mst &&
		intel_dp_sink_can_mst(intel_dp);
}

static void
intel_dp_configure_mst(struct intel_dp *intel_dp)
{
	struct intel_encoder *encoder =
		&dp_to_dig_port(intel_dp)->base;
	bool sink_can_mst = intel_dp_sink_can_mst(intel_dp);

	DRM_DEBUG_KMS("MST support? port %c: %s, sink: %s, modparam: %s\n",
		      port_name(encoder->port), yesno(intel_dp->can_mst),
		      yesno(sink_can_mst), yesno(i915_modparams.enable_dp_mst));

	if (!intel_dp->can_mst)
		return;

	intel_dp->is_mst = sink_can_mst &&
		i915_modparams.enable_dp_mst;

	drm_dp_mst_topology_mgr_set_mst(&intel_dp->mst_mgr,
					intel_dp->is_mst);
}

static bool
intel_dp_get_sink_irq_esi(struct intel_dp *intel_dp, u8 *sink_irq_vector)
{
	return drm_dp_dpcd_read(&intel_dp->aux, DP_SINK_COUNT_ESI,
				sink_irq_vector, DP_DPRX_ESI_LEN) ==
		DP_DPRX_ESI_LEN;
}

u16 intel_dp_dsc_get_output_bpp(int link_clock, u8 lane_count,
				int mode_clock, int mode_hdisplay)
{
	u16 bits_per_pixel, max_bpp_small_joiner_ram;
	int i;

	/*
	 * Available Link Bandwidth(Kbits/sec) = (NumberOfLanes)*
	 * (LinkSymbolClock)* 8 * ((100-FECOverhead)/100)*(TimeSlotsPerMTP)
	 * FECOverhead = 2.4%, for SST -> TimeSlotsPerMTP is 1,
	 * for MST -> TimeSlotsPerMTP has to be calculated
	 */
	bits_per_pixel = (link_clock * lane_count * 8 *
			  DP_DSC_FEC_OVERHEAD_FACTOR) /
		mode_clock;

	/* Small Joiner Check: output bpp <= joiner RAM (bits) / Horiz. width */
	max_bpp_small_joiner_ram = DP_DSC_MAX_SMALL_JOINER_RAM_BUFFER /
		mode_hdisplay;

	/*
	 * Greatest allowed DSC BPP = MIN (output BPP from avaialble Link BW
	 * check, output bpp from small joiner RAM check)
	 */
	bits_per_pixel = min(bits_per_pixel, max_bpp_small_joiner_ram);

	/* Error out if the max bpp is less than smallest allowed valid bpp */
	if (bits_per_pixel < valid_dsc_bpp[0]) {
		DRM_DEBUG_KMS("Unsupported BPP %d\n", bits_per_pixel);
		return 0;
	}

	/* Find the nearest match in the array of known BPPs from VESA */
	for (i = 0; i < ARRAY_SIZE(valid_dsc_bpp) - 1; i++) {
		if (bits_per_pixel < valid_dsc_bpp[i + 1])
			break;
	}
	bits_per_pixel = valid_dsc_bpp[i];

	/*
	 * Compressed BPP in U6.4 format so multiply by 16, for Gen 11,
	 * fractional part is 0
	 */
	return bits_per_pixel << 4;
}

u8 intel_dp_dsc_get_slice_count(struct intel_dp *intel_dp,
				int mode_clock,
				int mode_hdisplay)
{
	u8 min_slice_count, i;
	int max_slice_width;

	if (mode_clock <= DP_DSC_PEAK_PIXEL_RATE)
		min_slice_count = DIV_ROUND_UP(mode_clock,
					       DP_DSC_MAX_ENC_THROUGHPUT_0);
	else
		min_slice_count = DIV_ROUND_UP(mode_clock,
					       DP_DSC_MAX_ENC_THROUGHPUT_1);

	max_slice_width = drm_dp_dsc_sink_max_slice_width(intel_dp->dsc_dpcd);
	if (max_slice_width < DP_DSC_MIN_SLICE_WIDTH_VALUE) {
		DRM_DEBUG_KMS("Unsupported slice width %d by DP DSC Sink device\n",
			      max_slice_width);
		return 0;
	}
	/* Also take into account max slice width */
	min_slice_count = min_t(u8, min_slice_count,
				DIV_ROUND_UP(mode_hdisplay,
					     max_slice_width));

	/* Find the closest match to the valid slice count values */
	for (i = 0; i < ARRAY_SIZE(valid_dsc_slicecount); i++) {
		if (valid_dsc_slicecount[i] >
		    drm_dp_dsc_sink_max_slice_count(intel_dp->dsc_dpcd,
						    false))
			break;
		if (min_slice_count  <= valid_dsc_slicecount[i])
			return valid_dsc_slicecount[i];
	}

	DRM_DEBUG_KMS("Unsupported Slice Count %d\n", min_slice_count);
	return 0;
}

static u8 intel_dp_autotest_link_training(struct intel_dp *intel_dp)
{
	int status = 0;
	int test_link_rate;
	u8 test_lane_count, test_link_bw;
	/* (DP CTS 1.2)
	 * 4.3.1.11
	 */
	/* Read the TEST_LANE_COUNT and TEST_LINK_RTAE fields (DP CTS 3.1.4) */
	status = drm_dp_dpcd_readb(&intel_dp->aux, DP_TEST_LANE_COUNT,
				   &test_lane_count);

	if (status <= 0) {
		DRM_DEBUG_KMS("Lane count read failed\n");
		return DP_TEST_NAK;
	}
	test_lane_count &= DP_MAX_LANE_COUNT_MASK;

	status = drm_dp_dpcd_readb(&intel_dp->aux, DP_TEST_LINK_RATE,
				   &test_link_bw);
	if (status <= 0) {
		DRM_DEBUG_KMS("Link Rate read failed\n");
		return DP_TEST_NAK;
	}
	test_link_rate = drm_dp_bw_code_to_link_rate(test_link_bw);

	/* Validate the requested link rate and lane count */
	if (!intel_dp_link_params_valid(intel_dp, test_link_rate,
					test_lane_count))
		return DP_TEST_NAK;

	intel_dp->compliance.test_lane_count = test_lane_count;
	intel_dp->compliance.test_link_rate = test_link_rate;

	return DP_TEST_ACK;
}

static u8 intel_dp_autotest_video_pattern(struct intel_dp *intel_dp)
{
	u8 test_pattern;
	u8 test_misc;
	__be16 h_width, v_height;
	int status = 0;

	/* Read the TEST_PATTERN (DP CTS 3.1.5) */
	status = drm_dp_dpcd_readb(&intel_dp->aux, DP_TEST_PATTERN,
				   &test_pattern);
	if (status <= 0) {
		DRM_DEBUG_KMS("Test pattern read failed\n");
		return DP_TEST_NAK;
	}
	if (test_pattern != DP_COLOR_RAMP)
		return DP_TEST_NAK;

	status = drm_dp_dpcd_read(&intel_dp->aux, DP_TEST_H_WIDTH_HI,
				  &h_width, 2);
	if (status <= 0) {
		DRM_DEBUG_KMS("H Width read failed\n");
		return DP_TEST_NAK;
	}

	status = drm_dp_dpcd_read(&intel_dp->aux, DP_TEST_V_HEIGHT_HI,
				  &v_height, 2);
	if (status <= 0) {
		DRM_DEBUG_KMS("V Height read failed\n");
		return DP_TEST_NAK;
	}

	status = drm_dp_dpcd_readb(&intel_dp->aux, DP_TEST_MISC0,
				   &test_misc);
	if (status <= 0) {
		DRM_DEBUG_KMS("TEST MISC read failed\n");
		return DP_TEST_NAK;
	}
	if ((test_misc & DP_TEST_COLOR_FORMAT_MASK) != DP_COLOR_FORMAT_RGB)
		return DP_TEST_NAK;
	if (test_misc & DP_TEST_DYNAMIC_RANGE_CEA)
		return DP_TEST_NAK;
	switch (test_misc & DP_TEST_BIT_DEPTH_MASK) {
	case DP_TEST_BIT_DEPTH_6:
		intel_dp->compliance.test_data.bpc = 6;
		break;
	case DP_TEST_BIT_DEPTH_8:
		intel_dp->compliance.test_data.bpc = 8;
		break;
	default:
		return DP_TEST_NAK;
	}

	intel_dp->compliance.test_data.video_pattern = test_pattern;
	intel_dp->compliance.test_data.hdisplay = be16_to_cpu(h_width);
	intel_dp->compliance.test_data.vdisplay = be16_to_cpu(v_height);
	/* Set test active flag here so userspace doesn't interrupt things */
	intel_dp->compliance.test_active = 1;

	return DP_TEST_ACK;
}

static u8 intel_dp_autotest_edid(struct intel_dp *intel_dp)
{
	u8 test_result = DP_TEST_ACK;
	struct intel_connector *intel_connector = intel_dp->attached_connector;
	struct drm_connector *connector = &intel_connector->base;

	if (intel_connector->detect_edid == NULL ||
	    connector->edid_corrupt ||
	    intel_dp->aux.i2c_defer_count > 6) {
		/* Check EDID read for NACKs, DEFERs and corruption
		 * (DP CTS 1.2 Core r1.1)
		 *    4.2.2.4 : Failed EDID read, I2C_NAK
		 *    4.2.2.5 : Failed EDID read, I2C_DEFER
		 *    4.2.2.6 : EDID corruption detected
		 * Use failsafe mode for all cases
		 */
		if (intel_dp->aux.i2c_nack_count > 0 ||
			intel_dp->aux.i2c_defer_count > 0)
			DRM_DEBUG_KMS("EDID read had %d NACKs, %d DEFERs\n",
				      intel_dp->aux.i2c_nack_count,
				      intel_dp->aux.i2c_defer_count);
		intel_dp->compliance.test_data.edid = INTEL_DP_RESOLUTION_FAILSAFE;
	} else {
		struct edid *block = intel_connector->detect_edid;

		/* We have to write the checksum
		 * of the last block read
		 */
		block += intel_connector->detect_edid->extensions;

		if (drm_dp_dpcd_writeb(&intel_dp->aux, DP_TEST_EDID_CHECKSUM,
				       block->checksum) <= 0)
			DRM_DEBUG_KMS("Failed to write EDID checksum\n");

		test_result = DP_TEST_ACK | DP_TEST_EDID_CHECKSUM_WRITE;
		intel_dp->compliance.test_data.edid = INTEL_DP_RESOLUTION_PREFERRED;
	}

	/* Set test active flag here so userspace doesn't interrupt things */
	intel_dp->compliance.test_active = 1;

	return test_result;
}

static u8 intel_dp_autotest_phy_pattern(struct intel_dp *intel_dp)
{
	u8 test_result = DP_TEST_NAK;
	return test_result;
}

static void intel_dp_handle_test_request(struct intel_dp *intel_dp)
{
	u8 response = DP_TEST_NAK;
	u8 request = 0;
	int status;

	status = drm_dp_dpcd_readb(&intel_dp->aux, DP_TEST_REQUEST, &request);
	if (status <= 0) {
		DRM_DEBUG_KMS("Could not read test request from sink\n");
		goto update_status;
	}

	switch (request) {
	case DP_TEST_LINK_TRAINING:
		DRM_DEBUG_KMS("LINK_TRAINING test requested\n");
		response = intel_dp_autotest_link_training(intel_dp);
		break;
	case DP_TEST_LINK_VIDEO_PATTERN:
		DRM_DEBUG_KMS("TEST_PATTERN test requested\n");
		response = intel_dp_autotest_video_pattern(intel_dp);
		break;
	case DP_TEST_LINK_EDID_READ:
		DRM_DEBUG_KMS("EDID test requested\n");
		response = intel_dp_autotest_edid(intel_dp);
		break;
	case DP_TEST_LINK_PHY_TEST_PATTERN:
		DRM_DEBUG_KMS("PHY_PATTERN test requested\n");
		response = intel_dp_autotest_phy_pattern(intel_dp);
		break;
	default:
		DRM_DEBUG_KMS("Invalid test request '%02x'\n", request);
		break;
	}

	if (response & DP_TEST_ACK)
		intel_dp->compliance.test_type = request;

update_status:
	status = drm_dp_dpcd_writeb(&intel_dp->aux, DP_TEST_RESPONSE, response);
	if (status <= 0)
		DRM_DEBUG_KMS("Could not write test response to sink\n");
}

static int
intel_dp_check_mst_status(struct intel_dp *intel_dp)
{
	bool bret;

	if (intel_dp->is_mst) {
		u8 esi[DP_DPRX_ESI_LEN] = { 0 };
		int ret = 0;
		int retry;
		bool handled;

		WARN_ON_ONCE(intel_dp->active_mst_links < 0);
		bret = intel_dp_get_sink_irq_esi(intel_dp, esi);
go_again:
		if (bret == true) {

			/* check link status - esi[10] = 0x200c */
			if (intel_dp->active_mst_links > 0 &&
			    !drm_dp_channel_eq_ok(&esi[10], intel_dp->lane_count)) {
				DRM_DEBUG_KMS("channel EQ not ok, retraining\n");
				intel_dp_start_link_train(intel_dp);
				intel_dp_stop_link_train(intel_dp);
			}

			DRM_DEBUG_KMS("got esi %3ph\n", esi);
			ret = drm_dp_mst_hpd_irq(&intel_dp->mst_mgr, esi, &handled);

			if (handled) {
				for (retry = 0; retry < 3; retry++) {
					int wret;
					wret = drm_dp_dpcd_write(&intel_dp->aux,
								 DP_SINK_COUNT_ESI+1,
								 &esi[1], 3);
					if (wret == 3) {
						break;
					}
				}

				bret = intel_dp_get_sink_irq_esi(intel_dp, esi);
				if (bret == true) {
					DRM_DEBUG_KMS("got esi2 %3ph\n", esi);
					goto go_again;
				}
			} else
				ret = 0;

			return ret;
		} else {
			DRM_DEBUG_KMS("failed to get ESI - device may have failed\n");
			intel_dp->is_mst = false;
			drm_dp_mst_topology_mgr_set_mst(&intel_dp->mst_mgr,
							intel_dp->is_mst);
		}
	}
	return -EINVAL;
}

static bool
intel_dp_needs_link_retrain(struct intel_dp *intel_dp)
{
	u8 link_status[DP_LINK_STATUS_SIZE];

	if (!intel_dp->link_trained)
		return false;

	/*
	 * While PSR source HW is enabled, it will control main-link sending
	 * frames, enabling and disabling it so trying to do a retrain will fail
	 * as the link would or not be on or it could mix training patterns
	 * and frame data at the same time causing retrain to fail.
	 * Also when exiting PSR, HW will retrain the link anyways fixing
	 * any link status error.
	 */
	if (intel_psr_enabled(intel_dp))
		return false;

	if (!intel_dp_get_link_status(intel_dp, link_status))
		return false;

	/*
	 * Validate the cached values of intel_dp->link_rate and
	 * intel_dp->lane_count before attempting to retrain.
	 */
	if (!intel_dp_link_params_valid(intel_dp, intel_dp->link_rate,
					intel_dp->lane_count))
		return false;

	/* Retrain if Channel EQ or CR not ok */
	return !drm_dp_channel_eq_ok(link_status, intel_dp->lane_count);
}

int intel_dp_retrain_link(struct intel_encoder *encoder,
			  struct drm_modeset_acquire_ctx *ctx)
{
	struct drm_i915_private *dev_priv = to_i915(encoder->base.dev);
	struct intel_dp *intel_dp = enc_to_intel_dp(&encoder->base);
	struct intel_connector *connector = intel_dp->attached_connector;
	struct drm_connector_state *conn_state;
	struct intel_crtc_state *crtc_state;
	struct intel_crtc *crtc;
	int ret;

	/* FIXME handle the MST connectors as well */

	if (!connector || connector->base.status != connector_status_connected)
		return 0;

	ret = drm_modeset_lock(&dev_priv->drm.mode_config.connection_mutex,
			       ctx);
	if (ret)
		return ret;

	conn_state = connector->base.state;

	crtc = to_intel_crtc(conn_state->crtc);
	if (!crtc)
		return 0;

	ret = drm_modeset_lock(&crtc->base.mutex, ctx);
	if (ret)
		return ret;

	crtc_state = to_intel_crtc_state(crtc->base.state);

	WARN_ON(!intel_crtc_has_dp_encoder(crtc_state));

	if (!crtc_state->base.active)
		return 0;

	if (conn_state->commit &&
	    !try_wait_for_completion(&conn_state->commit->hw_done))
		return 0;

	if (!intel_dp_needs_link_retrain(intel_dp))
		return 0;

	/* Suppress underruns caused by re-training */
	intel_set_cpu_fifo_underrun_reporting(dev_priv, crtc->pipe, false);
	if (crtc_state->has_pch_encoder)
		intel_set_pch_fifo_underrun_reporting(dev_priv,
						      intel_crtc_pch_transcoder(crtc), false);

	intel_dp_start_link_train(intel_dp);
	intel_dp_stop_link_train(intel_dp);

	/* Keep underrun reporting disabled until things are stable */
	intel_wait_for_vblank(dev_priv, crtc->pipe);

	intel_set_cpu_fifo_underrun_reporting(dev_priv, crtc->pipe, true);
	if (crtc_state->has_pch_encoder)
		intel_set_pch_fifo_underrun_reporting(dev_priv,
						      intel_crtc_pch_transcoder(crtc), true);

	return 0;
}

/*
 * If display is now connected check links status,
 * there has been known issues of link loss triggering
 * long pulse.
 *
 * Some sinks (eg. ASUS PB287Q) seem to perform some
 * weird HPD ping pong during modesets. So we can apparently
 * end up with HPD going low during a modeset, and then
 * going back up soon after. And once that happens we must
 * retrain the link to get a picture. That's in case no
 * userspace component reacted to intermittent HPD dip.
 */
static bool intel_dp_hotplug(struct intel_encoder *encoder,
			     struct intel_connector *connector)
{
	struct drm_modeset_acquire_ctx ctx;
	bool changed;
	int ret;

	changed = intel_encoder_hotplug(encoder, connector);

	drm_modeset_acquire_init(&ctx, 0);

	for (;;) {
		ret = intel_dp_retrain_link(encoder, &ctx);

		if (ret == -EDEADLK) {
			drm_modeset_backoff(&ctx);
			continue;
		}

		break;
	}

	drm_modeset_drop_locks(&ctx);
	drm_modeset_acquire_fini(&ctx);
	WARN(ret, "Acquiring modeset locks failed with %i\n", ret);

	return changed;
}

static void intel_dp_check_service_irq(struct intel_dp *intel_dp)
{
	u8 val;

	if (intel_dp->dpcd[DP_DPCD_REV] < 0x11)
		return;

	if (drm_dp_dpcd_readb(&intel_dp->aux,
			      DP_DEVICE_SERVICE_IRQ_VECTOR, &val) != 1 || !val)
		return;

	drm_dp_dpcd_writeb(&intel_dp->aux, DP_DEVICE_SERVICE_IRQ_VECTOR, val);

	if (val & DP_AUTOMATED_TEST_REQUEST)
		intel_dp_handle_test_request(intel_dp);

	if (val & DP_CP_IRQ)
<<<<<<< HEAD
		intel_hdcp_check_link(intel_dp->attached_connector);
=======
		intel_hdcp_handle_cp_irq(intel_dp->attached_connector);
>>>>>>> 0ecfebd2

	if (val & DP_SINK_SPECIFIC_IRQ)
		DRM_DEBUG_DRIVER("Sink specific irq unhandled\n");
}

/*
 * According to DP spec
 * 5.1.2:
 *  1. Read DPCD
 *  2. Configure link according to Receiver Capabilities
 *  3. Use Link Training from 2.5.3.3 and 3.5.1.3
 *  4. Check link status on receipt of hot-plug interrupt
 *
 * intel_dp_short_pulse -  handles short pulse interrupts
 * when full detection is not required.
 * Returns %true if short pulse is handled and full detection
 * is NOT required and %false otherwise.
 */
static bool
intel_dp_short_pulse(struct intel_dp *intel_dp)
{
	struct drm_i915_private *dev_priv = dp_to_i915(intel_dp);
	u8 old_sink_count = intel_dp->sink_count;
	bool ret;

	/*
	 * Clearing compliance test variables to allow capturing
	 * of values for next automated test request.
	 */
	memset(&intel_dp->compliance, 0, sizeof(intel_dp->compliance));

	/*
	 * Now read the DPCD to see if it's actually running
	 * If the current value of sink count doesn't match with
	 * the value that was stored earlier or dpcd read failed
	 * we need to do full detection
	 */
	ret = intel_dp_get_dpcd(intel_dp);

	if ((old_sink_count != intel_dp->sink_count) || !ret) {
		/* No need to proceed if we are going to do full detect */
		return false;
	}

	intel_dp_check_service_irq(intel_dp);

	/* Handle CEC interrupts, if any */
	drm_dp_cec_irq(&intel_dp->aux);

	/* defer to the hotplug work for link retraining if needed */
	if (intel_dp_needs_link_retrain(intel_dp))
		return false;

	intel_psr_short_pulse(intel_dp);

	if (intel_dp->compliance.test_type == DP_TEST_LINK_TRAINING) {
		DRM_DEBUG_KMS("Link Training Compliance Test requested\n");
		/* Send a Hotplug Uevent to userspace to start modeset */
		drm_kms_helper_hotplug_event(&dev_priv->drm);
	}

	return true;
}

/* XXX this is probably wrong for multiple downstream ports */
static enum drm_connector_status
intel_dp_detect_dpcd(struct intel_dp *intel_dp)
{
	struct intel_lspcon *lspcon = dp_to_lspcon(intel_dp);
	u8 *dpcd = intel_dp->dpcd;
	u8 type;

	if (lspcon->active)
		lspcon_resume(lspcon);

	if (!intel_dp_get_dpcd(intel_dp))
		return connector_status_disconnected;

	if (intel_dp_is_edp(intel_dp))
		return connector_status_connected;

	/* if there's no downstream port, we're done */
	if (!drm_dp_is_branch(dpcd))
		return connector_status_connected;

	/* If we're HPD-aware, SINK_COUNT changes dynamically */
	if (intel_dp->dpcd[DP_DPCD_REV] >= 0x11 &&
	    intel_dp->downstream_ports[0] & DP_DS_PORT_HPD) {

		return intel_dp->sink_count ?
		connector_status_connected : connector_status_disconnected;
	}

	if (intel_dp_can_mst(intel_dp))
		return connector_status_connected;

	/* If no HPD, poke DDC gently */
	if (drm_probe_ddc(&intel_dp->aux.ddc))
		return connector_status_connected;

	/* Well we tried, say unknown for unreliable port types */
	if (intel_dp->dpcd[DP_DPCD_REV] >= 0x11) {
		type = intel_dp->downstream_ports[0] & DP_DS_PORT_TYPE_MASK;
		if (type == DP_DS_PORT_TYPE_VGA ||
		    type == DP_DS_PORT_TYPE_NON_EDID)
			return connector_status_unknown;
	} else {
		type = intel_dp->dpcd[DP_DOWNSTREAMPORT_PRESENT] &
			DP_DWN_STRM_PORT_TYPE_MASK;
		if (type == DP_DWN_STRM_PORT_TYPE_ANALOG ||
		    type == DP_DWN_STRM_PORT_TYPE_OTHER)
			return connector_status_unknown;
	}

	/* Anything else is out of spec, warn and ignore */
	DRM_DEBUG_KMS("Broken DP branch device, ignoring\n");
	return connector_status_disconnected;
}

static enum drm_connector_status
edp_detect(struct intel_dp *intel_dp)
{
	return connector_status_connected;
}

static bool ibx_digital_port_connected(struct intel_encoder *encoder)
{
	struct drm_i915_private *dev_priv = to_i915(encoder->base.dev);
	u32 bit;

	switch (encoder->hpd_pin) {
	case HPD_PORT_B:
		bit = SDE_PORTB_HOTPLUG;
		break;
	case HPD_PORT_C:
		bit = SDE_PORTC_HOTPLUG;
		break;
	case HPD_PORT_D:
		bit = SDE_PORTD_HOTPLUG;
		break;
	default:
		MISSING_CASE(encoder->hpd_pin);
		return false;
	}

	return I915_READ(SDEISR) & bit;
}

static bool cpt_digital_port_connected(struct intel_encoder *encoder)
{
	struct drm_i915_private *dev_priv = to_i915(encoder->base.dev);
	u32 bit;

	switch (encoder->hpd_pin) {
	case HPD_PORT_B:
		bit = SDE_PORTB_HOTPLUG_CPT;
		break;
	case HPD_PORT_C:
		bit = SDE_PORTC_HOTPLUG_CPT;
		break;
	case HPD_PORT_D:
		bit = SDE_PORTD_HOTPLUG_CPT;
		break;
	default:
		MISSING_CASE(encoder->hpd_pin);
		return false;
	}

	return I915_READ(SDEISR) & bit;
}

static bool spt_digital_port_connected(struct intel_encoder *encoder)
{
	struct drm_i915_private *dev_priv = to_i915(encoder->base.dev);
	u32 bit;

	switch (encoder->hpd_pin) {
	case HPD_PORT_A:
		bit = SDE_PORTA_HOTPLUG_SPT;
		break;
	case HPD_PORT_E:
		bit = SDE_PORTE_HOTPLUG_SPT;
		break;
	default:
		return cpt_digital_port_connected(encoder);
	}

	return I915_READ(SDEISR) & bit;
}

static bool g4x_digital_port_connected(struct intel_encoder *encoder)
{
	struct drm_i915_private *dev_priv = to_i915(encoder->base.dev);
	u32 bit;

	switch (encoder->hpd_pin) {
	case HPD_PORT_B:
		bit = PORTB_HOTPLUG_LIVE_STATUS_G4X;
		break;
	case HPD_PORT_C:
		bit = PORTC_HOTPLUG_LIVE_STATUS_G4X;
		break;
	case HPD_PORT_D:
		bit = PORTD_HOTPLUG_LIVE_STATUS_G4X;
		break;
	default:
		MISSING_CASE(encoder->hpd_pin);
		return false;
	}

	return I915_READ(PORT_HOTPLUG_STAT) & bit;
}

static bool gm45_digital_port_connected(struct intel_encoder *encoder)
{
	struct drm_i915_private *dev_priv = to_i915(encoder->base.dev);
	u32 bit;

	switch (encoder->hpd_pin) {
	case HPD_PORT_B:
		bit = PORTB_HOTPLUG_LIVE_STATUS_GM45;
		break;
	case HPD_PORT_C:
		bit = PORTC_HOTPLUG_LIVE_STATUS_GM45;
		break;
	case HPD_PORT_D:
		bit = PORTD_HOTPLUG_LIVE_STATUS_GM45;
		break;
	default:
		MISSING_CASE(encoder->hpd_pin);
		return false;
	}

	return I915_READ(PORT_HOTPLUG_STAT) & bit;
}

static bool ilk_digital_port_connected(struct intel_encoder *encoder)
{
	struct drm_i915_private *dev_priv = to_i915(encoder->base.dev);

	if (encoder->hpd_pin == HPD_PORT_A)
		return I915_READ(DEISR) & DE_DP_A_HOTPLUG;
	else
		return ibx_digital_port_connected(encoder);
}

static bool snb_digital_port_connected(struct intel_encoder *encoder)
{
	struct drm_i915_private *dev_priv = to_i915(encoder->base.dev);

	if (encoder->hpd_pin == HPD_PORT_A)
		return I915_READ(DEISR) & DE_DP_A_HOTPLUG;
	else
		return cpt_digital_port_connected(encoder);
}

static bool ivb_digital_port_connected(struct intel_encoder *encoder)
{
	struct drm_i915_private *dev_priv = to_i915(encoder->base.dev);

	if (encoder->hpd_pin == HPD_PORT_A)
		return I915_READ(DEISR) & DE_DP_A_HOTPLUG_IVB;
	else
		return cpt_digital_port_connected(encoder);
}

static bool bdw_digital_port_connected(struct intel_encoder *encoder)
{
	struct drm_i915_private *dev_priv = to_i915(encoder->base.dev);

	if (encoder->hpd_pin == HPD_PORT_A)
		return I915_READ(GEN8_DE_PORT_ISR) & GEN8_PORT_DP_A_HOTPLUG;
	else
		return cpt_digital_port_connected(encoder);
}

static bool bxt_digital_port_connected(struct intel_encoder *encoder)
{
	struct drm_i915_private *dev_priv = to_i915(encoder->base.dev);
	u32 bit;

	switch (encoder->hpd_pin) {
	case HPD_PORT_A:
		bit = BXT_DE_PORT_HP_DDIA;
		break;
	case HPD_PORT_B:
		bit = BXT_DE_PORT_HP_DDIB;
		break;
	case HPD_PORT_C:
		bit = BXT_DE_PORT_HP_DDIC;
		break;
	default:
		MISSING_CASE(encoder->hpd_pin);
		return false;
	}

	return I915_READ(GEN8_DE_PORT_ISR) & bit;
}

static bool icl_combo_port_connected(struct drm_i915_private *dev_priv,
				     struct intel_digital_port *intel_dig_port)
{
	enum port port = intel_dig_port->base.port;

	return I915_READ(SDEISR) & SDE_DDI_HOTPLUG_ICP(port);
}

static const char *tc_type_name(enum tc_port_type type)
{
	static const char * const names[] = {
		[TC_PORT_UNKNOWN] = "unknown",
		[TC_PORT_LEGACY] = "legacy",
		[TC_PORT_TYPEC] = "typec",
		[TC_PORT_TBT] = "tbt",
	};

	if (WARN_ON(type >= ARRAY_SIZE(names)))
		type = TC_PORT_UNKNOWN;

	return names[type];
}

static void icl_update_tc_port_type(struct drm_i915_private *dev_priv,
				    struct intel_digital_port *intel_dig_port,
				    bool is_legacy, bool is_typec, bool is_tbt)
{
	enum port port = intel_dig_port->base.port;
	enum tc_port_type old_type = intel_dig_port->tc_type;

	WARN_ON(is_legacy + is_typec + is_tbt != 1);

	if (is_legacy)
		intel_dig_port->tc_type = TC_PORT_LEGACY;
	else if (is_typec)
		intel_dig_port->tc_type = TC_PORT_TYPEC;
	else if (is_tbt)
		intel_dig_port->tc_type = TC_PORT_TBT;
	else
		return;

	/* Types are not supposed to be changed at runtime. */
	WARN_ON(old_type != TC_PORT_UNKNOWN &&
		old_type != intel_dig_port->tc_type);

	if (old_type != intel_dig_port->tc_type)
		DRM_DEBUG_KMS("Port %c has TC type %s\n", port_name(port),
			      tc_type_name(intel_dig_port->tc_type));
}

/*
 * This function implements the first part of the Connect Flow described by our
 * specification, Gen11 TypeC Programming chapter. The rest of the flow (reading
 * lanes, EDID, etc) is done as needed in the typical places.
 *
 * Unlike the other ports, type-C ports are not available to use as soon as we
 * get a hotplug. The type-C PHYs can be shared between multiple controllers:
 * display, USB, etc. As a result, handshaking through FIA is required around
 * connect and disconnect to cleanly transfer ownership with the controller and
 * set the type-C power state.
 *
 * We could opt to only do the connect flow when we actually try to use the AUX
 * channels or do a modeset, then immediately run the disconnect flow after
 * usage, but there are some implications on this for a dynamic environment:
 * things may go away or change behind our backs. So for now our driver is
 * always trying to acquire ownership of the controller as soon as it gets an
 * interrupt (or polls state and sees a port is connected) and only gives it
 * back when it sees a disconnect. Implementation of a more fine-grained model
 * will require a lot of coordination with user space and thorough testing for
 * the extra possible cases.
 */
static bool icl_tc_phy_connect(struct drm_i915_private *dev_priv,
			       struct intel_digital_port *dig_port)
{
	enum tc_port tc_port = intel_port_to_tc(dev_priv, dig_port->base.port);
	u32 val;

	if (dig_port->tc_type != TC_PORT_LEGACY &&
	    dig_port->tc_type != TC_PORT_TYPEC)
		return true;

	val = I915_READ(PORT_TX_DFLEXDPPMS);
	if (!(val & DP_PHY_MODE_STATUS_COMPLETED(tc_port))) {
		DRM_DEBUG_KMS("DP PHY for TC port %d not ready\n", tc_port);
		WARN_ON(dig_port->tc_legacy_port);
		return false;
	}

	/*
	 * This function may be called many times in a row without an HPD event
	 * in between, so try to avoid the write when we can.
	 */
	val = I915_READ(PORT_TX_DFLEXDPCSSS);
	if (!(val & DP_PHY_MODE_STATUS_NOT_SAFE(tc_port))) {
		val |= DP_PHY_MODE_STATUS_NOT_SAFE(tc_port);
		I915_WRITE(PORT_TX_DFLEXDPCSSS, val);
	}

	/*
	 * Now we have to re-check the live state, in case the port recently
	 * became disconnected. Not necessary for legacy mode.
	 */
	if (dig_port->tc_type == TC_PORT_TYPEC &&
	    !(I915_READ(PORT_TX_DFLEXDPSP) & TC_LIVE_STATE_TC(tc_port))) {
		DRM_DEBUG_KMS("TC PHY %d sudden disconnect.\n", tc_port);
		icl_tc_phy_disconnect(dev_priv, dig_port);
		return false;
	}

	return true;
}

/*
 * See the comment at the connect function. This implements the Disconnect
 * Flow.
 */
void icl_tc_phy_disconnect(struct drm_i915_private *dev_priv,
			   struct intel_digital_port *dig_port)
{
	enum tc_port tc_port = intel_port_to_tc(dev_priv, dig_port->base.port);

	if (dig_port->tc_type == TC_PORT_UNKNOWN)
		return;

	/*
	 * TBT disconnection flow is read the live status, what was done in
	 * caller.
	 */
	if (dig_port->tc_type == TC_PORT_TYPEC ||
	    dig_port->tc_type == TC_PORT_LEGACY) {
		u32 val;

		val = I915_READ(PORT_TX_DFLEXDPCSSS);
		val &= ~DP_PHY_MODE_STATUS_NOT_SAFE(tc_port);
		I915_WRITE(PORT_TX_DFLEXDPCSSS, val);
	}

	DRM_DEBUG_KMS("Port %c TC type %s disconnected\n",
		      port_name(dig_port->base.port),
		      tc_type_name(dig_port->tc_type));

	dig_port->tc_type = TC_PORT_UNKNOWN;
}

/*
 * The type-C ports are different because even when they are connected, they may
 * not be available/usable by the graphics driver: see the comment on
 * icl_tc_phy_connect(). So in our driver instead of adding the additional
 * concept of "usable" and make everything check for "connected and usable" we
 * define a port as "connected" when it is not only connected, but also when it
 * is usable by the rest of the driver. That maintains the old assumption that
 * connected ports are usable, and avoids exposing to the users objects they
 * can't really use.
 */
static bool icl_tc_port_connected(struct drm_i915_private *dev_priv,
				  struct intel_digital_port *intel_dig_port)
{
	enum port port = intel_dig_port->base.port;
	enum tc_port tc_port = intel_port_to_tc(dev_priv, port);
	bool is_legacy, is_typec, is_tbt;
	u32 dpsp;

	/*
	 * WARN if we got a legacy port HPD, but VBT didn't mark the port as
	 * legacy. Treat the port as legacy from now on.
	 */
	if (WARN_ON(!intel_dig_port->tc_legacy_port &&
		    I915_READ(SDEISR) & SDE_TC_HOTPLUG_ICP(tc_port)))
		intel_dig_port->tc_legacy_port = true;
	is_legacy = intel_dig_port->tc_legacy_port;

	/*
	 * The spec says we shouldn't be using the ISR bits for detecting
	 * between TC and TBT. We should use DFLEXDPSP.
	 */
	dpsp = I915_READ(PORT_TX_DFLEXDPSP);
	is_typec = dpsp & TC_LIVE_STATE_TC(tc_port);
	is_tbt = dpsp & TC_LIVE_STATE_TBT(tc_port);

	if (!is_legacy && !is_typec && !is_tbt) {
		icl_tc_phy_disconnect(dev_priv, intel_dig_port);

		return false;
	}

	icl_update_tc_port_type(dev_priv, intel_dig_port, is_legacy, is_typec,
				is_tbt);

	if (!icl_tc_phy_connect(dev_priv, intel_dig_port))
		return false;

	return true;
}

static bool icl_digital_port_connected(struct intel_encoder *encoder)
{
	struct drm_i915_private *dev_priv = to_i915(encoder->base.dev);
	struct intel_digital_port *dig_port = enc_to_dig_port(&encoder->base);

	if (intel_port_is_combophy(dev_priv, encoder->port))
		return icl_combo_port_connected(dev_priv, dig_port);
	else if (intel_port_is_tc(dev_priv, encoder->port))
		return icl_tc_port_connected(dev_priv, dig_port);
	else
		MISSING_CASE(encoder->hpd_pin);

	return false;
}

/*
 * intel_digital_port_connected - is the specified port connected?
 * @encoder: intel_encoder
 *
 * In cases where there's a connector physically connected but it can't be used
 * by our hardware we also return false, since the rest of the driver should
 * pretty much treat the port as disconnected. This is relevant for type-C
 * (starting on ICL) where there's ownership involved.
 *
 * Return %true if port is connected, %false otherwise.
 */
bool intel_digital_port_connected(struct intel_encoder *encoder)
{
	struct drm_i915_private *dev_priv = to_i915(encoder->base.dev);

	if (HAS_GMCH(dev_priv)) {
		if (IS_GM45(dev_priv))
			return gm45_digital_port_connected(encoder);
		else
			return g4x_digital_port_connected(encoder);
	}

	if (INTEL_GEN(dev_priv) >= 11)
		return icl_digital_port_connected(encoder);
	else if (IS_GEN(dev_priv, 10) || IS_GEN9_BC(dev_priv))
		return spt_digital_port_connected(encoder);
	else if (IS_GEN9_LP(dev_priv))
		return bxt_digital_port_connected(encoder);
	else if (IS_GEN(dev_priv, 8))
		return bdw_digital_port_connected(encoder);
	else if (IS_GEN(dev_priv, 7))
		return ivb_digital_port_connected(encoder);
	else if (IS_GEN(dev_priv, 6))
		return snb_digital_port_connected(encoder);
	else if (IS_GEN(dev_priv, 5))
		return ilk_digital_port_connected(encoder);

	MISSING_CASE(INTEL_GEN(dev_priv));
	return false;
}

static struct edid *
intel_dp_get_edid(struct intel_dp *intel_dp)
{
	struct intel_connector *intel_connector = intel_dp->attached_connector;

	/* use cached edid if we have one */
	if (intel_connector->edid) {
		/* invalid edid */
		if (IS_ERR(intel_connector->edid))
			return NULL;

		return drm_edid_duplicate(intel_connector->edid);
	} else
		return drm_get_edid(&intel_connector->base,
				    &intel_dp->aux.ddc);
}

static void
intel_dp_set_edid(struct intel_dp *intel_dp)
{
	struct intel_connector *intel_connector = intel_dp->attached_connector;
	struct edid *edid;

	intel_dp_unset_edid(intel_dp);
	edid = intel_dp_get_edid(intel_dp);
	intel_connector->detect_edid = edid;

	intel_dp->has_audio = drm_detect_monitor_audio(edid);
	drm_dp_cec_set_edid(&intel_dp->aux, edid);
}

static void
intel_dp_unset_edid(struct intel_dp *intel_dp)
{
	struct intel_connector *intel_connector = intel_dp->attached_connector;

	drm_dp_cec_unset_edid(&intel_dp->aux);
	kfree(intel_connector->detect_edid);
	intel_connector->detect_edid = NULL;

	intel_dp->has_audio = false;
}

static int
intel_dp_detect(struct drm_connector *connector,
		struct drm_modeset_acquire_ctx *ctx,
		bool force)
{
	struct drm_i915_private *dev_priv = to_i915(connector->dev);
	struct intel_dp *intel_dp = intel_attached_dp(connector);
	struct intel_digital_port *dig_port = dp_to_dig_port(intel_dp);
	struct intel_encoder *encoder = &dig_port->base;
	enum drm_connector_status status;
	enum intel_display_power_domain aux_domain =
		intel_aux_power_domain(dig_port);
	intel_wakeref_t wakeref;

	DRM_DEBUG_KMS("[CONNECTOR:%d:%s]\n",
		      connector->base.id, connector->name);
	WARN_ON(!drm_modeset_is_locked(&dev_priv->drm.mode_config.connection_mutex));

	wakeref = intel_display_power_get(dev_priv, aux_domain);

	/* Can't disconnect eDP */
	if (intel_dp_is_edp(intel_dp))
		status = edp_detect(intel_dp);
	else if (intel_digital_port_connected(encoder))
		status = intel_dp_detect_dpcd(intel_dp);
	else
		status = connector_status_disconnected;

	if (status == connector_status_disconnected) {
		memset(&intel_dp->compliance, 0, sizeof(intel_dp->compliance));
		memset(intel_dp->dsc_dpcd, 0, sizeof(intel_dp->dsc_dpcd));

		if (intel_dp->is_mst) {
			DRM_DEBUG_KMS("MST device may have disappeared %d vs %d\n",
				      intel_dp->is_mst,
				      intel_dp->mst_mgr.mst_state);
			intel_dp->is_mst = false;
			drm_dp_mst_topology_mgr_set_mst(&intel_dp->mst_mgr,
							intel_dp->is_mst);
		}

		goto out;
	}

	if (intel_dp->reset_link_params) {
		/* Initial max link lane count */
		intel_dp->max_link_lane_count = intel_dp_max_common_lane_count(intel_dp);

		/* Initial max link rate */
		intel_dp->max_link_rate = intel_dp_max_common_rate(intel_dp);

		intel_dp->reset_link_params = false;
	}

	intel_dp_print_rates(intel_dp);

	/* Read DP Sink DSC Cap DPCD regs for DP v1.4 */
	if (INTEL_GEN(dev_priv) >= 11)
		intel_dp_get_dsc_sink_cap(intel_dp);

	drm_dp_read_desc(&intel_dp->aux, &intel_dp->desc,
			 drm_dp_is_branch(intel_dp->dpcd));

	intel_dp_configure_mst(intel_dp);

	if (intel_dp->is_mst) {
		/*
		 * If we are in MST mode then this connector
		 * won't appear connected or have anything
		 * with EDID on it
		 */
		status = connector_status_disconnected;
		goto out;
	}

	/*
	 * Some external monitors do not signal loss of link synchronization
	 * with an IRQ_HPD, so force a link status check.
	 */
	if (!intel_dp_is_edp(intel_dp)) {
		int ret;

		ret = intel_dp_retrain_link(encoder, ctx);
		if (ret) {
			intel_display_power_put(dev_priv, aux_domain, wakeref);
			return ret;
		}
	}

	/*
	 * Clearing NACK and defer counts to get their exact values
	 * while reading EDID which are required by Compliance tests
	 * 4.2.2.4 and 4.2.2.5
	 */
	intel_dp->aux.i2c_nack_count = 0;
	intel_dp->aux.i2c_defer_count = 0;

	intel_dp_set_edid(intel_dp);
	if (intel_dp_is_edp(intel_dp) ||
	    to_intel_connector(connector)->detect_edid)
		status = connector_status_connected;

	intel_dp_check_service_irq(intel_dp);

out:
	if (status != connector_status_connected && !intel_dp->is_mst)
		intel_dp_unset_edid(intel_dp);

	intel_display_power_put(dev_priv, aux_domain, wakeref);
	return status;
}

static void
intel_dp_force(struct drm_connector *connector)
{
	struct intel_dp *intel_dp = intel_attached_dp(connector);
	struct intel_digital_port *dig_port = dp_to_dig_port(intel_dp);
	struct intel_encoder *intel_encoder = &dig_port->base;
	struct drm_i915_private *dev_priv = to_i915(intel_encoder->base.dev);
	enum intel_display_power_domain aux_domain =
		intel_aux_power_domain(dig_port);
	intel_wakeref_t wakeref;

	DRM_DEBUG_KMS("[CONNECTOR:%d:%s]\n",
		      connector->base.id, connector->name);
	intel_dp_unset_edid(intel_dp);

	if (connector->status != connector_status_connected)
		return;

	wakeref = intel_display_power_get(dev_priv, aux_domain);

	intel_dp_set_edid(intel_dp);

	intel_display_power_put(dev_priv, aux_domain, wakeref);
}

static int intel_dp_get_modes(struct drm_connector *connector)
{
	struct intel_connector *intel_connector = to_intel_connector(connector);
	struct edid *edid;

	edid = intel_connector->detect_edid;
	if (edid) {
		int ret = intel_connector_update_modes(connector, edid);
		if (ret)
			return ret;
	}

	/* if eDP has no EDID, fall back to fixed mode */
	if (intel_dp_is_edp(intel_attached_dp(connector)) &&
	    intel_connector->panel.fixed_mode) {
		struct drm_display_mode *mode;

		mode = drm_mode_duplicate(connector->dev,
					  intel_connector->panel.fixed_mode);
		if (mode) {
			drm_mode_probed_add(connector, mode);
			return 1;
		}
	}

	return 0;
}

static int
intel_dp_connector_register(struct drm_connector *connector)
{
	struct intel_dp *intel_dp = intel_attached_dp(connector);
	struct drm_device *dev = connector->dev;
	int ret;

	ret = intel_connector_register(connector);
	if (ret)
		return ret;

	i915_debugfs_connector_add(connector);

	DRM_DEBUG_KMS("registering %s bus for %s\n",
		      intel_dp->aux.name, connector->kdev->kobj.name);

	intel_dp->aux.dev = connector->kdev;
	ret = drm_dp_aux_register(&intel_dp->aux);
	if (!ret)
		drm_dp_cec_register_connector(&intel_dp->aux,
					      connector->name, dev->dev);
	return ret;
}

static void
intel_dp_connector_unregister(struct drm_connector *connector)
{
	struct intel_dp *intel_dp = intel_attached_dp(connector);

	drm_dp_cec_unregister_connector(&intel_dp->aux);
	drm_dp_aux_unregister(&intel_dp->aux);
	intel_connector_unregister(connector);
}

void intel_dp_encoder_flush_work(struct drm_encoder *encoder)
{
	struct intel_digital_port *intel_dig_port = enc_to_dig_port(encoder);
	struct intel_dp *intel_dp = &intel_dig_port->dp;

	intel_dp_mst_encoder_cleanup(intel_dig_port);
	if (intel_dp_is_edp(intel_dp)) {
		intel_wakeref_t wakeref;

		cancel_delayed_work_sync(&intel_dp->panel_vdd_work);
		/*
		 * vdd might still be enabled do to the delayed vdd off.
		 * Make sure vdd is actually turned off here.
		 */
		with_pps_lock(intel_dp, wakeref)
			edp_panel_vdd_off_sync(intel_dp);

		if (intel_dp->edp_notifier.notifier_call) {
			unregister_reboot_notifier(&intel_dp->edp_notifier);
			intel_dp->edp_notifier.notifier_call = NULL;
		}
	}

	intel_dp_aux_fini(intel_dp);
}

static void intel_dp_encoder_destroy(struct drm_encoder *encoder)
{
	intel_dp_encoder_flush_work(encoder);

	drm_encoder_cleanup(encoder);
	kfree(enc_to_dig_port(encoder));
}

void intel_dp_encoder_suspend(struct intel_encoder *intel_encoder)
{
	struct intel_dp *intel_dp = enc_to_intel_dp(&intel_encoder->base);
	intel_wakeref_t wakeref;

	if (!intel_dp_is_edp(intel_dp))
		return;

	/*
	 * vdd might still be enabled do to the delayed vdd off.
	 * Make sure vdd is actually turned off here.
	 */
	cancel_delayed_work_sync(&intel_dp->panel_vdd_work);
	with_pps_lock(intel_dp, wakeref)
		edp_panel_vdd_off_sync(intel_dp);
<<<<<<< HEAD
=======
}

static void intel_dp_hdcp_wait_for_cp_irq(struct intel_hdcp *hdcp, int timeout)
{
	long ret;

#define C (hdcp->cp_irq_count_cached != atomic_read(&hdcp->cp_irq_count))
	ret = wait_event_interruptible_timeout(hdcp->cp_irq_queue, C,
					       msecs_to_jiffies(timeout));

	if (!ret)
		DRM_DEBUG_KMS("Timedout at waiting for CP_IRQ\n");
>>>>>>> 0ecfebd2
}

static
int intel_dp_hdcp_write_an_aksv(struct intel_digital_port *intel_dig_port,
				u8 *an)
{
	struct intel_dp *intel_dp = enc_to_intel_dp(&intel_dig_port->base.base);
	static const struct drm_dp_aux_msg msg = {
		.request = DP_AUX_NATIVE_WRITE,
		.address = DP_AUX_HDCP_AKSV,
		.size = DRM_HDCP_KSV_LEN,
	};
	u8 txbuf[HEADER_SIZE + DRM_HDCP_KSV_LEN] = {}, rxbuf[2], reply = 0;
	ssize_t dpcd_ret;
	int ret;

	/* Output An first, that's easy */
	dpcd_ret = drm_dp_dpcd_write(&intel_dig_port->dp.aux, DP_AUX_HDCP_AN,
				     an, DRM_HDCP_AN_LEN);
	if (dpcd_ret != DRM_HDCP_AN_LEN) {
		DRM_DEBUG_KMS("Failed to write An over DP/AUX (%zd)\n",
			      dpcd_ret);
		return dpcd_ret >= 0 ? -EIO : dpcd_ret;
	}

	/*
	 * Since Aksv is Oh-So-Secret, we can't access it in software. So in
	 * order to get it on the wire, we need to create the AUX header as if
	 * we were writing the data, and then tickle the hardware to output the
	 * data once the header is sent out.
	 */
	intel_dp_aux_header(txbuf, &msg);

	ret = intel_dp_aux_xfer(intel_dp, txbuf, HEADER_SIZE + msg.size,
				rxbuf, sizeof(rxbuf),
				DP_AUX_CH_CTL_AUX_AKSV_SELECT);
	if (ret < 0) {
		DRM_DEBUG_KMS("Write Aksv over DP/AUX failed (%d)\n", ret);
		return ret;
	} else if (ret == 0) {
		DRM_DEBUG_KMS("Aksv write over DP/AUX was empty\n");
		return -EIO;
	}

	reply = (rxbuf[0] >> 4) & DP_AUX_NATIVE_REPLY_MASK;
	if (reply != DP_AUX_NATIVE_REPLY_ACK) {
		DRM_DEBUG_KMS("Aksv write: no DP_AUX_NATIVE_REPLY_ACK %x\n",
			      reply);
		return -EIO;
	}
	return 0;
}

static int intel_dp_hdcp_read_bksv(struct intel_digital_port *intel_dig_port,
				   u8 *bksv)
{
	ssize_t ret;
	ret = drm_dp_dpcd_read(&intel_dig_port->dp.aux, DP_AUX_HDCP_BKSV, bksv,
			       DRM_HDCP_KSV_LEN);
	if (ret != DRM_HDCP_KSV_LEN) {
		DRM_DEBUG_KMS("Read Bksv from DP/AUX failed (%zd)\n", ret);
		return ret >= 0 ? -EIO : ret;
	}
	return 0;
}

static int intel_dp_hdcp_read_bstatus(struct intel_digital_port *intel_dig_port,
				      u8 *bstatus)
{
	ssize_t ret;
	/*
	 * For some reason the HDMI and DP HDCP specs call this register
	 * definition by different names. In the HDMI spec, it's called BSTATUS,
	 * but in DP it's called BINFO.
	 */
	ret = drm_dp_dpcd_read(&intel_dig_port->dp.aux, DP_AUX_HDCP_BINFO,
			       bstatus, DRM_HDCP_BSTATUS_LEN);
	if (ret != DRM_HDCP_BSTATUS_LEN) {
		DRM_DEBUG_KMS("Read bstatus from DP/AUX failed (%zd)\n", ret);
		return ret >= 0 ? -EIO : ret;
	}
	return 0;
}

static
int intel_dp_hdcp_read_bcaps(struct intel_digital_port *intel_dig_port,
			     u8 *bcaps)
{
	ssize_t ret;

	ret = drm_dp_dpcd_read(&intel_dig_port->dp.aux, DP_AUX_HDCP_BCAPS,
			       bcaps, 1);
	if (ret != 1) {
		DRM_DEBUG_KMS("Read bcaps from DP/AUX failed (%zd)\n", ret);
		return ret >= 0 ? -EIO : ret;
	}

	return 0;
}

static
int intel_dp_hdcp_repeater_present(struct intel_digital_port *intel_dig_port,
				   bool *repeater_present)
{
	ssize_t ret;
	u8 bcaps;

	ret = intel_dp_hdcp_read_bcaps(intel_dig_port, &bcaps);
	if (ret)
		return ret;

	*repeater_present = bcaps & DP_BCAPS_REPEATER_PRESENT;
	return 0;
}

static
int intel_dp_hdcp_read_ri_prime(struct intel_digital_port *intel_dig_port,
				u8 *ri_prime)
{
	ssize_t ret;
	ret = drm_dp_dpcd_read(&intel_dig_port->dp.aux, DP_AUX_HDCP_RI_PRIME,
			       ri_prime, DRM_HDCP_RI_LEN);
	if (ret != DRM_HDCP_RI_LEN) {
		DRM_DEBUG_KMS("Read Ri' from DP/AUX failed (%zd)\n", ret);
		return ret >= 0 ? -EIO : ret;
	}
	return 0;
}

static
int intel_dp_hdcp_read_ksv_ready(struct intel_digital_port *intel_dig_port,
				 bool *ksv_ready)
{
	ssize_t ret;
	u8 bstatus;
	ret = drm_dp_dpcd_read(&intel_dig_port->dp.aux, DP_AUX_HDCP_BSTATUS,
			       &bstatus, 1);
	if (ret != 1) {
		DRM_DEBUG_KMS("Read bstatus from DP/AUX failed (%zd)\n", ret);
		return ret >= 0 ? -EIO : ret;
	}
	*ksv_ready = bstatus & DP_BSTATUS_READY;
	return 0;
}

static
int intel_dp_hdcp_read_ksv_fifo(struct intel_digital_port *intel_dig_port,
				int num_downstream, u8 *ksv_fifo)
{
	ssize_t ret;
	int i;

	/* KSV list is read via 15 byte window (3 entries @ 5 bytes each) */
	for (i = 0; i < num_downstream; i += 3) {
		size_t len = min(num_downstream - i, 3) * DRM_HDCP_KSV_LEN;
		ret = drm_dp_dpcd_read(&intel_dig_port->dp.aux,
				       DP_AUX_HDCP_KSV_FIFO,
				       ksv_fifo + i * DRM_HDCP_KSV_LEN,
				       len);
		if (ret != len) {
			DRM_DEBUG_KMS("Read ksv[%d] from DP/AUX failed (%zd)\n",
				      i, ret);
			return ret >= 0 ? -EIO : ret;
		}
	}
	return 0;
}

static
int intel_dp_hdcp_read_v_prime_part(struct intel_digital_port *intel_dig_port,
				    int i, u32 *part)
{
	ssize_t ret;

	if (i >= DRM_HDCP_V_PRIME_NUM_PARTS)
		return -EINVAL;

	ret = drm_dp_dpcd_read(&intel_dig_port->dp.aux,
			       DP_AUX_HDCP_V_PRIME(i), part,
			       DRM_HDCP_V_PRIME_PART_LEN);
	if (ret != DRM_HDCP_V_PRIME_PART_LEN) {
		DRM_DEBUG_KMS("Read v'[%d] from DP/AUX failed (%zd)\n", i, ret);
		return ret >= 0 ? -EIO : ret;
	}
	return 0;
}

static
int intel_dp_hdcp_toggle_signalling(struct intel_digital_port *intel_dig_port,
				    bool enable)
{
	/* Not used for single stream DisplayPort setups */
	return 0;
}

static
bool intel_dp_hdcp_check_link(struct intel_digital_port *intel_dig_port)
{
	ssize_t ret;
	u8 bstatus;

	ret = drm_dp_dpcd_read(&intel_dig_port->dp.aux, DP_AUX_HDCP_BSTATUS,
			       &bstatus, 1);
	if (ret != 1) {
		DRM_DEBUG_KMS("Read bstatus from DP/AUX failed (%zd)\n", ret);
		return false;
	}

	return !(bstatus & (DP_BSTATUS_LINK_FAILURE | DP_BSTATUS_REAUTH_REQ));
}

static
int intel_dp_hdcp_capable(struct intel_digital_port *intel_dig_port,
			  bool *hdcp_capable)
{
	ssize_t ret;
	u8 bcaps;

	ret = intel_dp_hdcp_read_bcaps(intel_dig_port, &bcaps);
	if (ret)
		return ret;

	*hdcp_capable = bcaps & DP_BCAPS_HDCP_CAPABLE;
	return 0;
}

struct hdcp2_dp_errata_stream_type {
	u8	msg_id;
	u8	stream_type;
} __packed;

static struct hdcp2_dp_msg_data {
	u8 msg_id;
	u32 offset;
	bool msg_detectable;
	u32 timeout;
	u32 timeout2; /* Added for non_paired situation */
	} hdcp2_msg_data[] = {
		{HDCP_2_2_AKE_INIT, DP_HDCP_2_2_AKE_INIT_OFFSET, false, 0, 0},
		{HDCP_2_2_AKE_SEND_CERT, DP_HDCP_2_2_AKE_SEND_CERT_OFFSET,
				false, HDCP_2_2_CERT_TIMEOUT_MS, 0},
		{HDCP_2_2_AKE_NO_STORED_KM, DP_HDCP_2_2_AKE_NO_STORED_KM_OFFSET,
				false, 0, 0},
		{HDCP_2_2_AKE_STORED_KM, DP_HDCP_2_2_AKE_STORED_KM_OFFSET,
				false, 0, 0},
		{HDCP_2_2_AKE_SEND_HPRIME, DP_HDCP_2_2_AKE_SEND_HPRIME_OFFSET,
				true, HDCP_2_2_HPRIME_PAIRED_TIMEOUT_MS,
				HDCP_2_2_HPRIME_NO_PAIRED_TIMEOUT_MS},
		{HDCP_2_2_AKE_SEND_PAIRING_INFO,
				DP_HDCP_2_2_AKE_SEND_PAIRING_INFO_OFFSET, true,
				HDCP_2_2_PAIRING_TIMEOUT_MS, 0},
		{HDCP_2_2_LC_INIT, DP_HDCP_2_2_LC_INIT_OFFSET, false, 0, 0},
		{HDCP_2_2_LC_SEND_LPRIME, DP_HDCP_2_2_LC_SEND_LPRIME_OFFSET,
				false, HDCP_2_2_DP_LPRIME_TIMEOUT_MS, 0},
		{HDCP_2_2_SKE_SEND_EKS, DP_HDCP_2_2_SKE_SEND_EKS_OFFSET, false,
				0, 0},
		{HDCP_2_2_REP_SEND_RECVID_LIST,
				DP_HDCP_2_2_REP_SEND_RECVID_LIST_OFFSET, true,
				HDCP_2_2_RECVID_LIST_TIMEOUT_MS, 0},
		{HDCP_2_2_REP_SEND_ACK, DP_HDCP_2_2_REP_SEND_ACK_OFFSET, false,
				0, 0},
		{HDCP_2_2_REP_STREAM_MANAGE,
				DP_HDCP_2_2_REP_STREAM_MANAGE_OFFSET, false,
				0, 0},
		{HDCP_2_2_REP_STREAM_READY, DP_HDCP_2_2_REP_STREAM_READY_OFFSET,
				false, HDCP_2_2_STREAM_READY_TIMEOUT_MS, 0},
/* local define to shovel this through the write_2_2 interface */
#define HDCP_2_2_ERRATA_DP_STREAM_TYPE	50
		{HDCP_2_2_ERRATA_DP_STREAM_TYPE,
				DP_HDCP_2_2_REG_STREAM_TYPE_OFFSET, false,
				0, 0},
		};

static inline
int intel_dp_hdcp2_read_rx_status(struct intel_digital_port *intel_dig_port,
				  u8 *rx_status)
{
	ssize_t ret;

	ret = drm_dp_dpcd_read(&intel_dig_port->dp.aux,
			       DP_HDCP_2_2_REG_RXSTATUS_OFFSET, rx_status,
			       HDCP_2_2_DP_RXSTATUS_LEN);
	if (ret != HDCP_2_2_DP_RXSTATUS_LEN) {
		DRM_DEBUG_KMS("Read bstatus from DP/AUX failed (%zd)\n", ret);
		return ret >= 0 ? -EIO : ret;
	}

	return 0;
}

static
int hdcp2_detect_msg_availability(struct intel_digital_port *intel_dig_port,
				  u8 msg_id, bool *msg_ready)
{
	u8 rx_status;
	int ret;

	*msg_ready = false;
	ret = intel_dp_hdcp2_read_rx_status(intel_dig_port, &rx_status);
	if (ret < 0)
		return ret;

	switch (msg_id) {
	case HDCP_2_2_AKE_SEND_HPRIME:
		if (HDCP_2_2_DP_RXSTATUS_H_PRIME(rx_status))
			*msg_ready = true;
		break;
	case HDCP_2_2_AKE_SEND_PAIRING_INFO:
		if (HDCP_2_2_DP_RXSTATUS_PAIRING(rx_status))
			*msg_ready = true;
		break;
	case HDCP_2_2_REP_SEND_RECVID_LIST:
		if (HDCP_2_2_DP_RXSTATUS_READY(rx_status))
			*msg_ready = true;
		break;
	default:
		DRM_ERROR("Unidentified msg_id: %d\n", msg_id);
		return -EINVAL;
	}

	return 0;
}

static ssize_t
intel_dp_hdcp2_wait_for_msg(struct intel_digital_port *intel_dig_port,
			    struct hdcp2_dp_msg_data *hdcp2_msg_data)
{
	struct intel_dp *dp = &intel_dig_port->dp;
	struct intel_hdcp *hdcp = &dp->attached_connector->hdcp;
	u8 msg_id = hdcp2_msg_data->msg_id;
	int ret, timeout;
	bool msg_ready = false;

	if (msg_id == HDCP_2_2_AKE_SEND_HPRIME && !hdcp->is_paired)
		timeout = hdcp2_msg_data->timeout2;
	else
		timeout = hdcp2_msg_data->timeout;

	/*
	 * There is no way to detect the CERT, LPRIME and STREAM_READY
	 * availability. So Wait for timeout and read the msg.
	 */
	if (!hdcp2_msg_data->msg_detectable) {
		mdelay(timeout);
		ret = 0;
	} else {
		/*
		 * As we want to check the msg availability at timeout, Ignoring
		 * the timeout at wait for CP_IRQ.
		 */
		intel_dp_hdcp_wait_for_cp_irq(hdcp, timeout);
		ret = hdcp2_detect_msg_availability(intel_dig_port,
						    msg_id, &msg_ready);
		if (!msg_ready)
			ret = -ETIMEDOUT;
	}

	if (ret)
		DRM_DEBUG_KMS("msg_id %d, ret %d, timeout(mSec): %d\n",
			      hdcp2_msg_data->msg_id, ret, timeout);

	return ret;
}

static struct hdcp2_dp_msg_data *get_hdcp2_dp_msg_data(u8 msg_id)
{
	int i;

	for (i = 0; i < ARRAY_SIZE(hdcp2_msg_data); i++)
		if (hdcp2_msg_data[i].msg_id == msg_id)
			return &hdcp2_msg_data[i];

	return NULL;
}

static
int intel_dp_hdcp2_write_msg(struct intel_digital_port *intel_dig_port,
			     void *buf, size_t size)
{
	struct intel_dp *dp = &intel_dig_port->dp;
	struct intel_hdcp *hdcp = &dp->attached_connector->hdcp;
	unsigned int offset;
	u8 *byte = buf;
	ssize_t ret, bytes_to_write, len;
	struct hdcp2_dp_msg_data *hdcp2_msg_data;

	hdcp2_msg_data = get_hdcp2_dp_msg_data(*byte);
	if (!hdcp2_msg_data)
		return -EINVAL;

	offset = hdcp2_msg_data->offset;

	/* No msg_id in DP HDCP2.2 msgs */
	bytes_to_write = size - 1;
	byte++;

	hdcp->cp_irq_count_cached = atomic_read(&hdcp->cp_irq_count);

	while (bytes_to_write) {
		len = bytes_to_write > DP_AUX_MAX_PAYLOAD_BYTES ?
				DP_AUX_MAX_PAYLOAD_BYTES : bytes_to_write;

		ret = drm_dp_dpcd_write(&intel_dig_port->dp.aux,
					offset, (void *)byte, len);
		if (ret < 0)
			return ret;

		bytes_to_write -= ret;
		byte += ret;
		offset += ret;
	}

	return size;
}

static
ssize_t get_receiver_id_list_size(struct intel_digital_port *intel_dig_port)
{
	u8 rx_info[HDCP_2_2_RXINFO_LEN];
	u32 dev_cnt;
	ssize_t ret;

	ret = drm_dp_dpcd_read(&intel_dig_port->dp.aux,
			       DP_HDCP_2_2_REG_RXINFO_OFFSET,
			       (void *)rx_info, HDCP_2_2_RXINFO_LEN);
	if (ret != HDCP_2_2_RXINFO_LEN)
		return ret >= 0 ? -EIO : ret;

	dev_cnt = (HDCP_2_2_DEV_COUNT_HI(rx_info[0]) << 4 |
		   HDCP_2_2_DEV_COUNT_LO(rx_info[1]));

	if (dev_cnt > HDCP_2_2_MAX_DEVICE_COUNT)
		dev_cnt = HDCP_2_2_MAX_DEVICE_COUNT;

	ret = sizeof(struct hdcp2_rep_send_receiverid_list) -
		HDCP_2_2_RECEIVER_IDS_MAX_LEN +
		(dev_cnt * HDCP_2_2_RECEIVER_ID_LEN);

	return ret;
}

static
int intel_dp_hdcp2_read_msg(struct intel_digital_port *intel_dig_port,
			    u8 msg_id, void *buf, size_t size)
{
	unsigned int offset;
	u8 *byte = buf;
	ssize_t ret, bytes_to_recv, len;
	struct hdcp2_dp_msg_data *hdcp2_msg_data;

	hdcp2_msg_data = get_hdcp2_dp_msg_data(msg_id);
	if (!hdcp2_msg_data)
		return -EINVAL;
	offset = hdcp2_msg_data->offset;

	ret = intel_dp_hdcp2_wait_for_msg(intel_dig_port, hdcp2_msg_data);
	if (ret < 0)
		return ret;

	if (msg_id == HDCP_2_2_REP_SEND_RECVID_LIST) {
		ret = get_receiver_id_list_size(intel_dig_port);
		if (ret < 0)
			return ret;

		size = ret;
	}
	bytes_to_recv = size - 1;

	/* DP adaptation msgs has no msg_id */
	byte++;

	while (bytes_to_recv) {
		len = bytes_to_recv > DP_AUX_MAX_PAYLOAD_BYTES ?
		      DP_AUX_MAX_PAYLOAD_BYTES : bytes_to_recv;

		ret = drm_dp_dpcd_read(&intel_dig_port->dp.aux, offset,
				       (void *)byte, len);
		if (ret < 0) {
			DRM_DEBUG_KMS("msg_id %d, ret %zd\n", msg_id, ret);
			return ret;
		}

		bytes_to_recv -= ret;
		byte += ret;
		offset += ret;
	}
	byte = buf;
	*byte = msg_id;

	return size;
}

static
int intel_dp_hdcp2_config_stream_type(struct intel_digital_port *intel_dig_port,
				      bool is_repeater, u8 content_type)
{
	struct hdcp2_dp_errata_stream_type stream_type_msg;

	if (is_repeater)
		return 0;

	/*
	 * Errata for DP: As Stream type is used for encryption, Receiver
	 * should be communicated with stream type for the decryption of the
	 * content.
	 * Repeater will be communicated with stream type as a part of it's
	 * auth later in time.
	 */
	stream_type_msg.msg_id = HDCP_2_2_ERRATA_DP_STREAM_TYPE;
	stream_type_msg.stream_type = content_type;

	return intel_dp_hdcp2_write_msg(intel_dig_port, &stream_type_msg,
					sizeof(stream_type_msg));
}

static
int intel_dp_hdcp2_check_link(struct intel_digital_port *intel_dig_port)
{
	u8 rx_status;
	int ret;

	ret = intel_dp_hdcp2_read_rx_status(intel_dig_port, &rx_status);
	if (ret)
		return ret;

	if (HDCP_2_2_DP_RXSTATUS_REAUTH_REQ(rx_status))
		ret = HDCP_REAUTH_REQUEST;
	else if (HDCP_2_2_DP_RXSTATUS_LINK_FAILED(rx_status))
		ret = HDCP_LINK_INTEGRITY_FAILURE;
	else if (HDCP_2_2_DP_RXSTATUS_READY(rx_status))
		ret = HDCP_TOPOLOGY_CHANGE;

	return ret;
}

static
int intel_dp_hdcp2_capable(struct intel_digital_port *intel_dig_port,
			   bool *capable)
{
	u8 rx_caps[3];
	int ret;

	*capable = false;
	ret = drm_dp_dpcd_read(&intel_dig_port->dp.aux,
			       DP_HDCP_2_2_REG_RX_CAPS_OFFSET,
			       rx_caps, HDCP_2_2_RXCAPS_LEN);
	if (ret != HDCP_2_2_RXCAPS_LEN)
		return ret >= 0 ? -EIO : ret;

	if (rx_caps[0] == HDCP_2_2_RX_CAPS_VERSION_VAL &&
	    HDCP_2_2_DP_HDCP_CAPABLE(rx_caps[2]))
		*capable = true;

	return 0;
}

static const struct intel_hdcp_shim intel_dp_hdcp_shim = {
	.write_an_aksv = intel_dp_hdcp_write_an_aksv,
	.read_bksv = intel_dp_hdcp_read_bksv,
	.read_bstatus = intel_dp_hdcp_read_bstatus,
	.repeater_present = intel_dp_hdcp_repeater_present,
	.read_ri_prime = intel_dp_hdcp_read_ri_prime,
	.read_ksv_ready = intel_dp_hdcp_read_ksv_ready,
	.read_ksv_fifo = intel_dp_hdcp_read_ksv_fifo,
	.read_v_prime_part = intel_dp_hdcp_read_v_prime_part,
	.toggle_signalling = intel_dp_hdcp_toggle_signalling,
	.check_link = intel_dp_hdcp_check_link,
	.hdcp_capable = intel_dp_hdcp_capable,
	.write_2_2_msg = intel_dp_hdcp2_write_msg,
	.read_2_2_msg = intel_dp_hdcp2_read_msg,
	.config_stream_type = intel_dp_hdcp2_config_stream_type,
	.check_2_2_link = intel_dp_hdcp2_check_link,
	.hdcp_2_2_capable = intel_dp_hdcp2_capable,
	.protocol = HDCP_PROTOCOL_DP,
};

static void intel_edp_panel_vdd_sanitize(struct intel_dp *intel_dp)
{
	struct drm_i915_private *dev_priv = dp_to_i915(intel_dp);
	struct intel_digital_port *dig_port = dp_to_dig_port(intel_dp);

	lockdep_assert_held(&dev_priv->pps_mutex);

	if (!edp_have_panel_vdd(intel_dp))
		return;

	/*
	 * The VDD bit needs a power domain reference, so if the bit is
	 * already enabled when we boot or resume, grab this reference and
	 * schedule a vdd off, so we don't hold on to the reference
	 * indefinitely.
	 */
	DRM_DEBUG_KMS("VDD left on by BIOS, adjusting state tracking\n");
	intel_display_power_get(dev_priv, intel_aux_power_domain(dig_port));

	edp_panel_vdd_schedule_off(intel_dp);
}

static enum pipe vlv_active_pipe(struct intel_dp *intel_dp)
{
	struct drm_i915_private *dev_priv = dp_to_i915(intel_dp);
	struct intel_encoder *encoder = &dp_to_dig_port(intel_dp)->base;
	enum pipe pipe;

	if (intel_dp_port_enabled(dev_priv, intel_dp->output_reg,
				  encoder->port, &pipe))
		return pipe;

	return INVALID_PIPE;
}

void intel_dp_encoder_reset(struct drm_encoder *encoder)
{
	struct drm_i915_private *dev_priv = to_i915(encoder->dev);
	struct intel_dp *intel_dp = enc_to_intel_dp(encoder);
	struct intel_lspcon *lspcon = dp_to_lspcon(intel_dp);
	intel_wakeref_t wakeref;

	if (!HAS_DDI(dev_priv))
		intel_dp->DP = I915_READ(intel_dp->output_reg);

	if (lspcon->active)
		lspcon_resume(lspcon);

	intel_dp->reset_link_params = true;

	with_pps_lock(intel_dp, wakeref) {
		if (IS_VALLEYVIEW(dev_priv) || IS_CHERRYVIEW(dev_priv))
			intel_dp->active_pipe = vlv_active_pipe(intel_dp);

		if (intel_dp_is_edp(intel_dp)) {
			/*
			 * Reinit the power sequencer, in case BIOS did
			 * something nasty with it.
			 */
			intel_dp_pps_init(intel_dp);
			intel_edp_panel_vdd_sanitize(intel_dp);
		}
	}
}

static const struct drm_connector_funcs intel_dp_connector_funcs = {
	.force = intel_dp_force,
	.fill_modes = drm_helper_probe_single_connector_modes,
	.atomic_get_property = intel_digital_connector_atomic_get_property,
	.atomic_set_property = intel_digital_connector_atomic_set_property,
	.late_register = intel_dp_connector_register,
	.early_unregister = intel_dp_connector_unregister,
	.destroy = intel_connector_destroy,
	.atomic_destroy_state = drm_atomic_helper_connector_destroy_state,
	.atomic_duplicate_state = intel_digital_connector_duplicate_state,
};

static const struct drm_connector_helper_funcs intel_dp_connector_helper_funcs = {
	.detect_ctx = intel_dp_detect,
	.get_modes = intel_dp_get_modes,
	.mode_valid = intel_dp_mode_valid,
	.atomic_check = intel_digital_connector_atomic_check,
};

static const struct drm_encoder_funcs intel_dp_enc_funcs = {
	.reset = intel_dp_encoder_reset,
	.destroy = intel_dp_encoder_destroy,
};

enum irqreturn
intel_dp_hpd_pulse(struct intel_digital_port *intel_dig_port, bool long_hpd)
{
	struct intel_dp *intel_dp = &intel_dig_port->dp;
	struct drm_i915_private *dev_priv = dp_to_i915(intel_dp);
	enum irqreturn ret = IRQ_NONE;
	intel_wakeref_t wakeref;

	if (long_hpd && intel_dig_port->base.type == INTEL_OUTPUT_EDP) {
		/*
		 * vdd off can generate a long pulse on eDP which
		 * would require vdd on to handle it, and thus we
		 * would end up in an endless cycle of
		 * "vdd off -> long hpd -> vdd on -> detect -> vdd off -> ..."
		 */
		DRM_DEBUG_KMS("ignoring long hpd on eDP port %c\n",
			      port_name(intel_dig_port->base.port));
		return IRQ_HANDLED;
	}

	DRM_DEBUG_KMS("got hpd irq on port %c - %s\n",
		      port_name(intel_dig_port->base.port),
		      long_hpd ? "long" : "short");

	if (long_hpd) {
		intel_dp->reset_link_params = true;
		return IRQ_NONE;
	}

	wakeref = intel_display_power_get(dev_priv,
					  intel_aux_power_domain(intel_dig_port));

	if (intel_dp->is_mst) {
		if (intel_dp_check_mst_status(intel_dp) == -EINVAL) {
			/*
			 * If we were in MST mode, and device is not
			 * there, get out of MST mode
			 */
			DRM_DEBUG_KMS("MST device may have disappeared %d vs %d\n",
				      intel_dp->is_mst, intel_dp->mst_mgr.mst_state);
			intel_dp->is_mst = false;
			drm_dp_mst_topology_mgr_set_mst(&intel_dp->mst_mgr,
							intel_dp->is_mst);
			goto put_power;
		}
	}

	if (!intel_dp->is_mst) {
		bool handled;

		handled = intel_dp_short_pulse(intel_dp);

		if (!handled)
			goto put_power;
	}

	ret = IRQ_HANDLED;

put_power:
	intel_display_power_put(dev_priv,
				intel_aux_power_domain(intel_dig_port),
				wakeref);

	return ret;
}

/* check the VBT to see whether the eDP is on another port */
bool intel_dp_is_port_edp(struct drm_i915_private *dev_priv, enum port port)
{
	/*
	 * eDP not supported on g4x. so bail out early just
	 * for a bit extra safety in case the VBT is bonkers.
	 */
	if (INTEL_GEN(dev_priv) < 5)
		return false;

	if (INTEL_GEN(dev_priv) < 9 && port == PORT_A)
		return true;

	return intel_bios_is_port_edp(dev_priv, port);
}

static void
intel_dp_add_properties(struct intel_dp *intel_dp, struct drm_connector *connector)
{
	struct drm_i915_private *dev_priv = to_i915(connector->dev);
	enum port port = dp_to_dig_port(intel_dp)->base.port;

	if (!IS_G4X(dev_priv) && port != PORT_A)
		intel_attach_force_audio_property(connector);

	intel_attach_broadcast_rgb_property(connector);
	if (HAS_GMCH(dev_priv))
		drm_connector_attach_max_bpc_property(connector, 6, 10);
	else if (INTEL_GEN(dev_priv) >= 5)
		drm_connector_attach_max_bpc_property(connector, 6, 12);

	if (intel_dp_is_edp(intel_dp)) {
		u32 allowed_scalers;

		allowed_scalers = BIT(DRM_MODE_SCALE_ASPECT) | BIT(DRM_MODE_SCALE_FULLSCREEN);
		if (!HAS_GMCH(dev_priv))
			allowed_scalers |= BIT(DRM_MODE_SCALE_CENTER);

		drm_connector_attach_scaling_mode_property(connector, allowed_scalers);

		connector->state->scaling_mode = DRM_MODE_SCALE_ASPECT;

	}
}

static void intel_dp_init_panel_power_timestamps(struct intel_dp *intel_dp)
{
	intel_dp->panel_power_off_time = ktime_get_boottime();
	intel_dp->last_power_on = jiffies;
	intel_dp->last_backlight_off = jiffies;
}

static void
intel_pps_readout_hw_state(struct intel_dp *intel_dp, struct edp_power_seq *seq)
{
	struct drm_i915_private *dev_priv = dp_to_i915(intel_dp);
	u32 pp_on, pp_off, pp_ctl;
	struct pps_registers regs;

	intel_pps_get_registers(intel_dp, &regs);

	pp_ctl = ironlake_get_pp_control(intel_dp);

	/* Ensure PPS is unlocked */
	if (!HAS_DDI(dev_priv))
		I915_WRITE(regs.pp_ctrl, pp_ctl);

	pp_on = I915_READ(regs.pp_on);
	pp_off = I915_READ(regs.pp_off);

	/* Pull timing values out of registers */
	seq->t1_t3 = REG_FIELD_GET(PANEL_POWER_UP_DELAY_MASK, pp_on);
	seq->t8 = REG_FIELD_GET(PANEL_LIGHT_ON_DELAY_MASK, pp_on);
	seq->t9 = REG_FIELD_GET(PANEL_LIGHT_OFF_DELAY_MASK, pp_off);
	seq->t10 = REG_FIELD_GET(PANEL_POWER_DOWN_DELAY_MASK, pp_off);

	if (i915_mmio_reg_valid(regs.pp_div)) {
		u32 pp_div;

		pp_div = I915_READ(regs.pp_div);

		seq->t11_t12 = REG_FIELD_GET(PANEL_POWER_CYCLE_DELAY_MASK, pp_div) * 1000;
	} else {
		seq->t11_t12 = REG_FIELD_GET(BXT_POWER_CYCLE_DELAY_MASK, pp_ctl) * 1000;
	}
}

static void
intel_pps_dump_state(const char *state_name, const struct edp_power_seq *seq)
{
	DRM_DEBUG_KMS("%s t1_t3 %d t8 %d t9 %d t10 %d t11_t12 %d\n",
		      state_name,
		      seq->t1_t3, seq->t8, seq->t9, seq->t10, seq->t11_t12);
}

static void
intel_pps_verify_state(struct intel_dp *intel_dp)
{
	struct edp_power_seq hw;
	struct edp_power_seq *sw = &intel_dp->pps_delays;

	intel_pps_readout_hw_state(intel_dp, &hw);

	if (hw.t1_t3 != sw->t1_t3 || hw.t8 != sw->t8 || hw.t9 != sw->t9 ||
	    hw.t10 != sw->t10 || hw.t11_t12 != sw->t11_t12) {
		DRM_ERROR("PPS state mismatch\n");
		intel_pps_dump_state("sw", sw);
		intel_pps_dump_state("hw", &hw);
	}
}

static void
intel_dp_init_panel_power_sequencer(struct intel_dp *intel_dp)
{
	struct drm_i915_private *dev_priv = dp_to_i915(intel_dp);
	struct edp_power_seq cur, vbt, spec,
		*final = &intel_dp->pps_delays;

	lockdep_assert_held(&dev_priv->pps_mutex);

	/* already initialized? */
	if (final->t11_t12 != 0)
		return;

	intel_pps_readout_hw_state(intel_dp, &cur);

	intel_pps_dump_state("cur", &cur);

	vbt = dev_priv->vbt.edp.pps;
	/* On Toshiba Satellite P50-C-18C system the VBT T12 delay
	 * of 500ms appears to be too short. Ocassionally the panel
	 * just fails to power back on. Increasing the delay to 800ms
	 * seems sufficient to avoid this problem.
	 */
	if (dev_priv->quirks & QUIRK_INCREASE_T12_DELAY) {
		vbt.t11_t12 = max_t(u16, vbt.t11_t12, 1300 * 10);
		DRM_DEBUG_KMS("Increasing T12 panel delay as per the quirk to %d\n",
			      vbt.t11_t12);
	}
	/* T11_T12 delay is special and actually in units of 100ms, but zero
	 * based in the hw (so we need to add 100 ms). But the sw vbt
	 * table multiplies it with 1000 to make it in units of 100usec,
	 * too. */
	vbt.t11_t12 += 100 * 10;

	/* Upper limits from eDP 1.3 spec. Note that we use the clunky units of
	 * our hw here, which are all in 100usec. */
	spec.t1_t3 = 210 * 10;
	spec.t8 = 50 * 10; /* no limit for t8, use t7 instead */
	spec.t9 = 50 * 10; /* no limit for t9, make it symmetric with t8 */
	spec.t10 = 500 * 10;
	/* This one is special and actually in units of 100ms, but zero
	 * based in the hw (so we need to add 100 ms). But the sw vbt
	 * table multiplies it with 1000 to make it in units of 100usec,
	 * too. */
	spec.t11_t12 = (510 + 100) * 10;

	intel_pps_dump_state("vbt", &vbt);

	/* Use the max of the register settings and vbt. If both are
	 * unset, fall back to the spec limits. */
#define assign_final(field)	final->field = (max(cur.field, vbt.field) == 0 ? \
				       spec.field : \
				       max(cur.field, vbt.field))
	assign_final(t1_t3);
	assign_final(t8);
	assign_final(t9);
	assign_final(t10);
	assign_final(t11_t12);
#undef assign_final

#define get_delay(field)	(DIV_ROUND_UP(final->field, 10))
	intel_dp->panel_power_up_delay = get_delay(t1_t3);
	intel_dp->backlight_on_delay = get_delay(t8);
	intel_dp->backlight_off_delay = get_delay(t9);
	intel_dp->panel_power_down_delay = get_delay(t10);
	intel_dp->panel_power_cycle_delay = get_delay(t11_t12);
#undef get_delay

	DRM_DEBUG_KMS("panel power up delay %d, power down delay %d, power cycle delay %d\n",
		      intel_dp->panel_power_up_delay, intel_dp->panel_power_down_delay,
		      intel_dp->panel_power_cycle_delay);

	DRM_DEBUG_KMS("backlight on delay %d, off delay %d\n",
		      intel_dp->backlight_on_delay, intel_dp->backlight_off_delay);

	/*
	 * We override the HW backlight delays to 1 because we do manual waits
	 * on them. For T8, even BSpec recommends doing it. For T9, if we
	 * don't do this, we'll end up waiting for the backlight off delay
	 * twice: once when we do the manual sleep, and once when we disable
	 * the panel and wait for the PP_STATUS bit to become zero.
	 */
	final->t8 = 1;
	final->t9 = 1;

	/*
	 * HW has only a 100msec granularity for t11_t12 so round it up
	 * accordingly.
	 */
	final->t11_t12 = roundup(final->t11_t12, 100 * 10);
}

static void
intel_dp_init_panel_power_sequencer_registers(struct intel_dp *intel_dp,
					      bool force_disable_vdd)
{
	struct drm_i915_private *dev_priv = dp_to_i915(intel_dp);
	u32 pp_on, pp_off, port_sel = 0;
	int div = dev_priv->rawclk_freq / 1000;
	struct pps_registers regs;
	enum port port = dp_to_dig_port(intel_dp)->base.port;
	const struct edp_power_seq *seq = &intel_dp->pps_delays;

	lockdep_assert_held(&dev_priv->pps_mutex);

	intel_pps_get_registers(intel_dp, &regs);

	/*
	 * On some VLV machines the BIOS can leave the VDD
	 * enabled even on power sequencers which aren't
	 * hooked up to any port. This would mess up the
	 * power domain tracking the first time we pick
	 * one of these power sequencers for use since
	 * edp_panel_vdd_on() would notice that the VDD was
	 * already on and therefore wouldn't grab the power
	 * domain reference. Disable VDD first to avoid this.
	 * This also avoids spuriously turning the VDD on as
	 * soon as the new power sequencer gets initialized.
	 */
	if (force_disable_vdd) {
		u32 pp = ironlake_get_pp_control(intel_dp);

		WARN(pp & PANEL_POWER_ON, "Panel power already on\n");

		if (pp & EDP_FORCE_VDD)
			DRM_DEBUG_KMS("VDD already on, disabling first\n");

		pp &= ~EDP_FORCE_VDD;

		I915_WRITE(regs.pp_ctrl, pp);
	}

	pp_on = REG_FIELD_PREP(PANEL_POWER_UP_DELAY_MASK, seq->t1_t3) |
		REG_FIELD_PREP(PANEL_LIGHT_ON_DELAY_MASK, seq->t8);
	pp_off = REG_FIELD_PREP(PANEL_LIGHT_OFF_DELAY_MASK, seq->t9) |
		REG_FIELD_PREP(PANEL_POWER_DOWN_DELAY_MASK, seq->t10);

	/* Haswell doesn't have any port selection bits for the panel
	 * power sequencer any more. */
	if (IS_VALLEYVIEW(dev_priv) || IS_CHERRYVIEW(dev_priv)) {
		port_sel = PANEL_PORT_SELECT_VLV(port);
	} else if (HAS_PCH_IBX(dev_priv) || HAS_PCH_CPT(dev_priv)) {
		switch (port) {
		case PORT_A:
			port_sel = PANEL_PORT_SELECT_DPA;
			break;
		case PORT_C:
			port_sel = PANEL_PORT_SELECT_DPC;
			break;
		case PORT_D:
			port_sel = PANEL_PORT_SELECT_DPD;
			break;
		default:
			MISSING_CASE(port);
			break;
		}
	}

	pp_on |= port_sel;

	I915_WRITE(regs.pp_on, pp_on);
	I915_WRITE(regs.pp_off, pp_off);

	/*
	 * Compute the divisor for the pp clock, simply match the Bspec formula.
	 */
	if (i915_mmio_reg_valid(regs.pp_div)) {
		I915_WRITE(regs.pp_div,
			   REG_FIELD_PREP(PP_REFERENCE_DIVIDER_MASK, (100 * div) / 2 - 1) |
			   REG_FIELD_PREP(PANEL_POWER_CYCLE_DELAY_MASK, DIV_ROUND_UP(seq->t11_t12, 1000)));
	} else {
		u32 pp_ctl;

		pp_ctl = I915_READ(regs.pp_ctrl);
		pp_ctl &= ~BXT_POWER_CYCLE_DELAY_MASK;
		pp_ctl |= REG_FIELD_PREP(BXT_POWER_CYCLE_DELAY_MASK, DIV_ROUND_UP(seq->t11_t12, 1000));
		I915_WRITE(regs.pp_ctrl, pp_ctl);
	}

	DRM_DEBUG_KMS("panel power sequencer register settings: PP_ON %#x, PP_OFF %#x, PP_DIV %#x\n",
		      I915_READ(regs.pp_on),
		      I915_READ(regs.pp_off),
		      i915_mmio_reg_valid(regs.pp_div) ?
		      I915_READ(regs.pp_div) :
		      (I915_READ(regs.pp_ctrl) & BXT_POWER_CYCLE_DELAY_MASK));
}

static void intel_dp_pps_init(struct intel_dp *intel_dp)
{
	struct drm_i915_private *dev_priv = dp_to_i915(intel_dp);

	if (IS_VALLEYVIEW(dev_priv) || IS_CHERRYVIEW(dev_priv)) {
		vlv_initial_power_sequencer_setup(intel_dp);
	} else {
		intel_dp_init_panel_power_sequencer(intel_dp);
		intel_dp_init_panel_power_sequencer_registers(intel_dp, false);
	}
}

/**
 * intel_dp_set_drrs_state - program registers for RR switch to take effect
 * @dev_priv: i915 device
 * @crtc_state: a pointer to the active intel_crtc_state
 * @refresh_rate: RR to be programmed
 *
 * This function gets called when refresh rate (RR) has to be changed from
 * one frequency to another. Switches can be between high and low RR
 * supported by the panel or to any other RR based on media playback (in
 * this case, RR value needs to be passed from user space).
 *
 * The caller of this function needs to take a lock on dev_priv->drrs.
 */
static void intel_dp_set_drrs_state(struct drm_i915_private *dev_priv,
				    const struct intel_crtc_state *crtc_state,
				    int refresh_rate)
{
	struct intel_encoder *encoder;
	struct intel_digital_port *dig_port = NULL;
	struct intel_dp *intel_dp = dev_priv->drrs.dp;
	struct intel_crtc *intel_crtc = to_intel_crtc(crtc_state->base.crtc);
	enum drrs_refresh_rate_type index = DRRS_HIGH_RR;

	if (refresh_rate <= 0) {
		DRM_DEBUG_KMS("Refresh rate should be positive non-zero.\n");
		return;
	}

	if (intel_dp == NULL) {
		DRM_DEBUG_KMS("DRRS not supported.\n");
		return;
	}

	dig_port = dp_to_dig_port(intel_dp);
	encoder = &dig_port->base;

	if (!intel_crtc) {
		DRM_DEBUG_KMS("DRRS: intel_crtc not initialized\n");
		return;
	}

	if (dev_priv->drrs.type < SEAMLESS_DRRS_SUPPORT) {
		DRM_DEBUG_KMS("Only Seamless DRRS supported.\n");
		return;
	}

	if (intel_dp->attached_connector->panel.downclock_mode->vrefresh ==
			refresh_rate)
		index = DRRS_LOW_RR;

	if (index == dev_priv->drrs.refresh_rate_type) {
		DRM_DEBUG_KMS(
			"DRRS requested for previously set RR...ignoring\n");
		return;
	}

	if (!crtc_state->base.active) {
		DRM_DEBUG_KMS("eDP encoder disabled. CRTC not Active\n");
		return;
	}

	if (INTEL_GEN(dev_priv) >= 8 && !IS_CHERRYVIEW(dev_priv)) {
		switch (index) {
		case DRRS_HIGH_RR:
			intel_dp_set_m_n(crtc_state, M1_N1);
			break;
		case DRRS_LOW_RR:
			intel_dp_set_m_n(crtc_state, M2_N2);
			break;
		case DRRS_MAX_RR:
		default:
			DRM_ERROR("Unsupported refreshrate type\n");
		}
	} else if (INTEL_GEN(dev_priv) > 6) {
		i915_reg_t reg = PIPECONF(crtc_state->cpu_transcoder);
		u32 val;

		val = I915_READ(reg);
		if (index > DRRS_HIGH_RR) {
			if (IS_VALLEYVIEW(dev_priv) || IS_CHERRYVIEW(dev_priv))
				val |= PIPECONF_EDP_RR_MODE_SWITCH_VLV;
			else
				val |= PIPECONF_EDP_RR_MODE_SWITCH;
		} else {
			if (IS_VALLEYVIEW(dev_priv) || IS_CHERRYVIEW(dev_priv))
				val &= ~PIPECONF_EDP_RR_MODE_SWITCH_VLV;
			else
				val &= ~PIPECONF_EDP_RR_MODE_SWITCH;
		}
		I915_WRITE(reg, val);
	}

	dev_priv->drrs.refresh_rate_type = index;

	DRM_DEBUG_KMS("eDP Refresh Rate set to : %dHz\n", refresh_rate);
}

/**
 * intel_edp_drrs_enable - init drrs struct if supported
 * @intel_dp: DP struct
 * @crtc_state: A pointer to the active crtc state.
 *
 * Initializes frontbuffer_bits and drrs.dp
 */
void intel_edp_drrs_enable(struct intel_dp *intel_dp,
			   const struct intel_crtc_state *crtc_state)
{
	struct drm_i915_private *dev_priv = dp_to_i915(intel_dp);

	if (!crtc_state->has_drrs) {
		DRM_DEBUG_KMS("Panel doesn't support DRRS\n");
		return;
	}

	if (dev_priv->psr.enabled) {
		DRM_DEBUG_KMS("PSR enabled. Not enabling DRRS.\n");
		return;
	}

	mutex_lock(&dev_priv->drrs.mutex);
	if (dev_priv->drrs.dp) {
		DRM_DEBUG_KMS("DRRS already enabled\n");
		goto unlock;
	}

	dev_priv->drrs.busy_frontbuffer_bits = 0;

	dev_priv->drrs.dp = intel_dp;

unlock:
	mutex_unlock(&dev_priv->drrs.mutex);
}

/**
 * intel_edp_drrs_disable - Disable DRRS
 * @intel_dp: DP struct
 * @old_crtc_state: Pointer to old crtc_state.
 *
 */
void intel_edp_drrs_disable(struct intel_dp *intel_dp,
			    const struct intel_crtc_state *old_crtc_state)
{
	struct drm_i915_private *dev_priv = dp_to_i915(intel_dp);

	if (!old_crtc_state->has_drrs)
		return;

	mutex_lock(&dev_priv->drrs.mutex);
	if (!dev_priv->drrs.dp) {
		mutex_unlock(&dev_priv->drrs.mutex);
		return;
	}

	if (dev_priv->drrs.refresh_rate_type == DRRS_LOW_RR)
		intel_dp_set_drrs_state(dev_priv, old_crtc_state,
			intel_dp->attached_connector->panel.fixed_mode->vrefresh);

	dev_priv->drrs.dp = NULL;
	mutex_unlock(&dev_priv->drrs.mutex);

	cancel_delayed_work_sync(&dev_priv->drrs.work);
}

static void intel_edp_drrs_downclock_work(struct work_struct *work)
{
	struct drm_i915_private *dev_priv =
		container_of(work, typeof(*dev_priv), drrs.work.work);
	struct intel_dp *intel_dp;

	mutex_lock(&dev_priv->drrs.mutex);

	intel_dp = dev_priv->drrs.dp;

	if (!intel_dp)
		goto unlock;

	/*
	 * The delayed work can race with an invalidate hence we need to
	 * recheck.
	 */

	if (dev_priv->drrs.busy_frontbuffer_bits)
		goto unlock;

	if (dev_priv->drrs.refresh_rate_type != DRRS_LOW_RR) {
		struct drm_crtc *crtc = dp_to_dig_port(intel_dp)->base.base.crtc;

		intel_dp_set_drrs_state(dev_priv, to_intel_crtc(crtc)->config,
			intel_dp->attached_connector->panel.downclock_mode->vrefresh);
	}

unlock:
	mutex_unlock(&dev_priv->drrs.mutex);
}

/**
 * intel_edp_drrs_invalidate - Disable Idleness DRRS
 * @dev_priv: i915 device
 * @frontbuffer_bits: frontbuffer plane tracking bits
 *
 * This function gets called everytime rendering on the given planes start.
 * Hence DRRS needs to be Upclocked, i.e. (LOW_RR -> HIGH_RR).
 *
 * Dirty frontbuffers relevant to DRRS are tracked in busy_frontbuffer_bits.
 */
void intel_edp_drrs_invalidate(struct drm_i915_private *dev_priv,
			       unsigned int frontbuffer_bits)
{
	struct drm_crtc *crtc;
	enum pipe pipe;

	if (dev_priv->drrs.type == DRRS_NOT_SUPPORTED)
		return;

	cancel_delayed_work(&dev_priv->drrs.work);

	mutex_lock(&dev_priv->drrs.mutex);
	if (!dev_priv->drrs.dp) {
		mutex_unlock(&dev_priv->drrs.mutex);
		return;
	}

	crtc = dp_to_dig_port(dev_priv->drrs.dp)->base.base.crtc;
	pipe = to_intel_crtc(crtc)->pipe;

	frontbuffer_bits &= INTEL_FRONTBUFFER_ALL_MASK(pipe);
	dev_priv->drrs.busy_frontbuffer_bits |= frontbuffer_bits;

	/* invalidate means busy screen hence upclock */
	if (frontbuffer_bits && dev_priv->drrs.refresh_rate_type == DRRS_LOW_RR)
		intel_dp_set_drrs_state(dev_priv, to_intel_crtc(crtc)->config,
			dev_priv->drrs.dp->attached_connector->panel.fixed_mode->vrefresh);

	mutex_unlock(&dev_priv->drrs.mutex);
}

/**
 * intel_edp_drrs_flush - Restart Idleness DRRS
 * @dev_priv: i915 device
 * @frontbuffer_bits: frontbuffer plane tracking bits
 *
 * This function gets called every time rendering on the given planes has
 * completed or flip on a crtc is completed. So DRRS should be upclocked
 * (LOW_RR -> HIGH_RR). And also Idleness detection should be started again,
 * if no other planes are dirty.
 *
 * Dirty frontbuffers relevant to DRRS are tracked in busy_frontbuffer_bits.
 */
void intel_edp_drrs_flush(struct drm_i915_private *dev_priv,
			  unsigned int frontbuffer_bits)
{
	struct drm_crtc *crtc;
	enum pipe pipe;

	if (dev_priv->drrs.type == DRRS_NOT_SUPPORTED)
		return;

	cancel_delayed_work(&dev_priv->drrs.work);

	mutex_lock(&dev_priv->drrs.mutex);
	if (!dev_priv->drrs.dp) {
		mutex_unlock(&dev_priv->drrs.mutex);
		return;
	}

	crtc = dp_to_dig_port(dev_priv->drrs.dp)->base.base.crtc;
	pipe = to_intel_crtc(crtc)->pipe;

	frontbuffer_bits &= INTEL_FRONTBUFFER_ALL_MASK(pipe);
	dev_priv->drrs.busy_frontbuffer_bits &= ~frontbuffer_bits;

	/* flush means busy screen hence upclock */
	if (frontbuffer_bits && dev_priv->drrs.refresh_rate_type == DRRS_LOW_RR)
		intel_dp_set_drrs_state(dev_priv, to_intel_crtc(crtc)->config,
				dev_priv->drrs.dp->attached_connector->panel.fixed_mode->vrefresh);

	/*
	 * flush also means no more activity hence schedule downclock, if all
	 * other fbs are quiescent too
	 */
	if (!dev_priv->drrs.busy_frontbuffer_bits)
		schedule_delayed_work(&dev_priv->drrs.work,
				msecs_to_jiffies(1000));
	mutex_unlock(&dev_priv->drrs.mutex);
}

/**
 * DOC: Display Refresh Rate Switching (DRRS)
 *
 * Display Refresh Rate Switching (DRRS) is a power conservation feature
 * which enables swtching between low and high refresh rates,
 * dynamically, based on the usage scenario. This feature is applicable
 * for internal panels.
 *
 * Indication that the panel supports DRRS is given by the panel EDID, which
 * would list multiple refresh rates for one resolution.
 *
 * DRRS is of 2 types - static and seamless.
 * Static DRRS involves changing refresh rate (RR) by doing a full modeset
 * (may appear as a blink on screen) and is used in dock-undock scenario.
 * Seamless DRRS involves changing RR without any visual effect to the user
 * and can be used during normal system usage. This is done by programming
 * certain registers.
 *
 * Support for static/seamless DRRS may be indicated in the VBT based on
 * inputs from the panel spec.
 *
 * DRRS saves power by switching to low RR based on usage scenarios.
 *
 * The implementation is based on frontbuffer tracking implementation.  When
 * there is a disturbance on the screen triggered by user activity or a periodic
 * system activity, DRRS is disabled (RR is changed to high RR).  When there is
 * no movement on screen, after a timeout of 1 second, a switch to low RR is
 * made.
 *
 * For integration with frontbuffer tracking code, intel_edp_drrs_invalidate()
 * and intel_edp_drrs_flush() are called.
 *
 * DRRS can be further extended to support other internal panels and also
 * the scenario of video playback wherein RR is set based on the rate
 * requested by userspace.
 */

/**
 * intel_dp_drrs_init - Init basic DRRS work and mutex.
 * @connector: eDP connector
 * @fixed_mode: preferred mode of panel
 *
 * This function is  called only once at driver load to initialize basic
 * DRRS stuff.
 *
 * Returns:
 * Downclock mode if panel supports it, else return NULL.
 * DRRS support is determined by the presence of downclock mode (apart
 * from VBT setting).
 */
static struct drm_display_mode *
intel_dp_drrs_init(struct intel_connector *connector,
		   struct drm_display_mode *fixed_mode)
{
	struct drm_i915_private *dev_priv = to_i915(connector->base.dev);
	struct drm_display_mode *downclock_mode = NULL;

	INIT_DELAYED_WORK(&dev_priv->drrs.work, intel_edp_drrs_downclock_work);
	mutex_init(&dev_priv->drrs.mutex);

	if (INTEL_GEN(dev_priv) <= 6) {
		DRM_DEBUG_KMS("DRRS supported for Gen7 and above\n");
		return NULL;
	}

	if (dev_priv->vbt.drrs_type != SEAMLESS_DRRS_SUPPORT) {
		DRM_DEBUG_KMS("VBT doesn't support DRRS\n");
		return NULL;
	}

	downclock_mode = intel_panel_edid_downclock_mode(connector, fixed_mode);
	if (!downclock_mode) {
		DRM_DEBUG_KMS("Downclock mode is not found. DRRS not supported\n");
		return NULL;
	}

	dev_priv->drrs.type = dev_priv->vbt.drrs_type;

	dev_priv->drrs.refresh_rate_type = DRRS_HIGH_RR;
	DRM_DEBUG_KMS("seamless DRRS supported for eDP panel.\n");
	return downclock_mode;
}

static bool intel_edp_init_connector(struct intel_dp *intel_dp,
				     struct intel_connector *intel_connector)
{
	struct drm_i915_private *dev_priv = dp_to_i915(intel_dp);
	struct drm_device *dev = &dev_priv->drm;
	struct drm_connector *connector = &intel_connector->base;
	struct drm_display_mode *fixed_mode = NULL;
	struct drm_display_mode *downclock_mode = NULL;
	bool has_dpcd;
<<<<<<< HEAD
	struct drm_display_mode *scan;
=======
>>>>>>> 0ecfebd2
	enum pipe pipe = INVALID_PIPE;
	intel_wakeref_t wakeref;
	struct edid *edid;

	if (!intel_dp_is_edp(intel_dp))
		return true;

	INIT_DELAYED_WORK(&intel_dp->panel_vdd_work, edp_panel_vdd_work);

	/*
	 * On IBX/CPT we may get here with LVDS already registered. Since the
	 * driver uses the only internal power sequencer available for both
	 * eDP and LVDS bail out early in this case to prevent interfering
	 * with an already powered-on LVDS power sequencer.
	 */
	if (intel_get_lvds_encoder(dev_priv)) {
		WARN_ON(!(HAS_PCH_IBX(dev_priv) || HAS_PCH_CPT(dev_priv)));
		DRM_INFO("LVDS was detected, not registering eDP\n");

		return false;
	}

	with_pps_lock(intel_dp, wakeref) {
		intel_dp_init_panel_power_timestamps(intel_dp);
		intel_dp_pps_init(intel_dp);
		intel_edp_panel_vdd_sanitize(intel_dp);
	}

	/* Cache DPCD and EDID for edp. */
	has_dpcd = intel_edp_init_dpcd(intel_dp);

	if (!has_dpcd) {
		/* if this fails, presume the device is a ghost */
		DRM_INFO("failed to retrieve link info, disabling eDP\n");
		goto out_vdd_off;
	}

	mutex_lock(&dev->mode_config.mutex);
	edid = drm_get_edid(connector, &intel_dp->aux.ddc);
	if (edid) {
		if (drm_add_edid_modes(connector, edid)) {
			drm_connector_update_edid_property(connector,
								edid);
		} else {
			kfree(edid);
			edid = ERR_PTR(-EINVAL);
		}
	} else {
		edid = ERR_PTR(-ENOENT);
	}
	intel_connector->edid = edid;

	fixed_mode = intel_panel_edid_fixed_mode(intel_connector);
	if (fixed_mode)
		downclock_mode = intel_dp_drrs_init(intel_connector, fixed_mode);

	/* fallback to VBT if available for eDP */
	if (!fixed_mode)
		fixed_mode = intel_panel_vbt_fixed_mode(intel_connector);
	mutex_unlock(&dev->mode_config.mutex);

	if (IS_VALLEYVIEW(dev_priv) || IS_CHERRYVIEW(dev_priv)) {
		intel_dp->edp_notifier.notifier_call = edp_notify_handler;
		register_reboot_notifier(&intel_dp->edp_notifier);

		/*
		 * Figure out the current pipe for the initial backlight setup.
		 * If the current pipe isn't valid, try the PPS pipe, and if that
		 * fails just assume pipe A.
		 */
		pipe = vlv_active_pipe(intel_dp);

		if (pipe != PIPE_A && pipe != PIPE_B)
			pipe = intel_dp->pps_pipe;

		if (pipe != PIPE_A && pipe != PIPE_B)
			pipe = PIPE_A;

		DRM_DEBUG_KMS("using pipe %c for initial backlight setup\n",
			      pipe_name(pipe));
	}

	intel_panel_init(&intel_connector->panel, fixed_mode, downclock_mode);
	intel_connector->panel.backlight.power = intel_edp_backlight_power;
	intel_panel_setup_backlight(connector, pipe);

	if (fixed_mode)
		drm_connector_init_panel_orientation_property(
			connector, fixed_mode->hdisplay, fixed_mode->vdisplay);

	return true;

out_vdd_off:
	cancel_delayed_work_sync(&intel_dp->panel_vdd_work);
	/*
	 * vdd might still be enabled do to the delayed vdd off.
	 * Make sure vdd is actually turned off here.
	 */
	with_pps_lock(intel_dp, wakeref)
		edp_panel_vdd_off_sync(intel_dp);

	return false;
}

static void intel_dp_modeset_retry_work_fn(struct work_struct *work)
{
	struct intel_connector *intel_connector;
	struct drm_connector *connector;

	intel_connector = container_of(work, typeof(*intel_connector),
				       modeset_retry_work);
	connector = &intel_connector->base;
	DRM_DEBUG_KMS("[CONNECTOR:%d:%s]\n", connector->base.id,
		      connector->name);

	/* Grab the locks before changing connector property*/
	mutex_lock(&connector->dev->mode_config.mutex);
	/* Set connector link status to BAD and send a Uevent to notify
	 * userspace to do a modeset.
	 */
	drm_connector_set_link_status_property(connector,
					       DRM_MODE_LINK_STATUS_BAD);
	mutex_unlock(&connector->dev->mode_config.mutex);
	/* Send Hotplug uevent so userspace can reprobe */
	drm_kms_helper_hotplug_event(connector->dev);
}

bool
intel_dp_init_connector(struct intel_digital_port *intel_dig_port,
			struct intel_connector *intel_connector)
{
	struct drm_connector *connector = &intel_connector->base;
	struct intel_dp *intel_dp = &intel_dig_port->dp;
	struct intel_encoder *intel_encoder = &intel_dig_port->base;
	struct drm_device *dev = intel_encoder->base.dev;
	struct drm_i915_private *dev_priv = to_i915(dev);
	enum port port = intel_encoder->port;
	int type;

	/* Initialize the work for modeset in case of link train failure */
	INIT_WORK(&intel_connector->modeset_retry_work,
		  intel_dp_modeset_retry_work_fn);

	if (WARN(intel_dig_port->max_lanes < 1,
		 "Not enough lanes (%d) for DP on port %c\n",
		 intel_dig_port->max_lanes, port_name(port)))
		return false;

	intel_dp_set_source_rates(intel_dp);

	intel_dp->reset_link_params = true;
	intel_dp->pps_pipe = INVALID_PIPE;
	intel_dp->active_pipe = INVALID_PIPE;

	/* intel_dp vfuncs */
	if (HAS_DDI(dev_priv))
		intel_dp->prepare_link_retrain = intel_ddi_prepare_link_retrain;

	/* Preserve the current hw state. */
	intel_dp->DP = I915_READ(intel_dp->output_reg);
	intel_dp->attached_connector = intel_connector;

	if (intel_dp_is_port_edp(dev_priv, port))
		type = DRM_MODE_CONNECTOR_eDP;
	else
		type = DRM_MODE_CONNECTOR_DisplayPort;

	if (IS_VALLEYVIEW(dev_priv) || IS_CHERRYVIEW(dev_priv))
		intel_dp->active_pipe = vlv_active_pipe(intel_dp);

	/*
	 * For eDP we always set the encoder type to INTEL_OUTPUT_EDP, but
	 * for DP the encoder type can be set by the caller to
	 * INTEL_OUTPUT_UNKNOWN for DDI, so don't rewrite it.
	 */
	if (type == DRM_MODE_CONNECTOR_eDP)
		intel_encoder->type = INTEL_OUTPUT_EDP;

	/* eDP only on port B and/or C on vlv/chv */
	if (WARN_ON((IS_VALLEYVIEW(dev_priv) || IS_CHERRYVIEW(dev_priv)) &&
		    intel_dp_is_edp(intel_dp) &&
		    port != PORT_B && port != PORT_C))
		return false;

	DRM_DEBUG_KMS("Adding %s connector on port %c\n",
			type == DRM_MODE_CONNECTOR_eDP ? "eDP" : "DP",
			port_name(port));

	drm_connector_init(dev, connector, &intel_dp_connector_funcs, type);
	drm_connector_helper_add(connector, &intel_dp_connector_helper_funcs);

	if (!HAS_GMCH(dev_priv))
		connector->interlace_allowed = true;
	connector->doublescan_allowed = 0;

	intel_encoder->hpd_pin = intel_hpd_pin_default(dev_priv, port);

	intel_dp_aux_init(intel_dp);

	intel_connector_attach_encoder(intel_connector, intel_encoder);

	if (HAS_DDI(dev_priv))
		intel_connector->get_hw_state = intel_ddi_connector_get_hw_state;
	else
		intel_connector->get_hw_state = intel_connector_get_hw_state;

	/* init MST on ports that can support it */
	if (HAS_DP_MST(dev_priv) && !intel_dp_is_edp(intel_dp) &&
	    (port == PORT_B || port == PORT_C ||
	     port == PORT_D || port == PORT_F))
		intel_dp_mst_encoder_init(intel_dig_port,
					  intel_connector->base.base.id);

	if (!intel_edp_init_connector(intel_dp, intel_connector)) {
		intel_dp_aux_fini(intel_dp);
		intel_dp_mst_encoder_cleanup(intel_dig_port);
		goto fail;
	}

	intel_dp_add_properties(intel_dp, connector);

	if (is_hdcp_supported(dev_priv, port) && !intel_dp_is_edp(intel_dp)) {
		int ret = intel_hdcp_init(intel_connector, &intel_dp_hdcp_shim);
		if (ret)
			DRM_DEBUG_KMS("HDCP init failed, skipping.\n");
	}

	/* For G4X desktop chip, PEG_BAND_GAP_DATA 3:0 must first be written
	 * 0xd.  Failure to do so will result in spurious interrupts being
	 * generated on the port when a cable is not attached.
	 */
	if (IS_G45(dev_priv)) {
		u32 temp = I915_READ(PEG_BAND_GAP_DATA);
		I915_WRITE(PEG_BAND_GAP_DATA, (temp & ~0xf) | 0xd);
	}

	return true;

fail:
	drm_connector_cleanup(connector);

	return false;
}

bool intel_dp_init(struct drm_i915_private *dev_priv,
		   i915_reg_t output_reg,
		   enum port port)
{
	struct intel_digital_port *intel_dig_port;
	struct intel_encoder *intel_encoder;
	struct drm_encoder *encoder;
	struct intel_connector *intel_connector;

	intel_dig_port = kzalloc(sizeof(*intel_dig_port), GFP_KERNEL);
	if (!intel_dig_port)
		return false;

	intel_connector = intel_connector_alloc();
	if (!intel_connector)
		goto err_connector_alloc;

	intel_encoder = &intel_dig_port->base;
	encoder = &intel_encoder->base;

	if (drm_encoder_init(&dev_priv->drm, &intel_encoder->base,
			     &intel_dp_enc_funcs, DRM_MODE_ENCODER_TMDS,
			     "DP %c", port_name(port)))
		goto err_encoder_init;

	intel_encoder->hotplug = intel_dp_hotplug;
	intel_encoder->compute_config = intel_dp_compute_config;
	intel_encoder->get_hw_state = intel_dp_get_hw_state;
	intel_encoder->get_config = intel_dp_get_config;
	intel_encoder->update_pipe = intel_panel_update_backlight;
	intel_encoder->suspend = intel_dp_encoder_suspend;
	if (IS_CHERRYVIEW(dev_priv)) {
		intel_encoder->pre_pll_enable = chv_dp_pre_pll_enable;
		intel_encoder->pre_enable = chv_pre_enable_dp;
		intel_encoder->enable = vlv_enable_dp;
		intel_encoder->disable = vlv_disable_dp;
		intel_encoder->post_disable = chv_post_disable_dp;
		intel_encoder->post_pll_disable = chv_dp_post_pll_disable;
	} else if (IS_VALLEYVIEW(dev_priv)) {
		intel_encoder->pre_pll_enable = vlv_dp_pre_pll_enable;
		intel_encoder->pre_enable = vlv_pre_enable_dp;
		intel_encoder->enable = vlv_enable_dp;
		intel_encoder->disable = vlv_disable_dp;
		intel_encoder->post_disable = vlv_post_disable_dp;
	} else {
		intel_encoder->pre_enable = g4x_pre_enable_dp;
		intel_encoder->enable = g4x_enable_dp;
		intel_encoder->disable = g4x_disable_dp;
		intel_encoder->post_disable = g4x_post_disable_dp;
	}

	intel_dig_port->dp.output_reg = output_reg;
	intel_dig_port->max_lanes = 4;

	intel_encoder->type = INTEL_OUTPUT_DP;
	intel_encoder->power_domain = intel_port_to_power_domain(port);
	if (IS_CHERRYVIEW(dev_priv)) {
		if (port == PORT_D)
			intel_encoder->crtc_mask = 1 << 2;
		else
			intel_encoder->crtc_mask = (1 << 0) | (1 << 1);
	} else {
		intel_encoder->crtc_mask = (1 << 0) | (1 << 1) | (1 << 2);
	}
	intel_encoder->cloneable = 0;
	intel_encoder->port = port;

	intel_dig_port->hpd_pulse = intel_dp_hpd_pulse;

	if (port != PORT_A)
		intel_infoframe_init(intel_dig_port);

	intel_dig_port->aux_ch = intel_bios_port_aux_ch(dev_priv, port);
	if (!intel_dp_init_connector(intel_dig_port, intel_connector))
		goto err_init_connector;

	return true;

err_init_connector:
	drm_encoder_cleanup(encoder);
err_encoder_init:
	kfree(intel_connector);
err_connector_alloc:
	kfree(intel_dig_port);
	return false;
}

void intel_dp_mst_suspend(struct drm_i915_private *dev_priv)
{
	struct intel_encoder *encoder;

	for_each_intel_encoder(&dev_priv->drm, encoder) {
		struct intel_dp *intel_dp;

		if (encoder->type != INTEL_OUTPUT_DDI)
			continue;

		intel_dp = enc_to_intel_dp(&encoder->base);

		if (!intel_dp->can_mst)
			continue;

		if (intel_dp->is_mst)
			drm_dp_mst_topology_mgr_suspend(&intel_dp->mst_mgr);
	}
}

void intel_dp_mst_resume(struct drm_i915_private *dev_priv)
{
	struct intel_encoder *encoder;

	for_each_intel_encoder(&dev_priv->drm, encoder) {
		struct intel_dp *intel_dp;
		int ret;

		if (encoder->type != INTEL_OUTPUT_DDI)
			continue;

		intel_dp = enc_to_intel_dp(&encoder->base);

		if (!intel_dp->can_mst)
			continue;

		ret = drm_dp_mst_topology_mgr_resume(&intel_dp->mst_mgr);
		if (ret) {
			intel_dp->is_mst = false;
			drm_dp_mst_topology_mgr_set_mst(&intel_dp->mst_mgr,
							false);
		}
	}
}<|MERGE_RESOLUTION|>--- conflicted
+++ resolved
@@ -32,20 +32,13 @@
 #include <linux/slab.h>
 #include <linux/types.h>
 #include <asm/byteorder.h>
-<<<<<<< HEAD
-=======
-
->>>>>>> 0ecfebd2
+
 #include <drm/drm_atomic_helper.h>
 #include <drm/drm_crtc.h>
 #include <drm/drm_dp_helper.h>
 #include <drm/drm_edid.h>
 #include <drm/drm_hdcp.h>
 #include <drm/drm_probe_helper.h>
-<<<<<<< HEAD
-#include "intel_drv.h"
-=======
->>>>>>> 0ecfebd2
 #include <drm/i915_drm.h>
 
 #include "i915_drv.h"
@@ -1777,41 +1770,6 @@
 		drm_dp_sink_supports_dsc(intel_dp->dsc_dpcd);
 }
 
-static bool intel_dp_source_supports_fec(struct intel_dp *intel_dp,
-					 const struct intel_crtc_state *pipe_config)
-{
-	struct drm_i915_private *dev_priv = dp_to_i915(intel_dp);
-
-	return INTEL_GEN(dev_priv) >= 11 &&
-		pipe_config->cpu_transcoder != TRANSCODER_A;
-}
-
-static bool intel_dp_supports_fec(struct intel_dp *intel_dp,
-				  const struct intel_crtc_state *pipe_config)
-{
-	return intel_dp_source_supports_fec(intel_dp, pipe_config) &&
-		drm_dp_sink_supports_fec(intel_dp->fec_capable);
-}
-
-static bool intel_dp_source_supports_dsc(struct intel_dp *intel_dp,
-					 const struct intel_crtc_state *pipe_config)
-{
-	struct drm_i915_private *dev_priv = dp_to_i915(intel_dp);
-
-	return INTEL_GEN(dev_priv) >= 10 &&
-		pipe_config->cpu_transcoder != TRANSCODER_A;
-}
-
-static bool intel_dp_supports_dsc(struct intel_dp *intel_dp,
-				  const struct intel_crtc_state *pipe_config)
-{
-	if (!intel_dp_is_edp(intel_dp) && !pipe_config->fec_enable)
-		return false;
-
-	return intel_dp_source_supports_dsc(intel_dp, pipe_config) &&
-		drm_dp_sink_supports_dsc(intel_dp->dsc_dpcd);
-}
-
 static int intel_dp_compute_bpp(struct intel_dp *intel_dp,
 				struct intel_crtc_state *pipe_config)
 {
@@ -2023,8 +1981,6 @@
 	return 0;
 }
 
-<<<<<<< HEAD
-=======
 int intel_dp_min_bpp(const struct intel_crtc_state *crtc_state)
 {
 	if (crtc_state->output_format == INTEL_OUTPUT_FORMAT_RGB)
@@ -2033,7 +1989,6 @@
 		return 8 * 3;
 }
 
->>>>>>> 0ecfebd2
 static int
 intel_dp_compute_link_config(struct intel_encoder *encoder,
 			     struct intel_crtc_state *pipe_config,
@@ -2120,8 +2075,6 @@
 	return 0;
 }
 
-<<<<<<< HEAD
-=======
 bool intel_dp_limited_color_range(const struct intel_crtc_state *crtc_state,
 				  const struct drm_connector_state *conn_state)
 {
@@ -2145,7 +2098,6 @@
 	}
 }
 
->>>>>>> 0ecfebd2
 int
 intel_dp_compute_config(struct intel_encoder *encoder,
 			struct intel_crtc_state *pipe_config,
@@ -2162,11 +2114,7 @@
 		to_intel_digital_connector_state(conn_state);
 	bool constant_n = drm_dp_has_quirk(&intel_dp->desc,
 					   DP_DPCD_QUIRK_CONSTANT_N);
-<<<<<<< HEAD
-	int ret;
-=======
 	int ret, output_bpp;
->>>>>>> 0ecfebd2
 
 	if (HAS_PCH_SPLIT(dev_priv) && !HAS_DDI(dev_priv) && port != PORT_A)
 		pipe_config->has_pch_encoder = true;
@@ -2218,22 +2166,6 @@
 	pipe_config->limited_color_range =
 		intel_dp_limited_color_range(pipe_config, conn_state);
 
-<<<<<<< HEAD
-	if (!pipe_config->dsc_params.compression_enable)
-		intel_link_compute_m_n(pipe_config->pipe_bpp,
-				       pipe_config->lane_count,
-				       adjusted_mode->crtc_clock,
-				       pipe_config->port_clock,
-				       &pipe_config->dp_m_n,
-				       constant_n);
-	else
-		intel_link_compute_m_n(pipe_config->dsc_params.compressed_bpp,
-				       pipe_config->lane_count,
-				       adjusted_mode->crtc_clock,
-				       pipe_config->port_clock,
-				       &pipe_config->dp_m_n,
-				       constant_n);
-=======
 	if (pipe_config->dsc_params.compression_enable)
 		output_bpp = pipe_config->dsc_params.compressed_bpp;
 	else
@@ -2245,7 +2177,6 @@
 			       pipe_config->port_clock,
 			       &pipe_config->dp_m_n,
 			       constant_n);
->>>>>>> 0ecfebd2
 
 	if (intel_connector->panel.downclock_mode != NULL &&
 		dev_priv->drrs.type == SEAMLESS_DRRS_SUPPORT) {
@@ -2792,17 +2723,10 @@
 	with_pps_lock(intel_dp, wakeref) {
 		i915_reg_t pp_ctrl_reg = _pp_ctrl_reg(intel_dp);
 		u32 pp;
-<<<<<<< HEAD
 
 		pp = ironlake_get_pp_control(intel_dp);
 		pp &= ~EDP_BLC_ENABLE;
 
-=======
-
-		pp = ironlake_get_pp_control(intel_dp);
-		pp &= ~EDP_BLC_ENABLE;
-
->>>>>>> 0ecfebd2
 		I915_WRITE(pp_ctrl_reg, pp);
 		POSTING_READ(pp_ctrl_reg);
 	}
@@ -3356,15 +3280,9 @@
 	with_pps_lock(intel_dp, wakeref) {
 		if (IS_VALLEYVIEW(dev_priv) || IS_CHERRYVIEW(dev_priv))
 			vlv_init_panel_power_sequencer(encoder, pipe_config);
-<<<<<<< HEAD
 
 		intel_dp_enable_port(intel_dp, pipe_config);
 
-=======
-
-		intel_dp_enable_port(intel_dp, pipe_config);
-
->>>>>>> 0ecfebd2
 		edp_panel_vdd_on(intel_dp);
 		edp_panel_on(intel_dp);
 		edp_panel_vdd_off(intel_dp, true);
@@ -4838,11 +4756,7 @@
 		intel_dp_handle_test_request(intel_dp);
 
 	if (val & DP_CP_IRQ)
-<<<<<<< HEAD
-		intel_hdcp_check_link(intel_dp->attached_connector);
-=======
 		intel_hdcp_handle_cp_irq(intel_dp->attached_connector);
->>>>>>> 0ecfebd2
 
 	if (val & DP_SINK_SPECIFIC_IRQ)
 		DRM_DEBUG_DRIVER("Sink specific irq unhandled\n");
@@ -5683,8 +5597,6 @@
 	cancel_delayed_work_sync(&intel_dp->panel_vdd_work);
 	with_pps_lock(intel_dp, wakeref)
 		edp_panel_vdd_off_sync(intel_dp);
-<<<<<<< HEAD
-=======
 }
 
 static void intel_dp_hdcp_wait_for_cp_irq(struct intel_hdcp *hdcp, int timeout)
@@ -5697,7 +5609,6 @@
 
 	if (!ret)
 		DRM_DEBUG_KMS("Timedout at waiting for CP_IRQ\n");
->>>>>>> 0ecfebd2
 }
 
 static
@@ -7117,10 +7028,6 @@
 	struct drm_display_mode *fixed_mode = NULL;
 	struct drm_display_mode *downclock_mode = NULL;
 	bool has_dpcd;
-<<<<<<< HEAD
-	struct drm_display_mode *scan;
-=======
->>>>>>> 0ecfebd2
 	enum pipe pipe = INVALID_PIPE;
 	intel_wakeref_t wakeref;
 	struct edid *edid;
