--- conflicted
+++ resolved
@@ -586,11 +586,7 @@
 
 	/* set start condition */
 	if (i2c->speed_hz <= I2C_DEFAULT_SPEED)
-<<<<<<< HEAD
-		writew(I2C_ST_START_CON, i2c->base + OFFSET_EXT_CONF);
-=======
 		mtk_i2c_writew(i2c, I2C_ST_START_CON, OFFSET_EXT_CONF);
->>>>>>> 0ecfebd2
 	else
 		mtk_i2c_writew(i2c, I2C_FS_START_CON, OFFSET_EXT_CONF);
 
