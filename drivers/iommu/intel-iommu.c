/*
 * Copyright © 2006-2014 Intel Corporation.
 *
 * This program is free software; you can redistribute it and/or modify it
 * under the terms and conditions of the GNU General Public License,
 * version 2, as published by the Free Software Foundation.
 *
 * This program is distributed in the hope it will be useful, but WITHOUT
 * ANY WARRANTY; without even the implied warranty of MERCHANTABILITY or
 * FITNESS FOR A PARTICULAR PURPOSE.  See the GNU General Public License for
 * more details.
 *
 * Authors: David Woodhouse <dwmw2@infradead.org>,
 *          Ashok Raj <ashok.raj@intel.com>,
 *          Shaohua Li <shaohua.li@intel.com>,
 *          Anil S Keshavamurthy <anil.s.keshavamurthy@intel.com>,
 *          Fenghua Yu <fenghua.yu@intel.com>
 *          Joerg Roedel <jroedel@suse.de>
 */

#define pr_fmt(fmt)     "DMAR: " fmt

#include <linux/init.h>
#include <linux/bitmap.h>
#include <linux/debugfs.h>
#include <linux/export.h>
#include <linux/slab.h>
#include <linux/irq.h>
#include <linux/interrupt.h>
#include <linux/spinlock.h>
#include <linux/pci.h>
#include <linux/dmar.h>
#include <linux/dma-mapping.h>
#include <linux/mempool.h>
#include <linux/memory.h>
#include <linux/cpu.h>
#include <linux/timer.h>
#include <linux/io.h>
#include <linux/iova.h>
#include <linux/iommu.h>
#include <linux/intel-iommu.h>
#include <linux/syscore_ops.h>
#include <linux/tboot.h>
#include <linux/dmi.h>
#include <linux/pci-ats.h>
#include <linux/memblock.h>
#include <linux/dma-contiguous.h>
#include <linux/crash_dump.h>
#include <asm/irq_remapping.h>
#include <asm/cacheflush.h>
#include <asm/iommu.h>

#include "irq_remapping.h"

#define ROOT_SIZE		VTD_PAGE_SIZE
#define CONTEXT_SIZE		VTD_PAGE_SIZE

#define IS_GFX_DEVICE(pdev) ((pdev->class >> 16) == PCI_BASE_CLASS_DISPLAY)
#define IS_USB_DEVICE(pdev) ((pdev->class >> 8) == PCI_CLASS_SERIAL_USB)
#define IS_ISA_DEVICE(pdev) ((pdev->class >> 8) == PCI_CLASS_BRIDGE_ISA)
#define IS_AZALIA(pdev) ((pdev)->vendor == 0x8086 && (pdev)->device == 0x3a3e)

#define IOAPIC_RANGE_START	(0xfee00000)
#define IOAPIC_RANGE_END	(0xfeefffff)
#define IOVA_START_ADDR		(0x1000)

#define DEFAULT_DOMAIN_ADDRESS_WIDTH 48

#define MAX_AGAW_WIDTH 64
#define MAX_AGAW_PFN_WIDTH	(MAX_AGAW_WIDTH - VTD_PAGE_SHIFT)

#define __DOMAIN_MAX_PFN(gaw)  ((((uint64_t)1) << (gaw-VTD_PAGE_SHIFT)) - 1)
#define __DOMAIN_MAX_ADDR(gaw) ((((uint64_t)1) << gaw) - 1)

/* We limit DOMAIN_MAX_PFN to fit in an unsigned long, and DOMAIN_MAX_ADDR
   to match. That way, we can use 'unsigned long' for PFNs with impunity. */
#define DOMAIN_MAX_PFN(gaw)	((unsigned long) min_t(uint64_t, \
				__DOMAIN_MAX_PFN(gaw), (unsigned long)-1))
#define DOMAIN_MAX_ADDR(gaw)	(((uint64_t)__DOMAIN_MAX_PFN(gaw)) << VTD_PAGE_SHIFT)

/* IO virtual address start page frame number */
#define IOVA_START_PFN		(1)

#define IOVA_PFN(addr)		((addr) >> PAGE_SHIFT)
#define DMA_32BIT_PFN		IOVA_PFN(DMA_BIT_MASK(32))
#define DMA_64BIT_PFN		IOVA_PFN(DMA_BIT_MASK(64))

/* page table handling */
#define LEVEL_STRIDE		(9)
#define LEVEL_MASK		(((u64)1 << LEVEL_STRIDE) - 1)

/*
 * This bitmap is used to advertise the page sizes our hardware support
 * to the IOMMU core, which will then use this information to split
 * physically contiguous memory regions it is mapping into page sizes
 * that we support.
 *
 * Traditionally the IOMMU core just handed us the mappings directly,
 * after making sure the size is an order of a 4KiB page and that the
 * mapping has natural alignment.
 *
 * To retain this behavior, we currently advertise that we support
 * all page sizes that are an order of 4KiB.
 *
 * If at some point we'd like to utilize the IOMMU core's new behavior,
 * we could change this to advertise the real page sizes we support.
 */
#define INTEL_IOMMU_PGSIZES	(~0xFFFUL)

static inline int agaw_to_level(int agaw)
{
	return agaw + 2;
}

static inline int agaw_to_width(int agaw)
{
	return min_t(int, 30 + agaw * LEVEL_STRIDE, MAX_AGAW_WIDTH);
}

static inline int width_to_agaw(int width)
{
	return DIV_ROUND_UP(width - 30, LEVEL_STRIDE);
}

static inline unsigned int level_to_offset_bits(int level)
{
	return (level - 1) * LEVEL_STRIDE;
}

static inline int pfn_level_offset(unsigned long pfn, int level)
{
	return (pfn >> level_to_offset_bits(level)) & LEVEL_MASK;
}

static inline unsigned long level_mask(int level)
{
	return -1UL << level_to_offset_bits(level);
}

static inline unsigned long level_size(int level)
{
	return 1UL << level_to_offset_bits(level);
}

static inline unsigned long align_to_level(unsigned long pfn, int level)
{
	return (pfn + level_size(level) - 1) & level_mask(level);
}

static inline unsigned long lvl_to_nr_pages(unsigned int lvl)
{
	return  1 << min_t(int, (lvl - 1) * LEVEL_STRIDE, MAX_AGAW_PFN_WIDTH);
}

/* VT-d pages must always be _smaller_ than MM pages. Otherwise things
   are never going to work. */
static inline unsigned long dma_to_mm_pfn(unsigned long dma_pfn)
{
	return dma_pfn >> (PAGE_SHIFT - VTD_PAGE_SHIFT);
}

static inline unsigned long mm_to_dma_pfn(unsigned long mm_pfn)
{
	return mm_pfn << (PAGE_SHIFT - VTD_PAGE_SHIFT);
}
static inline unsigned long page_to_dma_pfn(struct page *pg)
{
	return mm_to_dma_pfn(page_to_pfn(pg));
}
static inline unsigned long virt_to_dma_pfn(void *p)
{
	return page_to_dma_pfn(virt_to_page(p));
}

/* global iommu list, set NULL for ignored DMAR units */
static struct intel_iommu **g_iommus;

static void __init check_tylersburg_isoch(void);
static int rwbf_quirk;

/*
 * set to 1 to panic kernel if can't successfully enable VT-d
 * (used when kernel is launched w/ TXT)
 */
static int force_on = 0;

/*
 * 0: Present
 * 1-11: Reserved
 * 12-63: Context Ptr (12 - (haw-1))
 * 64-127: Reserved
 */
struct root_entry {
	u64	lo;
	u64	hi;
};
#define ROOT_ENTRY_NR (VTD_PAGE_SIZE/sizeof(struct root_entry))

/*
 * Take a root_entry and return the Lower Context Table Pointer (LCTP)
 * if marked present.
 */
static phys_addr_t root_entry_lctp(struct root_entry *re)
{
	if (!(re->lo & 1))
		return 0;

	return re->lo & VTD_PAGE_MASK;
}

/*
 * Take a root_entry and return the Upper Context Table Pointer (UCTP)
 * if marked present.
 */
static phys_addr_t root_entry_uctp(struct root_entry *re)
{
	if (!(re->hi & 1))
		return 0;

	return re->hi & VTD_PAGE_MASK;
}
/*
 * low 64 bits:
 * 0: present
 * 1: fault processing disable
 * 2-3: translation type
 * 12-63: address space root
 * high 64 bits:
 * 0-2: address width
 * 3-6: aval
 * 8-23: domain id
 */
struct context_entry {
	u64 lo;
	u64 hi;
};

static inline void context_clear_pasid_enable(struct context_entry *context)
{
	context->lo &= ~(1ULL << 11);
}

static inline bool context_pasid_enabled(struct context_entry *context)
{
	return !!(context->lo & (1ULL << 11));
}

static inline void context_set_copied(struct context_entry *context)
{
	context->hi |= (1ull << 3);
}

static inline bool context_copied(struct context_entry *context)
{
	return !!(context->hi & (1ULL << 3));
}

static inline bool __context_present(struct context_entry *context)
{
	return (context->lo & 1);
}

static inline bool context_present(struct context_entry *context)
{
	return context_pasid_enabled(context) ?
	     __context_present(context) :
	     __context_present(context) && !context_copied(context);
}

static inline void context_set_present(struct context_entry *context)
{
	context->lo |= 1;
}

static inline void context_set_fault_enable(struct context_entry *context)
{
	context->lo &= (((u64)-1) << 2) | 1;
}

static inline void context_set_translation_type(struct context_entry *context,
						unsigned long value)
{
	context->lo &= (((u64)-1) << 4) | 3;
	context->lo |= (value & 3) << 2;
}

static inline void context_set_address_root(struct context_entry *context,
					    unsigned long value)
{
	context->lo &= ~VTD_PAGE_MASK;
	context->lo |= value & VTD_PAGE_MASK;
}

static inline void context_set_address_width(struct context_entry *context,
					     unsigned long value)
{
	context->hi |= value & 7;
}

static inline void context_set_domain_id(struct context_entry *context,
					 unsigned long value)
{
	context->hi |= (value & ((1 << 16) - 1)) << 8;
}

static inline int context_domain_id(struct context_entry *c)
{
	return((c->hi >> 8) & 0xffff);
}

static inline void context_clear_entry(struct context_entry *context)
{
	context->lo = 0;
	context->hi = 0;
}

/*
 * 0: readable
 * 1: writable
 * 2-6: reserved
 * 7: super page
 * 8-10: available
 * 11: snoop behavior
 * 12-63: Host physcial address
 */
struct dma_pte {
	u64 val;
};

static inline void dma_clear_pte(struct dma_pte *pte)
{
	pte->val = 0;
}

static inline u64 dma_pte_addr(struct dma_pte *pte)
{
#ifdef CONFIG_64BIT
	return pte->val & VTD_PAGE_MASK;
#else
	/* Must have a full atomic 64-bit read */
	return  __cmpxchg64(&pte->val, 0ULL, 0ULL) & VTD_PAGE_MASK;
#endif
}

static inline bool dma_pte_present(struct dma_pte *pte)
{
	return (pte->val & 3) != 0;
}

static inline bool dma_pte_superpage(struct dma_pte *pte)
{
	return (pte->val & DMA_PTE_LARGE_PAGE);
}

static inline int first_pte_in_page(struct dma_pte *pte)
{
	return !((unsigned long)pte & ~VTD_PAGE_MASK);
}

/*
 * This domain is a statically identity mapping domain.
 *	1. This domain creats a static 1:1 mapping to all usable memory.
 * 	2. It maps to each iommu if successful.
 *	3. Each iommu mapps to this domain if successful.
 */
static struct dmar_domain *si_domain;
static int hw_pass_through = 1;

/*
 * Domain represents a virtual machine, more than one devices
 * across iommus may be owned in one domain, e.g. kvm guest.
 */
#define DOMAIN_FLAG_VIRTUAL_MACHINE	(1 << 0)

/* si_domain contains mulitple devices */
#define DOMAIN_FLAG_STATIC_IDENTITY	(1 << 1)

#define for_each_domain_iommu(idx, domain)			\
	for (idx = 0; idx < g_num_of_iommus; idx++)		\
		if (domain->iommu_refcnt[idx])

struct dmar_domain {
	int	nid;			/* node id */

	unsigned	iommu_refcnt[DMAR_UNITS_SUPPORTED];
					/* Refcount of devices per iommu */


	u16		iommu_did[DMAR_UNITS_SUPPORTED];
					/* Domain ids per IOMMU. Use u16 since
					 * domain ids are 16 bit wide according
					 * to VT-d spec, section 9.3 */

	bool has_iotlb_device;
	struct list_head devices;	/* all devices' list */
	struct iova_domain iovad;	/* iova's that belong to this domain */

	struct dma_pte	*pgd;		/* virtual address */
	int		gaw;		/* max guest address width */

	/* adjusted guest address width, 0 is level 2 30-bit */
	int		agaw;

	int		flags;		/* flags to find out type of domain */

	int		iommu_coherency;/* indicate coherency of iommu access */
	int		iommu_snooping; /* indicate snooping control feature*/
	int		iommu_count;	/* reference count of iommu */
	int		iommu_superpage;/* Level of superpages supported:
					   0 == 4KiB (no superpages), 1 == 2MiB,
					   2 == 1GiB, 3 == 512GiB, 4 == 1TiB */
	u64		max_addr;	/* maximum mapped address */

	struct iommu_domain domain;	/* generic domain data structure for
					   iommu core */
};

/* PCI domain-device relationship */
struct device_domain_info {
	struct list_head link;	/* link to domain siblings */
	struct list_head global; /* link to global list */
	u8 bus;			/* PCI bus number */
	u8 devfn;		/* PCI devfn number */
	u8 pasid_supported:3;
	u8 pasid_enabled:1;
	u8 pri_supported:1;
	u8 pri_enabled:1;
	u8 ats_supported:1;
	u8 ats_enabled:1;
	u8 ats_qdep;
	struct device *dev; /* it's NULL for PCIe-to-PCI bridge */
	struct intel_iommu *iommu; /* IOMMU used by this device */
	struct dmar_domain *domain; /* pointer to domain */
};

struct dmar_rmrr_unit {
	struct list_head list;		/* list of rmrr units	*/
	struct acpi_dmar_header *hdr;	/* ACPI header		*/
	u64	base_address;		/* reserved base address*/
	u64	end_address;		/* reserved end address */
	struct dmar_dev_scope *devices;	/* target devices */
	int	devices_cnt;		/* target device count */
};

struct dmar_atsr_unit {
	struct list_head list;		/* list of ATSR units */
	struct acpi_dmar_header *hdr;	/* ACPI header */
	struct dmar_dev_scope *devices;	/* target devices */
	int devices_cnt;		/* target device count */
	u8 include_all:1;		/* include all ports */
};

static LIST_HEAD(dmar_atsr_units);
static LIST_HEAD(dmar_rmrr_units);

#define for_each_rmrr_units(rmrr) \
	list_for_each_entry(rmrr, &dmar_rmrr_units, list)

static void flush_unmaps_timeout(unsigned long data);

struct deferred_flush_entry {
	unsigned long iova_pfn;
	unsigned long nrpages;
	struct dmar_domain *domain;
	struct page *freelist;
};

#define HIGH_WATER_MARK 250
struct deferred_flush_table {
	int next;
	struct deferred_flush_entry entries[HIGH_WATER_MARK];
};

struct deferred_flush_data {
	spinlock_t lock;
	int timer_on;
	struct timer_list timer;
	long size;
	struct deferred_flush_table *tables;
};

DEFINE_PER_CPU(struct deferred_flush_data, deferred_flush);

/* bitmap for indexing intel_iommus */
static int g_num_of_iommus;

static void domain_exit(struct dmar_domain *domain);
static void domain_remove_dev_info(struct dmar_domain *domain);
static void dmar_remove_one_dev_info(struct dmar_domain *domain,
				     struct device *dev);
static void __dmar_remove_one_dev_info(struct device_domain_info *info);
static void domain_context_clear(struct intel_iommu *iommu,
				 struct device *dev);
static int domain_detach_iommu(struct dmar_domain *domain,
			       struct intel_iommu *iommu);

#ifdef CONFIG_INTEL_IOMMU_DEFAULT_ON
int dmar_disabled = 0;
#else
int dmar_disabled = 1;
#endif /*CONFIG_INTEL_IOMMU_DEFAULT_ON*/

int intel_iommu_enabled = 0;
EXPORT_SYMBOL_GPL(intel_iommu_enabled);

static int dmar_map_gfx = 1;
static int dmar_forcedac;
static int intel_iommu_strict;
static int intel_iommu_superpage = 1;
static int intel_iommu_ecs = 1;
static int intel_iommu_pasid28;
static int iommu_identity_mapping;

#define IDENTMAP_ALL		1
#define IDENTMAP_GFX		2
#define IDENTMAP_AZALIA		4

/* Broadwell and Skylake have broken ECS support — normal so-called "second
 * level" translation of DMA requests-without-PASID doesn't actually happen
 * unless you also set the NESTE bit in an extended context-entry. Which of
 * course means that SVM doesn't work because it's trying to do nested
 * translation of the physical addresses it finds in the process page tables,
 * through the IOVA->phys mapping found in the "second level" page tables.
 *
 * The VT-d specification was retroactively changed to change the definition
 * of the capability bits and pretend that Broadwell/Skylake never happened...
 * but unfortunately the wrong bit was changed. It's ECS which is broken, but
 * for some reason it was the PASID capability bit which was redefined (from
 * bit 28 on BDW/SKL to bit 40 in future).
 *
 * So our test for ECS needs to eschew those implementations which set the old
 * PASID capabiity bit 28, since those are the ones on which ECS is broken.
 * Unless we are working around the 'pasid28' limitations, that is, by putting
 * the device into passthrough mode for normal DMA and thus masking the bug.
 */
#define ecs_enabled(iommu) (intel_iommu_ecs && ecap_ecs(iommu->ecap) && \
			    (intel_iommu_pasid28 || !ecap_broken_pasid(iommu->ecap)))
/* PASID support is thus enabled if ECS is enabled and *either* of the old
 * or new capability bits are set. */
#define pasid_enabled(iommu) (ecs_enabled(iommu) &&			\
			      (ecap_pasid(iommu->ecap) || ecap_broken_pasid(iommu->ecap)))

int intel_iommu_gfx_mapped;
EXPORT_SYMBOL_GPL(intel_iommu_gfx_mapped);

#define DUMMY_DEVICE_DOMAIN_INFO ((struct device_domain_info *)(-1))
static DEFINE_SPINLOCK(device_domain_lock);
static LIST_HEAD(device_domain_list);

static const struct iommu_ops intel_iommu_ops;

static bool translation_pre_enabled(struct intel_iommu *iommu)
{
	return (iommu->flags & VTD_FLAG_TRANS_PRE_ENABLED);
}

static void clear_translation_pre_enabled(struct intel_iommu *iommu)
{
	iommu->flags &= ~VTD_FLAG_TRANS_PRE_ENABLED;
}

static void init_translation_status(struct intel_iommu *iommu)
{
	u32 gsts;

	gsts = readl(iommu->reg + DMAR_GSTS_REG);
	if (gsts & DMA_GSTS_TES)
		iommu->flags |= VTD_FLAG_TRANS_PRE_ENABLED;
}

/* Convert generic 'struct iommu_domain to private struct dmar_domain */
static struct dmar_domain *to_dmar_domain(struct iommu_domain *dom)
{
	return container_of(dom, struct dmar_domain, domain);
}

static int __init intel_iommu_setup(char *str)
{
	if (!str)
		return -EINVAL;
	while (*str) {
		if (!strncmp(str, "on", 2)) {
			dmar_disabled = 0;
			pr_info("IOMMU enabled\n");
		} else if (!strncmp(str, "off", 3)) {
			dmar_disabled = 1;
			pr_info("IOMMU disabled\n");
		} else if (!strncmp(str, "igfx_off", 8)) {
			dmar_map_gfx = 0;
			pr_info("Disable GFX device mapping\n");
		} else if (!strncmp(str, "forcedac", 8)) {
			pr_info("Forcing DAC for PCI devices\n");
			dmar_forcedac = 1;
		} else if (!strncmp(str, "strict", 6)) {
			pr_info("Disable batched IOTLB flush\n");
			intel_iommu_strict = 1;
		} else if (!strncmp(str, "sp_off", 6)) {
			pr_info("Disable supported super page\n");
			intel_iommu_superpage = 0;
		} else if (!strncmp(str, "ecs_off", 7)) {
			printk(KERN_INFO
				"Intel-IOMMU: disable extended context table support\n");
			intel_iommu_ecs = 0;
		} else if (!strncmp(str, "pasid28", 7)) {
			printk(KERN_INFO
				"Intel-IOMMU: enable pre-production PASID support\n");
			intel_iommu_pasid28 = 1;
			iommu_identity_mapping |= IDENTMAP_GFX;
		}

		str += strcspn(str, ",");
		while (*str == ',')
			str++;
	}
	return 0;
}
__setup("intel_iommu=", intel_iommu_setup);

static struct kmem_cache *iommu_domain_cache;
static struct kmem_cache *iommu_devinfo_cache;

static struct dmar_domain* get_iommu_domain(struct intel_iommu *iommu, u16 did)
{
	struct dmar_domain **domains;
	int idx = did >> 8;

	domains = iommu->domains[idx];
	if (!domains)
		return NULL;

	return domains[did & 0xff];
}

static void set_iommu_domain(struct intel_iommu *iommu, u16 did,
			     struct dmar_domain *domain)
{
	struct dmar_domain **domains;
	int idx = did >> 8;

	if (!iommu->domains[idx]) {
		size_t size = 256 * sizeof(struct dmar_domain *);
		iommu->domains[idx] = kzalloc(size, GFP_ATOMIC);
	}

	domains = iommu->domains[idx];
	if (WARN_ON(!domains))
		return;
	else
		domains[did & 0xff] = domain;
}

static inline void *alloc_pgtable_page(int node)
{
	struct page *page;
	void *vaddr = NULL;

	page = alloc_pages_node(node, GFP_ATOMIC | __GFP_ZERO, 0);
	if (page)
		vaddr = page_address(page);
	return vaddr;
}

static inline void free_pgtable_page(void *vaddr)
{
	free_page((unsigned long)vaddr);
}

static inline void *alloc_domain_mem(void)
{
	return kmem_cache_alloc(iommu_domain_cache, GFP_ATOMIC);
}

static void free_domain_mem(void *vaddr)
{
	kmem_cache_free(iommu_domain_cache, vaddr);
}

static inline void * alloc_devinfo_mem(void)
{
	return kmem_cache_alloc(iommu_devinfo_cache, GFP_ATOMIC);
}

static inline void free_devinfo_mem(void *vaddr)
{
	kmem_cache_free(iommu_devinfo_cache, vaddr);
}

static inline int domain_type_is_vm(struct dmar_domain *domain)
{
	return domain->flags & DOMAIN_FLAG_VIRTUAL_MACHINE;
}

static inline int domain_type_is_si(struct dmar_domain *domain)
{
	return domain->flags & DOMAIN_FLAG_STATIC_IDENTITY;
}

static inline int domain_type_is_vm_or_si(struct dmar_domain *domain)
{
	return domain->flags & (DOMAIN_FLAG_VIRTUAL_MACHINE |
				DOMAIN_FLAG_STATIC_IDENTITY);
}

static inline int domain_pfn_supported(struct dmar_domain *domain,
				       unsigned long pfn)
{
	int addr_width = agaw_to_width(domain->agaw) - VTD_PAGE_SHIFT;

	return !(addr_width < BITS_PER_LONG && pfn >> addr_width);
}

static int __iommu_calculate_agaw(struct intel_iommu *iommu, int max_gaw)
{
	unsigned long sagaw;
	int agaw = -1;

	sagaw = cap_sagaw(iommu->cap);
	for (agaw = width_to_agaw(max_gaw);
	     agaw >= 0; agaw--) {
		if (test_bit(agaw, &sagaw))
			break;
	}

	return agaw;
}

/*
 * Calculate max SAGAW for each iommu.
 */
int iommu_calculate_max_sagaw(struct intel_iommu *iommu)
{
	return __iommu_calculate_agaw(iommu, MAX_AGAW_WIDTH);
}

/*
 * calculate agaw for each iommu.
 * "SAGAW" may be different across iommus, use a default agaw, and
 * get a supported less agaw for iommus that don't support the default agaw.
 */
int iommu_calculate_agaw(struct intel_iommu *iommu)
{
	return __iommu_calculate_agaw(iommu, DEFAULT_DOMAIN_ADDRESS_WIDTH);
}

/* This functionin only returns single iommu in a domain */
static struct intel_iommu *domain_get_iommu(struct dmar_domain *domain)
{
	int iommu_id;

	/* si_domain and vm domain should not get here. */
	BUG_ON(domain_type_is_vm_or_si(domain));
	for_each_domain_iommu(iommu_id, domain)
		break;

	if (iommu_id < 0 || iommu_id >= g_num_of_iommus)
		return NULL;

	return g_iommus[iommu_id];
}

static void domain_update_iommu_coherency(struct dmar_domain *domain)
{
	struct dmar_drhd_unit *drhd;
	struct intel_iommu *iommu;
	bool found = false;
	int i;

	domain->iommu_coherency = 1;

	for_each_domain_iommu(i, domain) {
		found = true;
		if (!ecap_coherent(g_iommus[i]->ecap)) {
			domain->iommu_coherency = 0;
			break;
		}
	}
	if (found)
		return;

	/* No hardware attached; use lowest common denominator */
	rcu_read_lock();
	for_each_active_iommu(iommu, drhd) {
		if (!ecap_coherent(iommu->ecap)) {
			domain->iommu_coherency = 0;
			break;
		}
	}
	rcu_read_unlock();
}

static int domain_update_iommu_snooping(struct intel_iommu *skip)
{
	struct dmar_drhd_unit *drhd;
	struct intel_iommu *iommu;
	int ret = 1;

	rcu_read_lock();
	for_each_active_iommu(iommu, drhd) {
		if (iommu != skip) {
			if (!ecap_sc_support(iommu->ecap)) {
				ret = 0;
				break;
			}
		}
	}
	rcu_read_unlock();

	return ret;
}

static int domain_update_iommu_superpage(struct intel_iommu *skip)
{
	struct dmar_drhd_unit *drhd;
	struct intel_iommu *iommu;
	int mask = 0xf;

	if (!intel_iommu_superpage) {
		return 0;
	}

	/* set iommu_superpage to the smallest common denominator */
	rcu_read_lock();
	for_each_active_iommu(iommu, drhd) {
		if (iommu != skip) {
			mask &= cap_super_page_val(iommu->cap);
			if (!mask)
				break;
		}
	}
	rcu_read_unlock();

	return fls(mask);
}

/* Some capabilities may be different across iommus */
static void domain_update_iommu_cap(struct dmar_domain *domain)
{
	domain_update_iommu_coherency(domain);
	domain->iommu_snooping = domain_update_iommu_snooping(NULL);
	domain->iommu_superpage = domain_update_iommu_superpage(NULL);
}

static inline struct context_entry *iommu_context_addr(struct intel_iommu *iommu,
						       u8 bus, u8 devfn, int alloc)
{
	struct root_entry *root = &iommu->root_entry[bus];
	struct context_entry *context;
	u64 *entry;

	entry = &root->lo;
	if (ecs_enabled(iommu)) {
		if (devfn >= 0x80) {
			devfn -= 0x80;
			entry = &root->hi;
		}
		devfn *= 2;
	}
	if (*entry & 1)
		context = phys_to_virt(*entry & VTD_PAGE_MASK);
	else {
		unsigned long phy_addr;
		if (!alloc)
			return NULL;

		context = alloc_pgtable_page(iommu->node);
		if (!context)
			return NULL;

		__iommu_flush_cache(iommu, (void *)context, CONTEXT_SIZE);
		phy_addr = virt_to_phys((void *)context);
		*entry = phy_addr | 1;
		__iommu_flush_cache(iommu, entry, sizeof(*entry));
	}
	return &context[devfn];
}

static int iommu_dummy(struct device *dev)
{
	return dev->archdata.iommu == DUMMY_DEVICE_DOMAIN_INFO;
}

static struct intel_iommu *device_to_iommu(struct device *dev, u8 *bus, u8 *devfn)
{
	struct dmar_drhd_unit *drhd = NULL;
	struct intel_iommu *iommu;
	struct device *tmp;
	struct pci_dev *ptmp, *pdev = NULL;
	u16 segment = 0;
	int i;

	if (iommu_dummy(dev))
		return NULL;

	if (dev_is_pci(dev)) {
		pdev = to_pci_dev(dev);
		segment = pci_domain_nr(pdev->bus);
	} else if (has_acpi_companion(dev))
		dev = &ACPI_COMPANION(dev)->dev;

	rcu_read_lock();
	for_each_active_iommu(iommu, drhd) {
		if (pdev && segment != drhd->segment)
			continue;

		for_each_active_dev_scope(drhd->devices,
					  drhd->devices_cnt, i, tmp) {
			if (tmp == dev) {
				*bus = drhd->devices[i].bus;
				*devfn = drhd->devices[i].devfn;
				goto out;
			}

			if (!pdev || !dev_is_pci(tmp))
				continue;

			ptmp = to_pci_dev(tmp);
			if (ptmp->subordinate &&
			    ptmp->subordinate->number <= pdev->bus->number &&
			    ptmp->subordinate->busn_res.end >= pdev->bus->number)
				goto got_pdev;
		}

		if (pdev && drhd->include_all) {
		got_pdev:
			*bus = pdev->bus->number;
			*devfn = pdev->devfn;
			goto out;
		}
	}
	iommu = NULL;
 out:
	rcu_read_unlock();

	return iommu;
}

static void domain_flush_cache(struct dmar_domain *domain,
			       void *addr, int size)
{
	if (!domain->iommu_coherency)
		clflush_cache_range(addr, size);
}

static int device_context_mapped(struct intel_iommu *iommu, u8 bus, u8 devfn)
{
	struct context_entry *context;
	int ret = 0;
	unsigned long flags;

	spin_lock_irqsave(&iommu->lock, flags);
	context = iommu_context_addr(iommu, bus, devfn, 0);
	if (context)
		ret = context_present(context);
	spin_unlock_irqrestore(&iommu->lock, flags);
	return ret;
}

static void clear_context_table(struct intel_iommu *iommu, u8 bus, u8 devfn)
{
	struct context_entry *context;
	unsigned long flags;

	spin_lock_irqsave(&iommu->lock, flags);
	context = iommu_context_addr(iommu, bus, devfn, 0);
	if (context) {
		context_clear_entry(context);
		__iommu_flush_cache(iommu, context, sizeof(*context));
	}
	spin_unlock_irqrestore(&iommu->lock, flags);
}

static void free_context_table(struct intel_iommu *iommu)
{
	int i;
	unsigned long flags;
	struct context_entry *context;

	spin_lock_irqsave(&iommu->lock, flags);
	if (!iommu->root_entry) {
		goto out;
	}
	for (i = 0; i < ROOT_ENTRY_NR; i++) {
		context = iommu_context_addr(iommu, i, 0, 0);
		if (context)
			free_pgtable_page(context);

		if (!ecs_enabled(iommu))
			continue;

		context = iommu_context_addr(iommu, i, 0x80, 0);
		if (context)
			free_pgtable_page(context);

	}
	free_pgtable_page(iommu->root_entry);
	iommu->root_entry = NULL;
out:
	spin_unlock_irqrestore(&iommu->lock, flags);
}

static struct dma_pte *pfn_to_dma_pte(struct dmar_domain *domain,
				      unsigned long pfn, int *target_level)
{
	struct dma_pte *parent, *pte = NULL;
	int level = agaw_to_level(domain->agaw);
	int offset;

	BUG_ON(!domain->pgd);

	if (!domain_pfn_supported(domain, pfn))
		/* Address beyond IOMMU's addressing capabilities. */
		return NULL;

	parent = domain->pgd;

	while (1) {
		void *tmp_page;

		offset = pfn_level_offset(pfn, level);
		pte = &parent[offset];
		if (!*target_level && (dma_pte_superpage(pte) || !dma_pte_present(pte)))
			break;
		if (level == *target_level)
			break;

		if (!dma_pte_present(pte)) {
			uint64_t pteval;

			tmp_page = alloc_pgtable_page(domain->nid);

			if (!tmp_page)
				return NULL;

			domain_flush_cache(domain, tmp_page, VTD_PAGE_SIZE);
			pteval = ((uint64_t)virt_to_dma_pfn(tmp_page) << VTD_PAGE_SHIFT) | DMA_PTE_READ | DMA_PTE_WRITE;
			if (cmpxchg64(&pte->val, 0ULL, pteval))
				/* Someone else set it while we were thinking; use theirs. */
				free_pgtable_page(tmp_page);
			else
				domain_flush_cache(domain, pte, sizeof(*pte));
		}
		if (level == 1)
			break;

		parent = phys_to_virt(dma_pte_addr(pte));
		level--;
	}

	if (!*target_level)
		*target_level = level;

	return pte;
}


/* return address's pte at specific level */
static struct dma_pte *dma_pfn_level_pte(struct dmar_domain *domain,
					 unsigned long pfn,
					 int level, int *large_page)
{
	struct dma_pte *parent, *pte = NULL;
	int total = agaw_to_level(domain->agaw);
	int offset;

	parent = domain->pgd;
	while (level <= total) {
		offset = pfn_level_offset(pfn, total);
		pte = &parent[offset];
		if (level == total)
			return pte;

		if (!dma_pte_present(pte)) {
			*large_page = total;
			break;
		}

		if (dma_pte_superpage(pte)) {
			*large_page = total;
			return pte;
		}

		parent = phys_to_virt(dma_pte_addr(pte));
		total--;
	}
	return NULL;
}

/* clear last level pte, a tlb flush should be followed */
static void dma_pte_clear_range(struct dmar_domain *domain,
				unsigned long start_pfn,
				unsigned long last_pfn)
{
	unsigned int large_page = 1;
	struct dma_pte *first_pte, *pte;

	BUG_ON(!domain_pfn_supported(domain, start_pfn));
	BUG_ON(!domain_pfn_supported(domain, last_pfn));
	BUG_ON(start_pfn > last_pfn);

	/* we don't need lock here; nobody else touches the iova range */
	do {
		large_page = 1;
		first_pte = pte = dma_pfn_level_pte(domain, start_pfn, 1, &large_page);
		if (!pte) {
			start_pfn = align_to_level(start_pfn + 1, large_page + 1);
			continue;
		}
		do {
			dma_clear_pte(pte);
			start_pfn += lvl_to_nr_pages(large_page);
			pte++;
		} while (start_pfn <= last_pfn && !first_pte_in_page(pte));

		domain_flush_cache(domain, first_pte,
				   (void *)pte - (void *)first_pte);

	} while (start_pfn && start_pfn <= last_pfn);
}

static void dma_pte_free_level(struct dmar_domain *domain, int level,
			       struct dma_pte *pte, unsigned long pfn,
			       unsigned long start_pfn, unsigned long last_pfn)
{
	pfn = max(start_pfn, pfn);
	pte = &pte[pfn_level_offset(pfn, level)];

	do {
		unsigned long level_pfn;
		struct dma_pte *level_pte;

		if (!dma_pte_present(pte) || dma_pte_superpage(pte))
			goto next;

		level_pfn = pfn & level_mask(level - 1);
		level_pte = phys_to_virt(dma_pte_addr(pte));

		if (level > 2)
			dma_pte_free_level(domain, level - 1, level_pte,
					   level_pfn, start_pfn, last_pfn);

		/* If range covers entire pagetable, free it */
		if (!(start_pfn > level_pfn ||
		      last_pfn < level_pfn + level_size(level) - 1)) {
			dma_clear_pte(pte);
			domain_flush_cache(domain, pte, sizeof(*pte));
			free_pgtable_page(level_pte);
		}
next:
		pfn += level_size(level);
	} while (!first_pte_in_page(++pte) && pfn <= last_pfn);
}

/* clear last level (leaf) ptes and free page table pages. */
static void dma_pte_free_pagetable(struct dmar_domain *domain,
				   unsigned long start_pfn,
				   unsigned long last_pfn)
{
	BUG_ON(!domain_pfn_supported(domain, start_pfn));
	BUG_ON(!domain_pfn_supported(domain, last_pfn));
	BUG_ON(start_pfn > last_pfn);

	dma_pte_clear_range(domain, start_pfn, last_pfn);

	/* We don't need lock here; nobody else touches the iova range */
	dma_pte_free_level(domain, agaw_to_level(domain->agaw),
			   domain->pgd, 0, start_pfn, last_pfn);

	/* free pgd */
	if (start_pfn == 0 && last_pfn == DOMAIN_MAX_PFN(domain->gaw)) {
		free_pgtable_page(domain->pgd);
		domain->pgd = NULL;
	}
}

/* When a page at a given level is being unlinked from its parent, we don't
   need to *modify* it at all. All we need to do is make a list of all the
   pages which can be freed just as soon as we've flushed the IOTLB and we
   know the hardware page-walk will no longer touch them.
   The 'pte' argument is the *parent* PTE, pointing to the page that is to
   be freed. */
static struct page *dma_pte_list_pagetables(struct dmar_domain *domain,
					    int level, struct dma_pte *pte,
					    struct page *freelist)
{
	struct page *pg;

	pg = pfn_to_page(dma_pte_addr(pte) >> PAGE_SHIFT);
	pg->freelist = freelist;
	freelist = pg;

	if (level == 1)
		return freelist;

	pte = page_address(pg);
	do {
		if (dma_pte_present(pte) && !dma_pte_superpage(pte))
			freelist = dma_pte_list_pagetables(domain, level - 1,
							   pte, freelist);
		pte++;
	} while (!first_pte_in_page(pte));

	return freelist;
}

static struct page *dma_pte_clear_level(struct dmar_domain *domain, int level,
					struct dma_pte *pte, unsigned long pfn,
					unsigned long start_pfn,
					unsigned long last_pfn,
					struct page *freelist)
{
	struct dma_pte *first_pte = NULL, *last_pte = NULL;

	pfn = max(start_pfn, pfn);
	pte = &pte[pfn_level_offset(pfn, level)];

	do {
		unsigned long level_pfn;

		if (!dma_pte_present(pte))
			goto next;

		level_pfn = pfn & level_mask(level);

		/* If range covers entire pagetable, free it */
		if (start_pfn <= level_pfn &&
		    last_pfn >= level_pfn + level_size(level) - 1) {
			/* These suborbinate page tables are going away entirely. Don't
			   bother to clear them; we're just going to *free* them. */
			if (level > 1 && !dma_pte_superpage(pte))
				freelist = dma_pte_list_pagetables(domain, level - 1, pte, freelist);

			dma_clear_pte(pte);
			if (!first_pte)
				first_pte = pte;
			last_pte = pte;
		} else if (level > 1) {
			/* Recurse down into a level that isn't *entirely* obsolete */
			freelist = dma_pte_clear_level(domain, level - 1,
						       phys_to_virt(dma_pte_addr(pte)),
						       level_pfn, start_pfn, last_pfn,
						       freelist);
		}
next:
		pfn += level_size(level);
	} while (!first_pte_in_page(++pte) && pfn <= last_pfn);

	if (first_pte)
		domain_flush_cache(domain, first_pte,
				   (void *)++last_pte - (void *)first_pte);

	return freelist;
}

/* We can't just free the pages because the IOMMU may still be walking
   the page tables, and may have cached the intermediate levels. The
   pages can only be freed after the IOTLB flush has been done. */
static struct page *domain_unmap(struct dmar_domain *domain,
				 unsigned long start_pfn,
				 unsigned long last_pfn)
{
	struct page *freelist = NULL;

	BUG_ON(!domain_pfn_supported(domain, start_pfn));
	BUG_ON(!domain_pfn_supported(domain, last_pfn));
	BUG_ON(start_pfn > last_pfn);

	/* we don't need lock here; nobody else touches the iova range */
	freelist = dma_pte_clear_level(domain, agaw_to_level(domain->agaw),
				       domain->pgd, 0, start_pfn, last_pfn, NULL);

	/* free pgd */
	if (start_pfn == 0 && last_pfn == DOMAIN_MAX_PFN(domain->gaw)) {
		struct page *pgd_page = virt_to_page(domain->pgd);
		pgd_page->freelist = freelist;
		freelist = pgd_page;

		domain->pgd = NULL;
	}

	return freelist;
}

static void dma_free_pagelist(struct page *freelist)
{
	struct page *pg;

	while ((pg = freelist)) {
		freelist = pg->freelist;
		free_pgtable_page(page_address(pg));
	}
}

/* iommu handling */
static int iommu_alloc_root_entry(struct intel_iommu *iommu)
{
	struct root_entry *root;
	unsigned long flags;

	root = (struct root_entry *)alloc_pgtable_page(iommu->node);
	if (!root) {
		pr_err("Allocating root entry for %s failed\n",
			iommu->name);
		return -ENOMEM;
	}

	__iommu_flush_cache(iommu, root, ROOT_SIZE);

	spin_lock_irqsave(&iommu->lock, flags);
	iommu->root_entry = root;
	spin_unlock_irqrestore(&iommu->lock, flags);

	return 0;
}

static void iommu_set_root_entry(struct intel_iommu *iommu)
{
	u64 addr;
	u32 sts;
	unsigned long flag;

	addr = virt_to_phys(iommu->root_entry);
	if (ecs_enabled(iommu))
		addr |= DMA_RTADDR_RTT;

	raw_spin_lock_irqsave(&iommu->register_lock, flag);
	dmar_writeq(iommu->reg + DMAR_RTADDR_REG, addr);

	writel(iommu->gcmd | DMA_GCMD_SRTP, iommu->reg + DMAR_GCMD_REG);

	/* Make sure hardware complete it */
	IOMMU_WAIT_OP(iommu, DMAR_GSTS_REG,
		      readl, (sts & DMA_GSTS_RTPS), sts);

	raw_spin_unlock_irqrestore(&iommu->register_lock, flag);
}

static void iommu_flush_write_buffer(struct intel_iommu *iommu)
{
	u32 val;
	unsigned long flag;

	if (!rwbf_quirk && !cap_rwbf(iommu->cap))
		return;

	raw_spin_lock_irqsave(&iommu->register_lock, flag);
	writel(iommu->gcmd | DMA_GCMD_WBF, iommu->reg + DMAR_GCMD_REG);

	/* Make sure hardware complete it */
	IOMMU_WAIT_OP(iommu, DMAR_GSTS_REG,
		      readl, (!(val & DMA_GSTS_WBFS)), val);

	raw_spin_unlock_irqrestore(&iommu->register_lock, flag);
}

/* return value determine if we need a write buffer flush */
static void __iommu_flush_context(struct intel_iommu *iommu,
				  u16 did, u16 source_id, u8 function_mask,
				  u64 type)
{
	u64 val = 0;
	unsigned long flag;

	switch (type) {
	case DMA_CCMD_GLOBAL_INVL:
		val = DMA_CCMD_GLOBAL_INVL;
		break;
	case DMA_CCMD_DOMAIN_INVL:
		val = DMA_CCMD_DOMAIN_INVL|DMA_CCMD_DID(did);
		break;
	case DMA_CCMD_DEVICE_INVL:
		val = DMA_CCMD_DEVICE_INVL|DMA_CCMD_DID(did)
			| DMA_CCMD_SID(source_id) | DMA_CCMD_FM(function_mask);
		break;
	default:
		BUG();
	}
	val |= DMA_CCMD_ICC;

	raw_spin_lock_irqsave(&iommu->register_lock, flag);
	dmar_writeq(iommu->reg + DMAR_CCMD_REG, val);

	/* Make sure hardware complete it */
	IOMMU_WAIT_OP(iommu, DMAR_CCMD_REG,
		dmar_readq, (!(val & DMA_CCMD_ICC)), val);

	raw_spin_unlock_irqrestore(&iommu->register_lock, flag);
}

/* return value determine if we need a write buffer flush */
static void __iommu_flush_iotlb(struct intel_iommu *iommu, u16 did,
				u64 addr, unsigned int size_order, u64 type)
{
	int tlb_offset = ecap_iotlb_offset(iommu->ecap);
	u64 val = 0, val_iva = 0;
	unsigned long flag;

	switch (type) {
	case DMA_TLB_GLOBAL_FLUSH:
		/* global flush doesn't need set IVA_REG */
		val = DMA_TLB_GLOBAL_FLUSH|DMA_TLB_IVT;
		break;
	case DMA_TLB_DSI_FLUSH:
		val = DMA_TLB_DSI_FLUSH|DMA_TLB_IVT|DMA_TLB_DID(did);
		break;
	case DMA_TLB_PSI_FLUSH:
		val = DMA_TLB_PSI_FLUSH|DMA_TLB_IVT|DMA_TLB_DID(did);
		/* IH bit is passed in as part of address */
		val_iva = size_order | addr;
		break;
	default:
		BUG();
	}
	/* Note: set drain read/write */
#if 0
	/*
	 * This is probably to be super secure.. Looks like we can
	 * ignore it without any impact.
	 */
	if (cap_read_drain(iommu->cap))
		val |= DMA_TLB_READ_DRAIN;
#endif
	if (cap_write_drain(iommu->cap))
		val |= DMA_TLB_WRITE_DRAIN;

	raw_spin_lock_irqsave(&iommu->register_lock, flag);
	/* Note: Only uses first TLB reg currently */
	if (val_iva)
		dmar_writeq(iommu->reg + tlb_offset, val_iva);
	dmar_writeq(iommu->reg + tlb_offset + 8, val);

	/* Make sure hardware complete it */
	IOMMU_WAIT_OP(iommu, tlb_offset + 8,
		dmar_readq, (!(val & DMA_TLB_IVT)), val);

	raw_spin_unlock_irqrestore(&iommu->register_lock, flag);

	/* check IOTLB invalidation granularity */
	if (DMA_TLB_IAIG(val) == 0)
		pr_err("Flush IOTLB failed\n");
	if (DMA_TLB_IAIG(val) != DMA_TLB_IIRG(type))
		pr_debug("TLB flush request %Lx, actual %Lx\n",
			(unsigned long long)DMA_TLB_IIRG(type),
			(unsigned long long)DMA_TLB_IAIG(val));
}

static struct device_domain_info *
iommu_support_dev_iotlb (struct dmar_domain *domain, struct intel_iommu *iommu,
			 u8 bus, u8 devfn)
{
	struct device_domain_info *info;

	assert_spin_locked(&device_domain_lock);

	if (!iommu->qi)
		return NULL;

	list_for_each_entry(info, &domain->devices, link)
		if (info->iommu == iommu && info->bus == bus &&
		    info->devfn == devfn) {
			if (info->ats_supported && info->dev)
				return info;
			break;
		}

	return NULL;
}

static void domain_update_iotlb(struct dmar_domain *domain)
{
	struct device_domain_info *info;
	bool has_iotlb_device = false;

	assert_spin_locked(&device_domain_lock);

	list_for_each_entry(info, &domain->devices, link) {
		struct pci_dev *pdev;

		if (!info->dev || !dev_is_pci(info->dev))
			continue;

		pdev = to_pci_dev(info->dev);
		if (pdev->ats_enabled) {
			has_iotlb_device = true;
			break;
		}
	}

	domain->has_iotlb_device = has_iotlb_device;
}

static void iommu_enable_dev_iotlb(struct device_domain_info *info)
{
	struct pci_dev *pdev;

	assert_spin_locked(&device_domain_lock);

	if (!info || !dev_is_pci(info->dev))
		return;

	pdev = to_pci_dev(info->dev);

#ifdef CONFIG_INTEL_IOMMU_SVM
	/* The PCIe spec, in its wisdom, declares that the behaviour of
	   the device if you enable PASID support after ATS support is
	   undefined. So always enable PASID support on devices which
	   have it, even if we can't yet know if we're ever going to
	   use it. */
	if (info->pasid_supported && !pci_enable_pasid(pdev, info->pasid_supported & ~1))
		info->pasid_enabled = 1;

	if (info->pri_supported && !pci_reset_pri(pdev) && !pci_enable_pri(pdev, 32))
		info->pri_enabled = 1;
#endif
	if (info->ats_supported && !pci_enable_ats(pdev, VTD_PAGE_SHIFT)) {
		info->ats_enabled = 1;
		domain_update_iotlb(info->domain);
		info->ats_qdep = pci_ats_queue_depth(pdev);
	}
}

static void iommu_disable_dev_iotlb(struct device_domain_info *info)
{
	struct pci_dev *pdev;

	assert_spin_locked(&device_domain_lock);

	if (!dev_is_pci(info->dev))
		return;

	pdev = to_pci_dev(info->dev);

	if (info->ats_enabled) {
		pci_disable_ats(pdev);
		info->ats_enabled = 0;
		domain_update_iotlb(info->domain);
	}
#ifdef CONFIG_INTEL_IOMMU_SVM
	if (info->pri_enabled) {
		pci_disable_pri(pdev);
		info->pri_enabled = 0;
	}
	if (info->pasid_enabled) {
		pci_disable_pasid(pdev);
		info->pasid_enabled = 0;
	}
#endif
}

static void iommu_flush_dev_iotlb(struct dmar_domain *domain,
				  u64 addr, unsigned mask)
{
	u16 sid, qdep;
	unsigned long flags;
	struct device_domain_info *info;

	if (!domain->has_iotlb_device)
		return;

	spin_lock_irqsave(&device_domain_lock, flags);
	list_for_each_entry(info, &domain->devices, link) {
		if (!info->ats_enabled)
			continue;

		sid = info->bus << 8 | info->devfn;
		qdep = info->ats_qdep;
		qi_flush_dev_iotlb(info->iommu, sid, qdep, addr, mask);
	}
	spin_unlock_irqrestore(&device_domain_lock, flags);
}

static void iommu_flush_iotlb_psi(struct intel_iommu *iommu,
				  struct dmar_domain *domain,
				  unsigned long pfn, unsigned int pages,
				  int ih, int map)
{
	unsigned int mask = ilog2(__roundup_pow_of_two(pages));
	uint64_t addr = (uint64_t)pfn << VTD_PAGE_SHIFT;
	u16 did = domain->iommu_did[iommu->seq_id];

	BUG_ON(pages == 0);

	if (ih)
		ih = 1 << 6;
	/*
	 * Fallback to domain selective flush if no PSI support or the size is
	 * too big.
	 * PSI requires page size to be 2 ^ x, and the base address is naturally
	 * aligned to the size
	 */
	if (!cap_pgsel_inv(iommu->cap) || mask > cap_max_amask_val(iommu->cap))
		iommu->flush.flush_iotlb(iommu, did, 0, 0,
						DMA_TLB_DSI_FLUSH);
	else
		iommu->flush.flush_iotlb(iommu, did, addr | ih, mask,
						DMA_TLB_PSI_FLUSH);

	/*
	 * In caching mode, changes of pages from non-present to present require
	 * flush. However, device IOTLB doesn't need to be flushed in this case.
	 */
	if (!cap_caching_mode(iommu->cap) || !map)
		iommu_flush_dev_iotlb(get_iommu_domain(iommu, did),
				      addr, mask);
}

static void iommu_disable_protect_mem_regions(struct intel_iommu *iommu)
{
	u32 pmen;
	unsigned long flags;

	raw_spin_lock_irqsave(&iommu->register_lock, flags);
	pmen = readl(iommu->reg + DMAR_PMEN_REG);
	pmen &= ~DMA_PMEN_EPM;
	writel(pmen, iommu->reg + DMAR_PMEN_REG);

	/* wait for the protected region status bit to clear */
	IOMMU_WAIT_OP(iommu, DMAR_PMEN_REG,
		readl, !(pmen & DMA_PMEN_PRS), pmen);

	raw_spin_unlock_irqrestore(&iommu->register_lock, flags);
}

static void iommu_enable_translation(struct intel_iommu *iommu)
{
	u32 sts;
	unsigned long flags;

	raw_spin_lock_irqsave(&iommu->register_lock, flags);
	iommu->gcmd |= DMA_GCMD_TE;
	writel(iommu->gcmd, iommu->reg + DMAR_GCMD_REG);

	/* Make sure hardware complete it */
	IOMMU_WAIT_OP(iommu, DMAR_GSTS_REG,
		      readl, (sts & DMA_GSTS_TES), sts);

	raw_spin_unlock_irqrestore(&iommu->register_lock, flags);
}

static void iommu_disable_translation(struct intel_iommu *iommu)
{
	u32 sts;
	unsigned long flag;

	raw_spin_lock_irqsave(&iommu->register_lock, flag);
	iommu->gcmd &= ~DMA_GCMD_TE;
	writel(iommu->gcmd, iommu->reg + DMAR_GCMD_REG);

	/* Make sure hardware complete it */
	IOMMU_WAIT_OP(iommu, DMAR_GSTS_REG,
		      readl, (!(sts & DMA_GSTS_TES)), sts);

	raw_spin_unlock_irqrestore(&iommu->register_lock, flag);
}


static int iommu_init_domains(struct intel_iommu *iommu)
{
	u32 ndomains, nlongs;
	size_t size;

	ndomains = cap_ndoms(iommu->cap);
	pr_debug("%s: Number of Domains supported <%d>\n",
		 iommu->name, ndomains);
	nlongs = BITS_TO_LONGS(ndomains);

	spin_lock_init(&iommu->lock);

	iommu->domain_ids = kcalloc(nlongs, sizeof(unsigned long), GFP_KERNEL);
	if (!iommu->domain_ids) {
		pr_err("%s: Allocating domain id array failed\n",
		       iommu->name);
		return -ENOMEM;
	}

	size = (ALIGN(ndomains, 256) >> 8) * sizeof(struct dmar_domain **);
	iommu->domains = kzalloc(size, GFP_KERNEL);

	if (iommu->domains) {
		size = 256 * sizeof(struct dmar_domain *);
		iommu->domains[0] = kzalloc(size, GFP_KERNEL);
	}

	if (!iommu->domains || !iommu->domains[0]) {
		pr_err("%s: Allocating domain array failed\n",
		       iommu->name);
		kfree(iommu->domain_ids);
		kfree(iommu->domains);
		iommu->domain_ids = NULL;
		iommu->domains    = NULL;
		return -ENOMEM;
	}



	/*
	 * If Caching mode is set, then invalid translations are tagged
	 * with domain-id 0, hence we need to pre-allocate it. We also
	 * use domain-id 0 as a marker for non-allocated domain-id, so
	 * make sure it is not used for a real domain.
	 */
	set_bit(0, iommu->domain_ids);

	return 0;
}

static void disable_dmar_iommu(struct intel_iommu *iommu)
{
	struct device_domain_info *info, *tmp;
	unsigned long flags;

	if (!iommu->domains || !iommu->domain_ids)
		return;

again:
	spin_lock_irqsave(&device_domain_lock, flags);
	list_for_each_entry_safe(info, tmp, &device_domain_list, global) {
		struct dmar_domain *domain;

		if (info->iommu != iommu)
			continue;

		if (!info->dev || !info->domain)
			continue;

		domain = info->domain;

		__dmar_remove_one_dev_info(info);

		if (!domain_type_is_vm_or_si(domain)) {
			/*
			 * The domain_exit() function  can't be called under
			 * device_domain_lock, as it takes this lock itself.
			 * So release the lock here and re-run the loop
			 * afterwards.
			 */
			spin_unlock_irqrestore(&device_domain_lock, flags);
			domain_exit(domain);
			goto again;
		}
	}
	spin_unlock_irqrestore(&device_domain_lock, flags);

	if (iommu->gcmd & DMA_GCMD_TE)
		iommu_disable_translation(iommu);
}

static void free_dmar_iommu(struct intel_iommu *iommu)
{
	if ((iommu->domains) && (iommu->domain_ids)) {
		int elems = ALIGN(cap_ndoms(iommu->cap), 256) >> 8;
		int i;

		for (i = 0; i < elems; i++)
			kfree(iommu->domains[i]);
		kfree(iommu->domains);
		kfree(iommu->domain_ids);
		iommu->domains = NULL;
		iommu->domain_ids = NULL;
	}

	g_iommus[iommu->seq_id] = NULL;

	/* free context mapping */
	free_context_table(iommu);

#ifdef CONFIG_INTEL_IOMMU_SVM
	if (pasid_enabled(iommu)) {
		if (ecap_prs(iommu->ecap))
			intel_svm_finish_prq(iommu);
		intel_svm_free_pasid_tables(iommu);
	}
#endif
}

static struct dmar_domain *alloc_domain(int flags)
{
	struct dmar_domain *domain;

	domain = alloc_domain_mem();
	if (!domain)
		return NULL;

	memset(domain, 0, sizeof(*domain));
	domain->nid = -1;
	domain->flags = flags;
	domain->has_iotlb_device = false;
	INIT_LIST_HEAD(&domain->devices);

	return domain;
}

/* Must be called with iommu->lock */
static int domain_attach_iommu(struct dmar_domain *domain,
			       struct intel_iommu *iommu)
{
	unsigned long ndomains;
	int num;

	assert_spin_locked(&device_domain_lock);
	assert_spin_locked(&iommu->lock);

	domain->iommu_refcnt[iommu->seq_id] += 1;
	domain->iommu_count += 1;
	if (domain->iommu_refcnt[iommu->seq_id] == 1) {
		ndomains = cap_ndoms(iommu->cap);
		num      = find_first_zero_bit(iommu->domain_ids, ndomains);

		if (num >= ndomains) {
			pr_err("%s: No free domain ids\n", iommu->name);
			domain->iommu_refcnt[iommu->seq_id] -= 1;
			domain->iommu_count -= 1;
			return -ENOSPC;
		}

		set_bit(num, iommu->domain_ids);
		set_iommu_domain(iommu, num, domain);

		domain->iommu_did[iommu->seq_id] = num;
		domain->nid			 = iommu->node;

		domain_update_iommu_cap(domain);
	}

	return 0;
}

static int domain_detach_iommu(struct dmar_domain *domain,
			       struct intel_iommu *iommu)
{
	int num, count = INT_MAX;

	assert_spin_locked(&device_domain_lock);
	assert_spin_locked(&iommu->lock);

	domain->iommu_refcnt[iommu->seq_id] -= 1;
	count = --domain->iommu_count;
	if (domain->iommu_refcnt[iommu->seq_id] == 0) {
		num = domain->iommu_did[iommu->seq_id];
		clear_bit(num, iommu->domain_ids);
		set_iommu_domain(iommu, num, NULL);

		domain_update_iommu_cap(domain);
		domain->iommu_did[iommu->seq_id] = 0;
	}

	return count;
}

static struct iova_domain reserved_iova_list;
static struct lock_class_key reserved_rbtree_key;

static int dmar_init_reserved_ranges(void)
{
	struct pci_dev *pdev = NULL;
	struct iova *iova;
	int i;

	init_iova_domain(&reserved_iova_list, VTD_PAGE_SIZE, IOVA_START_PFN,
			DMA_32BIT_PFN);

	lockdep_set_class(&reserved_iova_list.iova_rbtree_lock,
		&reserved_rbtree_key);

	/* IOAPIC ranges shouldn't be accessed by DMA */
	iova = reserve_iova(&reserved_iova_list, IOVA_PFN(IOAPIC_RANGE_START),
		IOVA_PFN(IOAPIC_RANGE_END));
	if (!iova) {
		pr_err("Reserve IOAPIC range failed\n");
		return -ENODEV;
	}

	/* Reserve all PCI MMIO to avoid peer-to-peer access */
	for_each_pci_dev(pdev) {
		struct resource *r;

		for (i = 0; i < PCI_NUM_RESOURCES; i++) {
			r = &pdev->resource[i];
			if (!r->flags || !(r->flags & IORESOURCE_MEM))
				continue;
			iova = reserve_iova(&reserved_iova_list,
					    IOVA_PFN(r->start),
					    IOVA_PFN(r->end));
			if (!iova) {
				pr_err("Reserve iova failed\n");
				return -ENODEV;
			}
		}
	}
	return 0;
}

static void domain_reserve_special_ranges(struct dmar_domain *domain)
{
	copy_reserved_iova(&reserved_iova_list, &domain->iovad);
}

static inline int guestwidth_to_adjustwidth(int gaw)
{
	int agaw;
	int r = (gaw - 12) % 9;

	if (r == 0)
		agaw = gaw;
	else
		agaw = gaw + 9 - r;
	if (agaw > 64)
		agaw = 64;
	return agaw;
}

static int domain_init(struct dmar_domain *domain, struct intel_iommu *iommu,
		       int guest_width)
{
	int adjust_width, agaw;
	unsigned long sagaw;

	init_iova_domain(&domain->iovad, VTD_PAGE_SIZE, IOVA_START_PFN,
			DMA_32BIT_PFN);
	domain_reserve_special_ranges(domain);

	/* calculate AGAW */
	if (guest_width > cap_mgaw(iommu->cap))
		guest_width = cap_mgaw(iommu->cap);
	domain->gaw = guest_width;
	adjust_width = guestwidth_to_adjustwidth(guest_width);
	agaw = width_to_agaw(adjust_width);
	sagaw = cap_sagaw(iommu->cap);
	if (!test_bit(agaw, &sagaw)) {
		/* hardware doesn't support it, choose a bigger one */
		pr_debug("Hardware doesn't support agaw %d\n", agaw);
		agaw = find_next_bit(&sagaw, 5, agaw);
		if (agaw >= 5)
			return -ENODEV;
	}
	domain->agaw = agaw;

	if (ecap_coherent(iommu->ecap))
		domain->iommu_coherency = 1;
	else
		domain->iommu_coherency = 0;

	if (ecap_sc_support(iommu->ecap))
		domain->iommu_snooping = 1;
	else
		domain->iommu_snooping = 0;

	if (intel_iommu_superpage)
		domain->iommu_superpage = fls(cap_super_page_val(iommu->cap));
	else
		domain->iommu_superpage = 0;

	domain->nid = iommu->node;

	/* always allocate the top pgd */
	domain->pgd = (struct dma_pte *)alloc_pgtable_page(domain->nid);
	if (!domain->pgd)
		return -ENOMEM;
	__iommu_flush_cache(iommu, domain->pgd, PAGE_SIZE);
	return 0;
}

static void domain_exit(struct dmar_domain *domain)
{
	struct page *freelist = NULL;

	/* Domain 0 is reserved, so dont process it */
	if (!domain)
		return;

	/* Flush any lazy unmaps that may reference this domain */
	if (!intel_iommu_strict) {
		int cpu;

		for_each_possible_cpu(cpu)
			flush_unmaps_timeout(cpu);
	}

	/* Remove associated devices and clear attached or cached domains */
	rcu_read_lock();
	domain_remove_dev_info(domain);
	rcu_read_unlock();

	/* destroy iovas */
	put_iova_domain(&domain->iovad);

	freelist = domain_unmap(domain, 0, DOMAIN_MAX_PFN(domain->gaw));

	dma_free_pagelist(freelist);

	free_domain_mem(domain);
}

static int domain_context_mapping_one(struct dmar_domain *domain,
				      struct intel_iommu *iommu,
				      u8 bus, u8 devfn)
{
	u16 did = domain->iommu_did[iommu->seq_id];
	int translation = CONTEXT_TT_MULTI_LEVEL;
	struct device_domain_info *info = NULL;
	struct context_entry *context;
	unsigned long flags;
	struct dma_pte *pgd;
	int ret, agaw;

	WARN_ON(did == 0);

	if (hw_pass_through && domain_type_is_si(domain))
		translation = CONTEXT_TT_PASS_THROUGH;

	pr_debug("Set context mapping for %02x:%02x.%d\n",
		bus, PCI_SLOT(devfn), PCI_FUNC(devfn));

	BUG_ON(!domain->pgd);

	spin_lock_irqsave(&device_domain_lock, flags);
	spin_lock(&iommu->lock);

	ret = -ENOMEM;
	context = iommu_context_addr(iommu, bus, devfn, 1);
	if (!context)
		goto out_unlock;

	ret = 0;
	if (context_present(context))
		goto out_unlock;

	pgd = domain->pgd;

	context_clear_entry(context);
	context_set_domain_id(context, did);

	/*
	 * Skip top levels of page tables for iommu which has less agaw
	 * than default.  Unnecessary for PT mode.
	 */
	if (translation != CONTEXT_TT_PASS_THROUGH) {
		for (agaw = domain->agaw; agaw != iommu->agaw; agaw--) {
			ret = -ENOMEM;
			pgd = phys_to_virt(dma_pte_addr(pgd));
			if (!dma_pte_present(pgd))
				goto out_unlock;
		}

		info = iommu_support_dev_iotlb(domain, iommu, bus, devfn);
		if (info && info->ats_supported)
			translation = CONTEXT_TT_DEV_IOTLB;
		else
			translation = CONTEXT_TT_MULTI_LEVEL;

		context_set_address_root(context, virt_to_phys(pgd));
		context_set_address_width(context, iommu->agaw);
	} else {
		/*
		 * In pass through mode, AW must be programmed to
		 * indicate the largest AGAW value supported by
		 * hardware. And ASR is ignored by hardware.
		 */
		context_set_address_width(context, iommu->msagaw);
	}

	context_set_translation_type(context, translation);
	context_set_fault_enable(context);
	context_set_present(context);
	domain_flush_cache(domain, context, sizeof(*context));

	/*
	 * It's a non-present to present mapping. If hardware doesn't cache
	 * non-present entry we only need to flush the write-buffer. If the
	 * _does_ cache non-present entries, then it does so in the special
	 * domain #0, which we have to flush:
	 */
	if (cap_caching_mode(iommu->cap)) {
		iommu->flush.flush_context(iommu, 0,
					   (((u16)bus) << 8) | devfn,
					   DMA_CCMD_MASK_NOBIT,
					   DMA_CCMD_DEVICE_INVL);
		iommu->flush.flush_iotlb(iommu, did, 0, 0, DMA_TLB_DSI_FLUSH);
	} else {
		iommu_flush_write_buffer(iommu);
	}
	iommu_enable_dev_iotlb(info);

	ret = 0;

out_unlock:
	spin_unlock(&iommu->lock);
	spin_unlock_irqrestore(&device_domain_lock, flags);

	return ret;
}

struct domain_context_mapping_data {
	struct dmar_domain *domain;
	struct intel_iommu *iommu;
};

static int domain_context_mapping_cb(struct pci_dev *pdev,
				     u16 alias, void *opaque)
{
	struct domain_context_mapping_data *data = opaque;

	return domain_context_mapping_one(data->domain, data->iommu,
					  PCI_BUS_NUM(alias), alias & 0xff);
}

static int
domain_context_mapping(struct dmar_domain *domain, struct device *dev)
{
	struct intel_iommu *iommu;
	u8 bus, devfn;
	struct domain_context_mapping_data data;

	iommu = device_to_iommu(dev, &bus, &devfn);
	if (!iommu)
		return -ENODEV;

	if (!dev_is_pci(dev))
		return domain_context_mapping_one(domain, iommu, bus, devfn);

	data.domain = domain;
	data.iommu = iommu;

	return pci_for_each_dma_alias(to_pci_dev(dev),
				      &domain_context_mapping_cb, &data);
}

static int domain_context_mapped_cb(struct pci_dev *pdev,
				    u16 alias, void *opaque)
{
	struct intel_iommu *iommu = opaque;

	return !device_context_mapped(iommu, PCI_BUS_NUM(alias), alias & 0xff);
}

static int domain_context_mapped(struct device *dev)
{
	struct intel_iommu *iommu;
	u8 bus, devfn;

	iommu = device_to_iommu(dev, &bus, &devfn);
	if (!iommu)
		return -ENODEV;

	if (!dev_is_pci(dev))
		return device_context_mapped(iommu, bus, devfn);

	return !pci_for_each_dma_alias(to_pci_dev(dev),
				       domain_context_mapped_cb, iommu);
}

/* Returns a number of VTD pages, but aligned to MM page size */
static inline unsigned long aligned_nrpages(unsigned long host_addr,
					    size_t size)
{
	host_addr &= ~PAGE_MASK;
	return PAGE_ALIGN(host_addr + size) >> VTD_PAGE_SHIFT;
}

/* Return largest possible superpage level for a given mapping */
static inline int hardware_largepage_caps(struct dmar_domain *domain,
					  unsigned long iov_pfn,
					  unsigned long phy_pfn,
					  unsigned long pages)
{
	int support, level = 1;
	unsigned long pfnmerge;

	support = domain->iommu_superpage;

	/* To use a large page, the virtual *and* physical addresses
	   must be aligned to 2MiB/1GiB/etc. Lower bits set in either
	   of them will mean we have to use smaller pages. So just
	   merge them and check both at once. */
	pfnmerge = iov_pfn | phy_pfn;

	while (support && !(pfnmerge & ~VTD_STRIDE_MASK)) {
		pages >>= VTD_STRIDE_SHIFT;
		if (!pages)
			break;
		pfnmerge >>= VTD_STRIDE_SHIFT;
		level++;
		support--;
	}
	return level;
}

static int __domain_mapping(struct dmar_domain *domain, unsigned long iov_pfn,
			    struct scatterlist *sg, unsigned long phys_pfn,
			    unsigned long nr_pages, int prot)
{
	struct dma_pte *first_pte = NULL, *pte = NULL;
	phys_addr_t uninitialized_var(pteval);
	unsigned long sg_res = 0;
	unsigned int largepage_lvl = 0;
	unsigned long lvl_pages = 0;

	BUG_ON(!domain_pfn_supported(domain, iov_pfn + nr_pages - 1));

	if ((prot & (DMA_PTE_READ|DMA_PTE_WRITE)) == 0)
		return -EINVAL;

	prot &= DMA_PTE_READ | DMA_PTE_WRITE | DMA_PTE_SNP;

	if (!sg) {
		sg_res = nr_pages;
		pteval = ((phys_addr_t)phys_pfn << VTD_PAGE_SHIFT) | prot;
	}

	while (nr_pages > 0) {
		uint64_t tmp;

		if (!sg_res) {
			sg_res = aligned_nrpages(sg->offset, sg->length);
			sg->dma_address = ((dma_addr_t)iov_pfn << VTD_PAGE_SHIFT) + sg->offset;
			sg->dma_length = sg->length;
			pteval = page_to_phys(sg_page(sg)) | prot;
			phys_pfn = pteval >> VTD_PAGE_SHIFT;
		}

		if (!pte) {
			largepage_lvl = hardware_largepage_caps(domain, iov_pfn, phys_pfn, sg_res);

			first_pte = pte = pfn_to_dma_pte(domain, iov_pfn, &largepage_lvl);
			if (!pte)
				return -ENOMEM;
			/* It is large page*/
			if (largepage_lvl > 1) {
				unsigned long nr_superpages, end_pfn;

				pteval |= DMA_PTE_LARGE_PAGE;
				lvl_pages = lvl_to_nr_pages(largepage_lvl);

				nr_superpages = sg_res / lvl_pages;
				end_pfn = iov_pfn + nr_superpages * lvl_pages - 1;

				/*
				 * Ensure that old small page tables are
				 * removed to make room for superpage(s).
				 */
				dma_pte_free_pagetable(domain, iov_pfn, end_pfn);
			} else {
				pteval &= ~(uint64_t)DMA_PTE_LARGE_PAGE;
			}

		}
		/* We don't need lock here, nobody else
		 * touches the iova range
		 */
		tmp = cmpxchg64_local(&pte->val, 0ULL, pteval);
		if (tmp) {
			static int dumps = 5;
			pr_crit("ERROR: DMA PTE for vPFN 0x%lx already set (to %llx not %llx)\n",
				iov_pfn, tmp, (unsigned long long)pteval);
			if (dumps) {
				dumps--;
				debug_dma_dump_mappings(NULL);
			}
			WARN_ON(1);
		}

		lvl_pages = lvl_to_nr_pages(largepage_lvl);

		BUG_ON(nr_pages < lvl_pages);
		BUG_ON(sg_res < lvl_pages);

		nr_pages -= lvl_pages;
		iov_pfn += lvl_pages;
		phys_pfn += lvl_pages;
		pteval += lvl_pages * VTD_PAGE_SIZE;
		sg_res -= lvl_pages;

		/* If the next PTE would be the first in a new page, then we
		   need to flush the cache on the entries we've just written.
		   And then we'll need to recalculate 'pte', so clear it and
		   let it get set again in the if (!pte) block above.

		   If we're done (!nr_pages) we need to flush the cache too.

		   Also if we've been setting superpages, we may need to
		   recalculate 'pte' and switch back to smaller pages for the
		   end of the mapping, if the trailing size is not enough to
		   use another superpage (i.e. sg_res < lvl_pages). */
		pte++;
		if (!nr_pages || first_pte_in_page(pte) ||
		    (largepage_lvl > 1 && sg_res < lvl_pages)) {
			domain_flush_cache(domain, first_pte,
					   (void *)pte - (void *)first_pte);
			pte = NULL;
		}

		if (!sg_res && nr_pages)
			sg = sg_next(sg);
	}
	return 0;
}

static inline int domain_sg_mapping(struct dmar_domain *domain, unsigned long iov_pfn,
				    struct scatterlist *sg, unsigned long nr_pages,
				    int prot)
{
	return __domain_mapping(domain, iov_pfn, sg, 0, nr_pages, prot);
}

static inline int domain_pfn_mapping(struct dmar_domain *domain, unsigned long iov_pfn,
				     unsigned long phys_pfn, unsigned long nr_pages,
				     int prot)
{
	return __domain_mapping(domain, iov_pfn, NULL, phys_pfn, nr_pages, prot);
}

static void domain_context_clear_one(struct intel_iommu *iommu, u8 bus, u8 devfn)
{
	if (!iommu)
		return;

	clear_context_table(iommu, bus, devfn);
	iommu->flush.flush_context(iommu, 0, 0, 0,
					   DMA_CCMD_GLOBAL_INVL);
	iommu->flush.flush_iotlb(iommu, 0, 0, 0, DMA_TLB_GLOBAL_FLUSH);
}

static inline void unlink_domain_info(struct device_domain_info *info)
{
	assert_spin_locked(&device_domain_lock);
	list_del(&info->link);
	list_del(&info->global);
	if (info->dev)
		info->dev->archdata.iommu = NULL;
}

static void domain_remove_dev_info(struct dmar_domain *domain)
{
	struct device_domain_info *info, *tmp;
	unsigned long flags;

	spin_lock_irqsave(&device_domain_lock, flags);
	list_for_each_entry_safe(info, tmp, &domain->devices, link)
		__dmar_remove_one_dev_info(info);
	spin_unlock_irqrestore(&device_domain_lock, flags);
}

/*
 * find_domain
 * Note: we use struct device->archdata.iommu stores the info
 */
static struct dmar_domain *find_domain(struct device *dev)
{
	struct device_domain_info *info;

	/* No lock here, assumes no domain exit in normal case */
	info = dev->archdata.iommu;
	if (info)
		return info->domain;
	return NULL;
}

static inline struct device_domain_info *
dmar_search_domain_by_dev_info(int segment, int bus, int devfn)
{
	struct device_domain_info *info;

	list_for_each_entry(info, &device_domain_list, global)
		if (info->iommu->segment == segment && info->bus == bus &&
		    info->devfn == devfn)
			return info;

	return NULL;
}

static struct dmar_domain *dmar_insert_one_dev_info(struct intel_iommu *iommu,
						    int bus, int devfn,
						    struct device *dev,
						    struct dmar_domain *domain)
{
	struct dmar_domain *found = NULL;
	struct device_domain_info *info;
	unsigned long flags;
	int ret;

	info = alloc_devinfo_mem();
	if (!info)
		return NULL;

	info->bus = bus;
	info->devfn = devfn;
	info->ats_supported = info->pasid_supported = info->pri_supported = 0;
	info->ats_enabled = info->pasid_enabled = info->pri_enabled = 0;
	info->ats_qdep = 0;
	info->dev = dev;
	info->domain = domain;
	info->iommu = iommu;

	if (dev && dev_is_pci(dev)) {
		struct pci_dev *pdev = to_pci_dev(info->dev);

		if (ecap_dev_iotlb_support(iommu->ecap) &&
		    pci_find_ext_capability(pdev, PCI_EXT_CAP_ID_ATS) &&
		    dmar_find_matched_atsr_unit(pdev))
			info->ats_supported = 1;

		if (ecs_enabled(iommu)) {
			if (pasid_enabled(iommu)) {
				int features = pci_pasid_features(pdev);
				if (features >= 0)
					info->pasid_supported = features | 1;
			}

			if (info->ats_supported && ecap_prs(iommu->ecap) &&
			    pci_find_ext_capability(pdev, PCI_EXT_CAP_ID_PRI))
				info->pri_supported = 1;
		}
	}

	spin_lock_irqsave(&device_domain_lock, flags);
	if (dev)
		found = find_domain(dev);

	if (!found) {
		struct device_domain_info *info2;
		info2 = dmar_search_domain_by_dev_info(iommu->segment, bus, devfn);
		if (info2) {
			found      = info2->domain;
			info2->dev = dev;
		}
	}

	if (found) {
		spin_unlock_irqrestore(&device_domain_lock, flags);
		free_devinfo_mem(info);
		/* Caller must free the original domain */
		return found;
	}

	spin_lock(&iommu->lock);
	ret = domain_attach_iommu(domain, iommu);
	spin_unlock(&iommu->lock);

	if (ret) {
		spin_unlock_irqrestore(&device_domain_lock, flags);
		free_devinfo_mem(info);
		return NULL;
	}

	list_add(&info->link, &domain->devices);
	list_add(&info->global, &device_domain_list);
	if (dev)
		dev->archdata.iommu = info;
	spin_unlock_irqrestore(&device_domain_lock, flags);

	if (dev && domain_context_mapping(domain, dev)) {
		pr_err("Domain context map for %s failed\n", dev_name(dev));
		dmar_remove_one_dev_info(domain, dev);
		return NULL;
	}

	return domain;
}

static int get_last_alias(struct pci_dev *pdev, u16 alias, void *opaque)
{
	*(u16 *)opaque = alias;
	return 0;
}

static struct dmar_domain *find_or_alloc_domain(struct device *dev, int gaw)
{
	struct device_domain_info *info = NULL;
	struct dmar_domain *domain = NULL;
	struct intel_iommu *iommu;
	u16 req_id, dma_alias;
	unsigned long flags;
	u8 bus, devfn;

	iommu = device_to_iommu(dev, &bus, &devfn);
	if (!iommu)
		return NULL;

	req_id = ((u16)bus << 8) | devfn;

	if (dev_is_pci(dev)) {
		struct pci_dev *pdev = to_pci_dev(dev);

		pci_for_each_dma_alias(pdev, get_last_alias, &dma_alias);

		spin_lock_irqsave(&device_domain_lock, flags);
		info = dmar_search_domain_by_dev_info(pci_domain_nr(pdev->bus),
						      PCI_BUS_NUM(dma_alias),
						      dma_alias & 0xff);
		if (info) {
			iommu = info->iommu;
			domain = info->domain;
		}
		spin_unlock_irqrestore(&device_domain_lock, flags);

		/* DMA alias already has a domain, use it */
		if (info)
			goto out;
	}

	/* Allocate and initialize new domain for the device */
	domain = alloc_domain(0);
	if (!domain)
		return NULL;
	if (domain_init(domain, iommu, gaw)) {
		domain_exit(domain);
		return NULL;
	}

out:

	return domain;
}

static struct dmar_domain *set_domain_for_dev(struct device *dev,
					      struct dmar_domain *domain)
{
	struct intel_iommu *iommu;
	struct dmar_domain *tmp;
	u16 req_id, dma_alias;
	u8 bus, devfn;

	iommu = device_to_iommu(dev, &bus, &devfn);
	if (!iommu)
		return NULL;

	req_id = ((u16)bus << 8) | devfn;

	if (dev_is_pci(dev)) {
		struct pci_dev *pdev = to_pci_dev(dev);

		pci_for_each_dma_alias(pdev, get_last_alias, &dma_alias);

		/* register PCI DMA alias device */
		if (req_id != dma_alias) {
			tmp = dmar_insert_one_dev_info(iommu, PCI_BUS_NUM(dma_alias),
					dma_alias & 0xff, NULL, domain);

			if (!tmp || tmp != domain)
				return tmp;
		}
	}

	tmp = dmar_insert_one_dev_info(iommu, bus, devfn, dev, domain);
	if (!tmp || tmp != domain)
		return tmp;

	return domain;
}
<<<<<<< HEAD

static struct dmar_domain *get_domain_for_dev(struct device *dev, int gaw)
{
	struct dmar_domain *domain, *tmp;

	domain = find_domain(dev);
	if (domain)
		goto out;

=======

static struct dmar_domain *get_domain_for_dev(struct device *dev, int gaw)
{
	struct dmar_domain *domain, *tmp;

	domain = find_domain(dev);
	if (domain)
		goto out;

>>>>>>> d06e622d
	domain = find_or_alloc_domain(dev, gaw);
	if (!domain)
		goto out;

	tmp = set_domain_for_dev(dev, domain);
	if (!tmp || domain != tmp) {
		domain_exit(domain);
		domain = tmp;
	}

out:

	return domain;
}

static int iommu_domain_identity_map(struct dmar_domain *domain,
				     unsigned long long start,
				     unsigned long long end)
{
	unsigned long first_vpfn = start >> VTD_PAGE_SHIFT;
	unsigned long last_vpfn = end >> VTD_PAGE_SHIFT;

	if (!reserve_iova(&domain->iovad, dma_to_mm_pfn(first_vpfn),
			  dma_to_mm_pfn(last_vpfn))) {
		pr_err("Reserving iova failed\n");
		return -ENOMEM;
	}

	pr_debug("Mapping reserved region %llx-%llx\n", start, end);
	/*
	 * RMRR range might have overlap with physical memory range,
	 * clear it first
	 */
	dma_pte_clear_range(domain, first_vpfn, last_vpfn);

	return domain_pfn_mapping(domain, first_vpfn, first_vpfn,
				  last_vpfn - first_vpfn + 1,
				  DMA_PTE_READ|DMA_PTE_WRITE);
}

static int domain_prepare_identity_map(struct device *dev,
				       struct dmar_domain *domain,
				       unsigned long long start,
				       unsigned long long end)
{
	/* For _hardware_ passthrough, don't bother. But for software
	   passthrough, we do it anyway -- it may indicate a memory
	   range which is reserved in E820, so which didn't get set
	   up to start with in si_domain */
	if (domain == si_domain && hw_pass_through) {
		pr_warn("Ignoring identity map for HW passthrough device %s [0x%Lx - 0x%Lx]\n",
			dev_name(dev), start, end);
		return 0;
	}

	pr_info("Setting identity map for device %s [0x%Lx - 0x%Lx]\n",
		dev_name(dev), start, end);

	if (end < start) {
		WARN(1, "Your BIOS is broken; RMRR ends before it starts!\n"
			"BIOS vendor: %s; Ver: %s; Product Version: %s\n",
			dmi_get_system_info(DMI_BIOS_VENDOR),
			dmi_get_system_info(DMI_BIOS_VERSION),
		     dmi_get_system_info(DMI_PRODUCT_VERSION));
		return -EIO;
	}

	if (end >> agaw_to_width(domain->agaw)) {
		WARN(1, "Your BIOS is broken; RMRR exceeds permitted address width (%d bits)\n"
		     "BIOS vendor: %s; Ver: %s; Product Version: %s\n",
		     agaw_to_width(domain->agaw),
		     dmi_get_system_info(DMI_BIOS_VENDOR),
		     dmi_get_system_info(DMI_BIOS_VERSION),
		     dmi_get_system_info(DMI_PRODUCT_VERSION));
		return -EIO;
	}

	return iommu_domain_identity_map(domain, start, end);
}

static int iommu_prepare_identity_map(struct device *dev,
				      unsigned long long start,
				      unsigned long long end)
{
	struct dmar_domain *domain;
	int ret;

	domain = get_domain_for_dev(dev, DEFAULT_DOMAIN_ADDRESS_WIDTH);
	if (!domain)
		return -ENOMEM;

	ret = domain_prepare_identity_map(dev, domain, start, end);
	if (ret)
		domain_exit(domain);

	return ret;
}

static inline int iommu_prepare_rmrr_dev(struct dmar_rmrr_unit *rmrr,
					 struct device *dev)
{
	if (dev->archdata.iommu == DUMMY_DEVICE_DOMAIN_INFO)
		return 0;
	return iommu_prepare_identity_map(dev, rmrr->base_address,
					  rmrr->end_address);
}

#ifdef CONFIG_INTEL_IOMMU_FLOPPY_WA
static inline void iommu_prepare_isa(void)
{
	struct pci_dev *pdev;
	int ret;

	pdev = pci_get_class(PCI_CLASS_BRIDGE_ISA << 8, NULL);
	if (!pdev)
		return;

	pr_info("Prepare 0-16MiB unity mapping for LPC\n");
	ret = iommu_prepare_identity_map(&pdev->dev, 0, 16*1024*1024 - 1);

	if (ret)
		pr_err("Failed to create 0-16MiB identity map - floppy might not work\n");

	pci_dev_put(pdev);
}
#else
static inline void iommu_prepare_isa(void)
{
	return;
}
#endif /* !CONFIG_INTEL_IOMMU_FLPY_WA */

static int md_domain_init(struct dmar_domain *domain, int guest_width);

static int __init si_domain_init(int hw)
{
	int nid, ret = 0;

	si_domain = alloc_domain(DOMAIN_FLAG_STATIC_IDENTITY);
	if (!si_domain)
		return -EFAULT;

	if (md_domain_init(si_domain, DEFAULT_DOMAIN_ADDRESS_WIDTH)) {
		domain_exit(si_domain);
		return -EFAULT;
	}

	pr_debug("Identity mapping domain allocated\n");

	if (hw)
		return 0;

	for_each_online_node(nid) {
		unsigned long start_pfn, end_pfn;
		int i;

		for_each_mem_pfn_range(i, nid, &start_pfn, &end_pfn, NULL) {
			ret = iommu_domain_identity_map(si_domain,
					PFN_PHYS(start_pfn), PFN_PHYS(end_pfn));
			if (ret)
				return ret;
		}
	}

	return 0;
}

static int identity_mapping(struct device *dev)
{
	struct device_domain_info *info;

	if (likely(!iommu_identity_mapping))
		return 0;

	info = dev->archdata.iommu;
	if (info && info != DUMMY_DEVICE_DOMAIN_INFO)
		return (info->domain == si_domain);

	return 0;
}

static int domain_add_dev_info(struct dmar_domain *domain, struct device *dev)
{
	struct dmar_domain *ndomain;
	struct intel_iommu *iommu;
	u8 bus, devfn;

	iommu = device_to_iommu(dev, &bus, &devfn);
	if (!iommu)
		return -ENODEV;

	ndomain = dmar_insert_one_dev_info(iommu, bus, devfn, dev, domain);
	if (ndomain != domain)
		return -EBUSY;

	return 0;
}

static bool device_has_rmrr(struct device *dev)
{
	struct dmar_rmrr_unit *rmrr;
	struct device *tmp;
	int i;

	rcu_read_lock();
	for_each_rmrr_units(rmrr) {
		/*
		 * Return TRUE if this RMRR contains the device that
		 * is passed in.
		 */
		for_each_active_dev_scope(rmrr->devices,
					  rmrr->devices_cnt, i, tmp)
			if (tmp == dev) {
				rcu_read_unlock();
				return true;
			}
	}
	rcu_read_unlock();
	return false;
}

/*
 * There are a couple cases where we need to restrict the functionality of
 * devices associated with RMRRs.  The first is when evaluating a device for
 * identity mapping because problems exist when devices are moved in and out
 * of domains and their respective RMRR information is lost.  This means that
 * a device with associated RMRRs will never be in a "passthrough" domain.
 * The second is use of the device through the IOMMU API.  This interface
 * expects to have full control of the IOVA space for the device.  We cannot
 * satisfy both the requirement that RMRR access is maintained and have an
 * unencumbered IOVA space.  We also have no ability to quiesce the device's
 * use of the RMRR space or even inform the IOMMU API user of the restriction.
 * We therefore prevent devices associated with an RMRR from participating in
 * the IOMMU API, which eliminates them from device assignment.
 *
 * In both cases we assume that PCI USB devices with RMRRs have them largely
 * for historical reasons and that the RMRR space is not actively used post
 * boot.  This exclusion may change if vendors begin to abuse it.
 *
 * The same exception is made for graphics devices, with the requirement that
 * any use of the RMRR regions will be torn down before assigning the device
 * to a guest.
 */
static bool device_is_rmrr_locked(struct device *dev)
{
	if (!device_has_rmrr(dev))
		return false;

	if (dev_is_pci(dev)) {
		struct pci_dev *pdev = to_pci_dev(dev);

		if (IS_USB_DEVICE(pdev) || IS_GFX_DEVICE(pdev))
			return false;
	}

	return true;
}

static int iommu_should_identity_map(struct device *dev, int startup)
{

	if (dev_is_pci(dev)) {
		struct pci_dev *pdev = to_pci_dev(dev);

		if (device_is_rmrr_locked(dev))
			return 0;

		if ((iommu_identity_mapping & IDENTMAP_AZALIA) && IS_AZALIA(pdev))
			return 1;

		if ((iommu_identity_mapping & IDENTMAP_GFX) && IS_GFX_DEVICE(pdev))
			return 1;

		if (!(iommu_identity_mapping & IDENTMAP_ALL))
			return 0;

		/*
		 * We want to start off with all devices in the 1:1 domain, and
		 * take them out later if we find they can't access all of memory.
		 *
		 * However, we can't do this for PCI devices behind bridges,
		 * because all PCI devices behind the same bridge will end up
		 * with the same source-id on their transactions.
		 *
		 * Practically speaking, we can't change things around for these
		 * devices at run-time, because we can't be sure there'll be no
		 * DMA transactions in flight for any of their siblings.
		 *
		 * So PCI devices (unless they're on the root bus) as well as
		 * their parent PCI-PCI or PCIe-PCI bridges must be left _out_ of
		 * the 1:1 domain, just in _case_ one of their siblings turns out
		 * not to be able to map all of memory.
		 */
		if (!pci_is_pcie(pdev)) {
			if (!pci_is_root_bus(pdev->bus))
				return 0;
			if (pdev->class >> 8 == PCI_CLASS_BRIDGE_PCI)
				return 0;
		} else if (pci_pcie_type(pdev) == PCI_EXP_TYPE_PCI_BRIDGE)
			return 0;
	} else {
		if (device_has_rmrr(dev))
			return 0;
	}

	/*
	 * At boot time, we don't yet know if devices will be 64-bit capable.
	 * Assume that they will — if they turn out not to be, then we can
	 * take them out of the 1:1 domain later.
	 */
	if (!startup) {
		/*
		 * If the device's dma_mask is less than the system's memory
		 * size then this is not a candidate for identity mapping.
		 */
		u64 dma_mask = *dev->dma_mask;

		if (dev->coherent_dma_mask &&
		    dev->coherent_dma_mask < dma_mask)
			dma_mask = dev->coherent_dma_mask;

		return dma_mask >= dma_get_required_mask(dev);
	}

	return 1;
}

static int __init dev_prepare_static_identity_mapping(struct device *dev, int hw)
{
	int ret;

	if (!iommu_should_identity_map(dev, 1))
		return 0;

	ret = domain_add_dev_info(si_domain, dev);
	if (!ret)
		pr_info("%s identity mapping for device %s\n",
			hw ? "Hardware" : "Software", dev_name(dev));
	else if (ret == -ENODEV)
		/* device not associated with an iommu */
		ret = 0;

	return ret;
}


static int __init iommu_prepare_static_identity_mapping(int hw)
{
	struct pci_dev *pdev = NULL;
	struct dmar_drhd_unit *drhd;
	struct intel_iommu *iommu;
	struct device *dev;
	int i;
	int ret = 0;

	for_each_pci_dev(pdev) {
		ret = dev_prepare_static_identity_mapping(&pdev->dev, hw);
		if (ret)
			return ret;
	}

	for_each_active_iommu(iommu, drhd)
		for_each_active_dev_scope(drhd->devices, drhd->devices_cnt, i, dev) {
			struct acpi_device_physical_node *pn;
			struct acpi_device *adev;

			if (dev->bus != &acpi_bus_type)
				continue;

			adev= to_acpi_device(dev);
			mutex_lock(&adev->physical_node_lock);
			list_for_each_entry(pn, &adev->physical_node_list, node) {
				ret = dev_prepare_static_identity_mapping(pn->dev, hw);
				if (ret)
					break;
			}
			mutex_unlock(&adev->physical_node_lock);
			if (ret)
				return ret;
		}

	return 0;
}

static void intel_iommu_init_qi(struct intel_iommu *iommu)
{
	/*
	 * Start from the sane iommu hardware state.
	 * If the queued invalidation is already initialized by us
	 * (for example, while enabling interrupt-remapping) then
	 * we got the things already rolling from a sane state.
	 */
	if (!iommu->qi) {
		/*
		 * Clear any previous faults.
		 */
		dmar_fault(-1, iommu);
		/*
		 * Disable queued invalidation if supported and already enabled
		 * before OS handover.
		 */
		dmar_disable_qi(iommu);
	}

	if (dmar_enable_qi(iommu)) {
		/*
		 * Queued Invalidate not enabled, use Register Based Invalidate
		 */
		iommu->flush.flush_context = __iommu_flush_context;
		iommu->flush.flush_iotlb = __iommu_flush_iotlb;
		pr_info("%s: Using Register based invalidation\n",
			iommu->name);
	} else {
		iommu->flush.flush_context = qi_flush_context;
		iommu->flush.flush_iotlb = qi_flush_iotlb;
		pr_info("%s: Using Queued invalidation\n", iommu->name);
	}
}

static int copy_context_table(struct intel_iommu *iommu,
			      struct root_entry *old_re,
			      struct context_entry **tbl,
			      int bus, bool ext)
{
	int tbl_idx, pos = 0, idx, devfn, ret = 0, did;
	struct context_entry *new_ce = NULL, ce;
	struct context_entry *old_ce = NULL;
	struct root_entry re;
	phys_addr_t old_ce_phys;

	tbl_idx = ext ? bus * 2 : bus;
	memcpy(&re, old_re, sizeof(re));

	for (devfn = 0; devfn < 256; devfn++) {
		/* First calculate the correct index */
		idx = (ext ? devfn * 2 : devfn) % 256;

		if (idx == 0) {
			/* First save what we may have and clean up */
			if (new_ce) {
				tbl[tbl_idx] = new_ce;
				__iommu_flush_cache(iommu, new_ce,
						    VTD_PAGE_SIZE);
				pos = 1;
			}

			if (old_ce)
				iounmap(old_ce);

			ret = 0;
			if (devfn < 0x80)
				old_ce_phys = root_entry_lctp(&re);
			else
				old_ce_phys = root_entry_uctp(&re);

			if (!old_ce_phys) {
				if (ext && devfn == 0) {
					/* No LCTP, try UCTP */
					devfn = 0x7f;
					continue;
				} else {
					goto out;
				}
			}

			ret = -ENOMEM;
			old_ce = memremap(old_ce_phys, PAGE_SIZE,
					MEMREMAP_WB);
			if (!old_ce)
				goto out;

			new_ce = alloc_pgtable_page(iommu->node);
			if (!new_ce)
				goto out_unmap;

			ret = 0;
		}

		/* Now copy the context entry */
		memcpy(&ce, old_ce + idx, sizeof(ce));

		if (!__context_present(&ce))
			continue;

		did = context_domain_id(&ce);
		if (did >= 0 && did < cap_ndoms(iommu->cap))
			set_bit(did, iommu->domain_ids);

		/*
		 * We need a marker for copied context entries. This
		 * marker needs to work for the old format as well as
		 * for extended context entries.
		 *
		 * Bit 67 of the context entry is used. In the old
		 * format this bit is available to software, in the
		 * extended format it is the PGE bit, but PGE is ignored
		 * by HW if PASIDs are disabled (and thus still
		 * available).
		 *
		 * So disable PASIDs first and then mark the entry
		 * copied. This means that we don't copy PASID
		 * translations from the old kernel, but this is fine as
		 * faults there are not fatal.
		 */
		context_clear_pasid_enable(&ce);
		context_set_copied(&ce);

		new_ce[idx] = ce;
	}

	tbl[tbl_idx + pos] = new_ce;

	__iommu_flush_cache(iommu, new_ce, VTD_PAGE_SIZE);

out_unmap:
	memunmap(old_ce);

out:
	return ret;
}

static int copy_translation_tables(struct intel_iommu *iommu)
{
	struct context_entry **ctxt_tbls;
	struct root_entry *old_rt;
	phys_addr_t old_rt_phys;
	int ctxt_table_entries;
	unsigned long flags;
	u64 rtaddr_reg;
	int bus, ret;
	bool new_ext, ext;

	rtaddr_reg = dmar_readq(iommu->reg + DMAR_RTADDR_REG);
	ext        = !!(rtaddr_reg & DMA_RTADDR_RTT);
	new_ext    = !!ecap_ecs(iommu->ecap);

	/*
	 * The RTT bit can only be changed when translation is disabled,
	 * but disabling translation means to open a window for data
	 * corruption. So bail out and don't copy anything if we would
	 * have to change the bit.
	 */
	if (new_ext != ext)
		return -EINVAL;

	old_rt_phys = rtaddr_reg & VTD_PAGE_MASK;
	if (!old_rt_phys)
		return -EINVAL;

	old_rt = memremap(old_rt_phys, PAGE_SIZE, MEMREMAP_WB);
	if (!old_rt)
		return -ENOMEM;

	/* This is too big for the stack - allocate it from slab */
	ctxt_table_entries = ext ? 512 : 256;
	ret = -ENOMEM;
	ctxt_tbls = kzalloc(ctxt_table_entries * sizeof(void *), GFP_KERNEL);
	if (!ctxt_tbls)
		goto out_unmap;

	for (bus = 0; bus < 256; bus++) {
		ret = copy_context_table(iommu, &old_rt[bus],
					 ctxt_tbls, bus, ext);
		if (ret) {
			pr_err("%s: Failed to copy context table for bus %d\n",
				iommu->name, bus);
			continue;
		}
	}

	spin_lock_irqsave(&iommu->lock, flags);

	/* Context tables are copied, now write them to the root_entry table */
	for (bus = 0; bus < 256; bus++) {
		int idx = ext ? bus * 2 : bus;
		u64 val;

		if (ctxt_tbls[idx]) {
			val = virt_to_phys(ctxt_tbls[idx]) | 1;
			iommu->root_entry[bus].lo = val;
		}

		if (!ext || !ctxt_tbls[idx + 1])
			continue;

		val = virt_to_phys(ctxt_tbls[idx + 1]) | 1;
		iommu->root_entry[bus].hi = val;
	}

	spin_unlock_irqrestore(&iommu->lock, flags);

	kfree(ctxt_tbls);

	__iommu_flush_cache(iommu, iommu->root_entry, PAGE_SIZE);

	ret = 0;

out_unmap:
	memunmap(old_rt);

	return ret;
}

static int __init init_dmars(void)
{
	struct dmar_drhd_unit *drhd;
	struct dmar_rmrr_unit *rmrr;
	bool copied_tables = false;
	struct device *dev;
	struct intel_iommu *iommu;
	int i, ret, cpu;

	/*
	 * for each drhd
	 *    allocate root
	 *    initialize and program root entry to not present
	 * endfor
	 */
	for_each_drhd_unit(drhd) {
		/*
		 * lock not needed as this is only incremented in the single
		 * threaded kernel __init code path all other access are read
		 * only
		 */
		if (g_num_of_iommus < DMAR_UNITS_SUPPORTED) {
			g_num_of_iommus++;
			continue;
		}
		pr_err_once("Exceeded %d IOMMUs\n", DMAR_UNITS_SUPPORTED);
	}

	/* Preallocate enough resources for IOMMU hot-addition */
	if (g_num_of_iommus < DMAR_UNITS_SUPPORTED)
		g_num_of_iommus = DMAR_UNITS_SUPPORTED;

	g_iommus = kcalloc(g_num_of_iommus, sizeof(struct intel_iommu *),
			GFP_KERNEL);
	if (!g_iommus) {
		pr_err("Allocating global iommu array failed\n");
		ret = -ENOMEM;
		goto error;
	}

	for_each_possible_cpu(cpu) {
		struct deferred_flush_data *dfd = per_cpu_ptr(&deferred_flush,
							      cpu);

		dfd->tables = kzalloc(g_num_of_iommus *
				      sizeof(struct deferred_flush_table),
				      GFP_KERNEL);
		if (!dfd->tables) {
			ret = -ENOMEM;
			goto free_g_iommus;
		}

		spin_lock_init(&dfd->lock);
		setup_timer(&dfd->timer, flush_unmaps_timeout, cpu);
	}

	for_each_active_iommu(iommu, drhd) {
		g_iommus[iommu->seq_id] = iommu;

		intel_iommu_init_qi(iommu);

		ret = iommu_init_domains(iommu);
		if (ret)
			goto free_iommu;

		init_translation_status(iommu);

		if (translation_pre_enabled(iommu) && !is_kdump_kernel()) {
			iommu_disable_translation(iommu);
			clear_translation_pre_enabled(iommu);
			pr_warn("Translation was enabled for %s but we are not in kdump mode\n",
				iommu->name);
		}

		/*
		 * TBD:
		 * we could share the same root & context tables
		 * among all IOMMU's. Need to Split it later.
		 */
		ret = iommu_alloc_root_entry(iommu);
		if (ret)
			goto free_iommu;

		if (translation_pre_enabled(iommu)) {
			pr_info("Translation already enabled - trying to copy translation structures\n");

			ret = copy_translation_tables(iommu);
			if (ret) {
				/*
				 * We found the IOMMU with translation
				 * enabled - but failed to copy over the
				 * old root-entry table. Try to proceed
				 * by disabling translation now and
				 * allocating a clean root-entry table.
				 * This might cause DMAR faults, but
				 * probably the dump will still succeed.
				 */
				pr_err("Failed to copy translation tables from previous kernel for %s\n",
				       iommu->name);
				iommu_disable_translation(iommu);
				clear_translation_pre_enabled(iommu);
			} else {
				pr_info("Copied translation tables from previous kernel for %s\n",
					iommu->name);
				copied_tables = true;
			}
		}

		if (!ecap_pass_through(iommu->ecap))
			hw_pass_through = 0;
#ifdef CONFIG_INTEL_IOMMU_SVM
		if (pasid_enabled(iommu))
			intel_svm_alloc_pasid_tables(iommu);
#endif
	}

	/*
	 * Now that qi is enabled on all iommus, set the root entry and flush
	 * caches. This is required on some Intel X58 chipsets, otherwise the
	 * flush_context function will loop forever and the boot hangs.
	 */
	for_each_active_iommu(iommu, drhd) {
		iommu_flush_write_buffer(iommu);
		iommu_set_root_entry(iommu);
		iommu->flush.flush_context(iommu, 0, 0, 0, DMA_CCMD_GLOBAL_INVL);
		iommu->flush.flush_iotlb(iommu, 0, 0, 0, DMA_TLB_GLOBAL_FLUSH);
	}

	if (iommu_pass_through)
		iommu_identity_mapping |= IDENTMAP_ALL;

#ifdef CONFIG_INTEL_IOMMU_BROKEN_GFX_WA
	iommu_identity_mapping |= IDENTMAP_GFX;
#endif

	if (iommu_identity_mapping) {
		ret = si_domain_init(hw_pass_through);
		if (ret)
			goto free_iommu;
	}

	check_tylersburg_isoch();

	/*
	 * If we copied translations from a previous kernel in the kdump
	 * case, we can not assign the devices to domains now, as that
	 * would eliminate the old mappings. So skip this part and defer
	 * the assignment to device driver initialization time.
	 */
	if (copied_tables)
		goto domains_done;

	/*
	 * If pass through is not set or not enabled, setup context entries for
	 * identity mappings for rmrr, gfx, and isa and may fall back to static
	 * identity mapping if iommu_identity_mapping is set.
	 */
	if (iommu_identity_mapping) {
		ret = iommu_prepare_static_identity_mapping(hw_pass_through);
		if (ret) {
			pr_crit("Failed to setup IOMMU pass-through\n");
			goto free_iommu;
		}
	}
	/*
	 * For each rmrr
	 *   for each dev attached to rmrr
	 *   do
	 *     locate drhd for dev, alloc domain for dev
	 *     allocate free domain
	 *     allocate page table entries for rmrr
	 *     if context not allocated for bus
	 *           allocate and init context
	 *           set present in root table for this bus
	 *     init context with domain, translation etc
	 *    endfor
	 * endfor
	 */
	pr_info("Setting RMRR:\n");
	for_each_rmrr_units(rmrr) {
		/* some BIOS lists non-exist devices in DMAR table. */
		for_each_active_dev_scope(rmrr->devices, rmrr->devices_cnt,
					  i, dev) {
			ret = iommu_prepare_rmrr_dev(rmrr, dev);
			if (ret)
				pr_err("Mapping reserved region failed\n");
		}
	}

	iommu_prepare_isa();

domains_done:

	/*
	 * for each drhd
	 *   enable fault log
	 *   global invalidate context cache
	 *   global invalidate iotlb
	 *   enable translation
	 */
	for_each_iommu(iommu, drhd) {
		if (drhd->ignored) {
			/*
			 * we always have to disable PMRs or DMA may fail on
			 * this device
			 */
			if (force_on)
				iommu_disable_protect_mem_regions(iommu);
			continue;
		}

		iommu_flush_write_buffer(iommu);

#ifdef CONFIG_INTEL_IOMMU_SVM
		if (pasid_enabled(iommu) && ecap_prs(iommu->ecap)) {
			ret = intel_svm_enable_prq(iommu);
			if (ret)
				goto free_iommu;
		}
#endif
		ret = dmar_set_interrupt(iommu);
		if (ret)
			goto free_iommu;

		if (!translation_pre_enabled(iommu))
			iommu_enable_translation(iommu);

		iommu_disable_protect_mem_regions(iommu);
	}

	return 0;

free_iommu:
	for_each_active_iommu(iommu, drhd) {
		disable_dmar_iommu(iommu);
		free_dmar_iommu(iommu);
	}
free_g_iommus:
	for_each_possible_cpu(cpu)
		kfree(per_cpu_ptr(&deferred_flush, cpu)->tables);
	kfree(g_iommus);
error:
	return ret;
}

/* This takes a number of _MM_ pages, not VTD pages */
static unsigned long intel_alloc_iova(struct device *dev,
				     struct dmar_domain *domain,
				     unsigned long nrpages, uint64_t dma_mask)
{
	unsigned long iova_pfn = 0;

	/* Restrict dma_mask to the width that the iommu can handle */
	dma_mask = min_t(uint64_t, DOMAIN_MAX_ADDR(domain->gaw), dma_mask);
	/* Ensure we reserve the whole size-aligned region */
	nrpages = __roundup_pow_of_two(nrpages);

	if (!dmar_forcedac && dma_mask > DMA_BIT_MASK(32)) {
		/*
		 * First try to allocate an io virtual address in
		 * DMA_BIT_MASK(32) and if that fails then try allocating
		 * from higher range
		 */
		iova_pfn = alloc_iova_fast(&domain->iovad, nrpages,
					   IOVA_PFN(DMA_BIT_MASK(32)));
		if (iova_pfn)
			return iova_pfn;
	}
	iova_pfn = alloc_iova_fast(&domain->iovad, nrpages, IOVA_PFN(dma_mask));
	if (unlikely(!iova_pfn)) {
		pr_err("Allocating %ld-page iova for %s failed",
		       nrpages, dev_name(dev));
		return 0;
	}

	return iova_pfn;
}

static struct dmar_domain *__get_valid_domain_for_dev(struct device *dev)
{
	struct dmar_domain *domain, *tmp;
	struct dmar_rmrr_unit *rmrr;
	struct device *i_dev;
	int i, ret;

	domain = find_domain(dev);
	if (domain)
		goto out;

	domain = find_or_alloc_domain(dev, DEFAULT_DOMAIN_ADDRESS_WIDTH);
	if (!domain)
		goto out;

	/* We have a new domain - setup possible RMRRs for the device */
	rcu_read_lock();
	for_each_rmrr_units(rmrr) {
		for_each_active_dev_scope(rmrr->devices, rmrr->devices_cnt,
					  i, i_dev) {
			if (i_dev != dev)
				continue;

			ret = domain_prepare_identity_map(dev, domain,
							  rmrr->base_address,
							  rmrr->end_address);
			if (ret)
				dev_err(dev, "Mapping reserved region failed\n");
		}
	}
	rcu_read_unlock();

	tmp = set_domain_for_dev(dev, domain);
	if (!tmp || domain != tmp) {
		domain_exit(domain);
		domain = tmp;
	}

out:

	if (!domain)
		pr_err("Allocating domain for %s failed\n", dev_name(dev));


	return domain;
}

static inline struct dmar_domain *get_valid_domain_for_dev(struct device *dev)
{
	struct device_domain_info *info;

	/* No lock here, assumes no domain exit in normal case */
	info = dev->archdata.iommu;
	if (likely(info))
		return info->domain;

	return __get_valid_domain_for_dev(dev);
}

/* Check if the dev needs to go through non-identity map and unmap process.*/
static int iommu_no_mapping(struct device *dev)
{
	int found;

	if (iommu_dummy(dev))
		return 1;

	if (!iommu_identity_mapping)
		return 0;

	found = identity_mapping(dev);
	if (found) {
		if (iommu_should_identity_map(dev, 0))
			return 1;
		else {
			/*
			 * 32 bit DMA is removed from si_domain and fall back
			 * to non-identity mapping.
			 */
			dmar_remove_one_dev_info(si_domain, dev);
			pr_info("32bit %s uses non-identity mapping\n",
				dev_name(dev));
			return 0;
		}
	} else {
		/*
		 * In case of a detached 64 bit DMA device from vm, the device
		 * is put into si_domain for identity mapping.
		 */
		if (iommu_should_identity_map(dev, 0)) {
			int ret;
			ret = domain_add_dev_info(si_domain, dev);
			if (!ret) {
				pr_info("64bit %s uses identity mapping\n",
					dev_name(dev));
				return 1;
			}
		}
	}

	return 0;
}

static dma_addr_t __intel_map_single(struct device *dev, phys_addr_t paddr,
				     size_t size, int dir, u64 dma_mask)
{
	struct dmar_domain *domain;
	phys_addr_t start_paddr;
	unsigned long iova_pfn;
	int prot = 0;
	int ret;
	struct intel_iommu *iommu;
	unsigned long paddr_pfn = paddr >> PAGE_SHIFT;

	BUG_ON(dir == DMA_NONE);

	if (iommu_no_mapping(dev))
		return paddr;

	domain = get_valid_domain_for_dev(dev);
	if (!domain)
		return 0;

	iommu = domain_get_iommu(domain);
	size = aligned_nrpages(paddr, size);

	iova_pfn = intel_alloc_iova(dev, domain, dma_to_mm_pfn(size), dma_mask);
	if (!iova_pfn)
		goto error;

	/*
	 * Check if DMAR supports zero-length reads on write only
	 * mappings..
	 */
	if (dir == DMA_TO_DEVICE || dir == DMA_BIDIRECTIONAL || \
			!cap_zlr(iommu->cap))
		prot |= DMA_PTE_READ;
	if (dir == DMA_FROM_DEVICE || dir == DMA_BIDIRECTIONAL)
		prot |= DMA_PTE_WRITE;
	/*
	 * paddr - (paddr + size) might be partial page, we should map the whole
	 * page.  Note: if two part of one page are separately mapped, we
	 * might have two guest_addr mapping to the same host paddr, but this
	 * is not a big problem
	 */
	ret = domain_pfn_mapping(domain, mm_to_dma_pfn(iova_pfn),
				 mm_to_dma_pfn(paddr_pfn), size, prot);
	if (ret)
		goto error;

	/* it's a non-present to present mapping. Only flush if caching mode */
	if (cap_caching_mode(iommu->cap))
		iommu_flush_iotlb_psi(iommu, domain,
				      mm_to_dma_pfn(iova_pfn),
				      size, 0, 1);
	else
		iommu_flush_write_buffer(iommu);

	start_paddr = (phys_addr_t)iova_pfn << PAGE_SHIFT;
	start_paddr += paddr & ~PAGE_MASK;
	return start_paddr;

error:
	if (iova_pfn)
		free_iova_fast(&domain->iovad, iova_pfn, dma_to_mm_pfn(size));
	pr_err("Device %s request: %zx@%llx dir %d --- failed\n",
		dev_name(dev), size, (unsigned long long)paddr, dir);
	return 0;
}

static dma_addr_t intel_map_page(struct device *dev, struct page *page,
				 unsigned long offset, size_t size,
				 enum dma_data_direction dir,
				 unsigned long attrs)
{
	return __intel_map_single(dev, page_to_phys(page) + offset, size,
				  dir, *dev->dma_mask);
}

static void flush_unmaps(struct deferred_flush_data *flush_data)
{
	int i, j;

	flush_data->timer_on = 0;

	/* just flush them all */
	for (i = 0; i < g_num_of_iommus; i++) {
		struct intel_iommu *iommu = g_iommus[i];
		struct deferred_flush_table *flush_table =
				&flush_data->tables[i];
		if (!iommu)
			continue;

		if (!flush_table->next)
			continue;

		/* In caching mode, global flushes turn emulation expensive */
		if (!cap_caching_mode(iommu->cap))
			iommu->flush.flush_iotlb(iommu, 0, 0, 0,
					 DMA_TLB_GLOBAL_FLUSH);
		for (j = 0; j < flush_table->next; j++) {
			unsigned long mask;
			struct deferred_flush_entry *entry =
						&flush_table->entries[j];
			unsigned long iova_pfn = entry->iova_pfn;
			unsigned long nrpages = entry->nrpages;
			struct dmar_domain *domain = entry->domain;
			struct page *freelist = entry->freelist;

			/* On real hardware multiple invalidations are expensive */
			if (cap_caching_mode(iommu->cap))
				iommu_flush_iotlb_psi(iommu, domain,
					mm_to_dma_pfn(iova_pfn),
					nrpages, !freelist, 0);
			else {
				mask = ilog2(nrpages);
				iommu_flush_dev_iotlb(domain,
						(uint64_t)iova_pfn << PAGE_SHIFT, mask);
			}
			free_iova_fast(&domain->iovad, iova_pfn, nrpages);
			if (freelist)
				dma_free_pagelist(freelist);
		}
		flush_table->next = 0;
	}

	flush_data->size = 0;
}

static void flush_unmaps_timeout(unsigned long cpuid)
{
	struct deferred_flush_data *flush_data = per_cpu_ptr(&deferred_flush, cpuid);
	unsigned long flags;

	spin_lock_irqsave(&flush_data->lock, flags);
	flush_unmaps(flush_data);
	spin_unlock_irqrestore(&flush_data->lock, flags);
}

static void add_unmap(struct dmar_domain *dom, unsigned long iova_pfn,
		      unsigned long nrpages, struct page *freelist)
{
	unsigned long flags;
	int entry_id, iommu_id;
	struct intel_iommu *iommu;
	struct deferred_flush_entry *entry;
	struct deferred_flush_data *flush_data;
	unsigned int cpuid;

	cpuid = get_cpu();
	flush_data = per_cpu_ptr(&deferred_flush, cpuid);

	/* Flush all CPUs' entries to avoid deferring too much.  If
	 * this becomes a bottleneck, can just flush us, and rely on
	 * flush timer for the rest.
	 */
	if (flush_data->size == HIGH_WATER_MARK) {
		int cpu;

		for_each_online_cpu(cpu)
			flush_unmaps_timeout(cpu);
	}

	spin_lock_irqsave(&flush_data->lock, flags);

	iommu = domain_get_iommu(dom);
	iommu_id = iommu->seq_id;

	entry_id = flush_data->tables[iommu_id].next;
	++(flush_data->tables[iommu_id].next);

	entry = &flush_data->tables[iommu_id].entries[entry_id];
	entry->domain = dom;
	entry->iova_pfn = iova_pfn;
	entry->nrpages = nrpages;
	entry->freelist = freelist;

	if (!flush_data->timer_on) {
		mod_timer(&flush_data->timer, jiffies + msecs_to_jiffies(10));
		flush_data->timer_on = 1;
	}
	flush_data->size++;
	spin_unlock_irqrestore(&flush_data->lock, flags);

	put_cpu();
}

static void intel_unmap(struct device *dev, dma_addr_t dev_addr, size_t size)
{
	struct dmar_domain *domain;
	unsigned long start_pfn, last_pfn;
	unsigned long nrpages;
	unsigned long iova_pfn;
	struct intel_iommu *iommu;
	struct page *freelist;

	if (iommu_no_mapping(dev))
		return;

	domain = find_domain(dev);
	BUG_ON(!domain);

	iommu = domain_get_iommu(domain);

	iova_pfn = IOVA_PFN(dev_addr);

	nrpages = aligned_nrpages(dev_addr, size);
	start_pfn = mm_to_dma_pfn(iova_pfn);
	last_pfn = start_pfn + nrpages - 1;

	pr_debug("Device %s unmapping: pfn %lx-%lx\n",
		 dev_name(dev), start_pfn, last_pfn);

	freelist = domain_unmap(domain, start_pfn, last_pfn);

	if (intel_iommu_strict) {
		iommu_flush_iotlb_psi(iommu, domain, start_pfn,
				      nrpages, !freelist, 0);
		/* free iova */
		free_iova_fast(&domain->iovad, iova_pfn, dma_to_mm_pfn(nrpages));
		dma_free_pagelist(freelist);
	} else {
		add_unmap(domain, iova_pfn, nrpages, freelist);
		/*
		 * queue up the release of the unmap to save the 1/6th of the
		 * cpu used up by the iotlb flush operation...
		 */
	}
}

static void intel_unmap_page(struct device *dev, dma_addr_t dev_addr,
			     size_t size, enum dma_data_direction dir,
			     unsigned long attrs)
{
	intel_unmap(dev, dev_addr, size);
}

static void *intel_alloc_coherent(struct device *dev, size_t size,
				  dma_addr_t *dma_handle, gfp_t flags,
				  unsigned long attrs)
{
	struct page *page = NULL;
	int order;

	size = PAGE_ALIGN(size);
	order = get_order(size);

	if (!iommu_no_mapping(dev))
		flags &= ~(GFP_DMA | GFP_DMA32);
	else if (dev->coherent_dma_mask < dma_get_required_mask(dev)) {
		if (dev->coherent_dma_mask < DMA_BIT_MASK(32))
			flags |= GFP_DMA;
		else
			flags |= GFP_DMA32;
	}

	if (gfpflags_allow_blocking(flags)) {
		unsigned int count = size >> PAGE_SHIFT;

		page = dma_alloc_from_contiguous(dev, count, order);
		if (page && iommu_no_mapping(dev) &&
		    page_to_phys(page) + size > dev->coherent_dma_mask) {
			dma_release_from_contiguous(dev, page, count);
			page = NULL;
		}
	}

	if (!page)
		page = alloc_pages(flags, order);
	if (!page)
		return NULL;
	memset(page_address(page), 0, size);

	*dma_handle = __intel_map_single(dev, page_to_phys(page), size,
					 DMA_BIDIRECTIONAL,
					 dev->coherent_dma_mask);
	if (*dma_handle)
		return page_address(page);
	if (!dma_release_from_contiguous(dev, page, size >> PAGE_SHIFT))
		__free_pages(page, order);

	return NULL;
}

static void intel_free_coherent(struct device *dev, size_t size, void *vaddr,
				dma_addr_t dma_handle, unsigned long attrs)
{
	int order;
	struct page *page = virt_to_page(vaddr);

	size = PAGE_ALIGN(size);
	order = get_order(size);

	intel_unmap(dev, dma_handle, size);
	if (!dma_release_from_contiguous(dev, page, size >> PAGE_SHIFT))
		__free_pages(page, order);
}

static void intel_unmap_sg(struct device *dev, struct scatterlist *sglist,
			   int nelems, enum dma_data_direction dir,
			   unsigned long attrs)
{
	dma_addr_t startaddr = sg_dma_address(sglist) & PAGE_MASK;
	unsigned long nrpages = 0;
	struct scatterlist *sg;
	int i;

	for_each_sg(sglist, sg, nelems, i) {
		nrpages += aligned_nrpages(sg_dma_address(sg), sg_dma_len(sg));
	}

	intel_unmap(dev, startaddr, nrpages << VTD_PAGE_SHIFT);
}

static int intel_nontranslate_map_sg(struct device *hddev,
	struct scatterlist *sglist, int nelems, int dir)
{
	int i;
	struct scatterlist *sg;

	for_each_sg(sglist, sg, nelems, i) {
		BUG_ON(!sg_page(sg));
		sg->dma_address = page_to_phys(sg_page(sg)) + sg->offset;
		sg->dma_length = sg->length;
	}
	return nelems;
}

static int intel_map_sg(struct device *dev, struct scatterlist *sglist, int nelems,
			enum dma_data_direction dir, unsigned long attrs)
{
	int i;
	struct dmar_domain *domain;
	size_t size = 0;
	int prot = 0;
	unsigned long iova_pfn;
	int ret;
	struct scatterlist *sg;
	unsigned long start_vpfn;
	struct intel_iommu *iommu;

	BUG_ON(dir == DMA_NONE);
	if (iommu_no_mapping(dev))
		return intel_nontranslate_map_sg(dev, sglist, nelems, dir);

	domain = get_valid_domain_for_dev(dev);
	if (!domain)
		return 0;

	iommu = domain_get_iommu(domain);

	for_each_sg(sglist, sg, nelems, i)
		size += aligned_nrpages(sg->offset, sg->length);

	iova_pfn = intel_alloc_iova(dev, domain, dma_to_mm_pfn(size),
				*dev->dma_mask);
	if (!iova_pfn) {
		sglist->dma_length = 0;
		return 0;
	}

	/*
	 * Check if DMAR supports zero-length reads on write only
	 * mappings..
	 */
	if (dir == DMA_TO_DEVICE || dir == DMA_BIDIRECTIONAL || \
			!cap_zlr(iommu->cap))
		prot |= DMA_PTE_READ;
	if (dir == DMA_FROM_DEVICE || dir == DMA_BIDIRECTIONAL)
		prot |= DMA_PTE_WRITE;

	start_vpfn = mm_to_dma_pfn(iova_pfn);

	ret = domain_sg_mapping(domain, start_vpfn, sglist, size, prot);
	if (unlikely(ret)) {
		dma_pte_free_pagetable(domain, start_vpfn,
				       start_vpfn + size - 1);
		free_iova_fast(&domain->iovad, iova_pfn, dma_to_mm_pfn(size));
		return 0;
	}

	/* it's a non-present to present mapping. Only flush if caching mode */
	if (cap_caching_mode(iommu->cap))
		iommu_flush_iotlb_psi(iommu, domain, start_vpfn, size, 0, 1);
	else
		iommu_flush_write_buffer(iommu);

	return nelems;
}

static int intel_mapping_error(struct device *dev, dma_addr_t dma_addr)
{
	return !dma_addr;
}

struct dma_map_ops intel_dma_ops = {
	.alloc = intel_alloc_coherent,
	.free = intel_free_coherent,
	.map_sg = intel_map_sg,
	.unmap_sg = intel_unmap_sg,
	.map_page = intel_map_page,
	.unmap_page = intel_unmap_page,
	.mapping_error = intel_mapping_error,
};

static inline int iommu_domain_cache_init(void)
{
	int ret = 0;

	iommu_domain_cache = kmem_cache_create("iommu_domain",
					 sizeof(struct dmar_domain),
					 0,
					 SLAB_HWCACHE_ALIGN,

					 NULL);
	if (!iommu_domain_cache) {
		pr_err("Couldn't create iommu_domain cache\n");
		ret = -ENOMEM;
	}

	return ret;
}

static inline int iommu_devinfo_cache_init(void)
{
	int ret = 0;

	iommu_devinfo_cache = kmem_cache_create("iommu_devinfo",
					 sizeof(struct device_domain_info),
					 0,
					 SLAB_HWCACHE_ALIGN,
					 NULL);
	if (!iommu_devinfo_cache) {
		pr_err("Couldn't create devinfo cache\n");
		ret = -ENOMEM;
	}

	return ret;
}

static int __init iommu_init_mempool(void)
{
	int ret;
	ret = iova_cache_get();
	if (ret)
		return ret;

	ret = iommu_domain_cache_init();
	if (ret)
		goto domain_error;

	ret = iommu_devinfo_cache_init();
	if (!ret)
		return ret;

	kmem_cache_destroy(iommu_domain_cache);
domain_error:
	iova_cache_put();

	return -ENOMEM;
}

static void __init iommu_exit_mempool(void)
{
	kmem_cache_destroy(iommu_devinfo_cache);
	kmem_cache_destroy(iommu_domain_cache);
	iova_cache_put();
}

static void quirk_ioat_snb_local_iommu(struct pci_dev *pdev)
{
	struct dmar_drhd_unit *drhd;
	u32 vtbar;
	int rc;

	/* We know that this device on this chipset has its own IOMMU.
	 * If we find it under a different IOMMU, then the BIOS is lying
	 * to us. Hope that the IOMMU for this device is actually
	 * disabled, and it needs no translation...
	 */
	rc = pci_bus_read_config_dword(pdev->bus, PCI_DEVFN(0, 0), 0xb0, &vtbar);
	if (rc) {
		/* "can't" happen */
		dev_info(&pdev->dev, "failed to run vt-d quirk\n");
		return;
	}
	vtbar &= 0xffff0000;

	/* we know that the this iommu should be at offset 0xa000 from vtbar */
	drhd = dmar_find_matched_drhd_unit(pdev);
	if (WARN_TAINT_ONCE(!drhd || drhd->reg_base_addr - vtbar != 0xa000,
			    TAINT_FIRMWARE_WORKAROUND,
			    "BIOS assigned incorrect VT-d unit for Intel(R) QuickData Technology device\n"))
		pdev->dev.archdata.iommu = DUMMY_DEVICE_DOMAIN_INFO;
}
DECLARE_PCI_FIXUP_ENABLE(PCI_VENDOR_ID_INTEL, PCI_DEVICE_ID_INTEL_IOAT_SNB, quirk_ioat_snb_local_iommu);

static void __init init_no_remapping_devices(void)
{
	struct dmar_drhd_unit *drhd;
	struct device *dev;
	int i;

	for_each_drhd_unit(drhd) {
		if (!drhd->include_all) {
			for_each_active_dev_scope(drhd->devices,
						  drhd->devices_cnt, i, dev)
				break;
			/* ignore DMAR unit if no devices exist */
			if (i == drhd->devices_cnt)
				drhd->ignored = 1;
		}
	}

	for_each_active_drhd_unit(drhd) {
		if (drhd->include_all)
			continue;

		for_each_active_dev_scope(drhd->devices,
					  drhd->devices_cnt, i, dev)
			if (!dev_is_pci(dev) || !IS_GFX_DEVICE(to_pci_dev(dev)))
				break;
		if (i < drhd->devices_cnt)
			continue;

		/* This IOMMU has *only* gfx devices. Either bypass it or
		   set the gfx_mapped flag, as appropriate */
		if (dmar_map_gfx) {
			intel_iommu_gfx_mapped = 1;
		} else {
			drhd->ignored = 1;
			for_each_active_dev_scope(drhd->devices,
						  drhd->devices_cnt, i, dev)
				dev->archdata.iommu = DUMMY_DEVICE_DOMAIN_INFO;
		}
	}
}

#ifdef CONFIG_SUSPEND
static int init_iommu_hw(void)
{
	struct dmar_drhd_unit *drhd;
	struct intel_iommu *iommu = NULL;

	for_each_active_iommu(iommu, drhd)
		if (iommu->qi)
			dmar_reenable_qi(iommu);

	for_each_iommu(iommu, drhd) {
		if (drhd->ignored) {
			/*
			 * we always have to disable PMRs or DMA may fail on
			 * this device
			 */
			if (force_on)
				iommu_disable_protect_mem_regions(iommu);
			continue;
		}
	
		iommu_flush_write_buffer(iommu);

		iommu_set_root_entry(iommu);

		iommu->flush.flush_context(iommu, 0, 0, 0,
					   DMA_CCMD_GLOBAL_INVL);
		iommu->flush.flush_iotlb(iommu, 0, 0, 0, DMA_TLB_GLOBAL_FLUSH);
		iommu_enable_translation(iommu);
		iommu_disable_protect_mem_regions(iommu);
	}

	return 0;
}

static void iommu_flush_all(void)
{
	struct dmar_drhd_unit *drhd;
	struct intel_iommu *iommu;

	for_each_active_iommu(iommu, drhd) {
		iommu->flush.flush_context(iommu, 0, 0, 0,
					   DMA_CCMD_GLOBAL_INVL);
		iommu->flush.flush_iotlb(iommu, 0, 0, 0,
					 DMA_TLB_GLOBAL_FLUSH);
	}
}

static int iommu_suspend(void)
{
	struct dmar_drhd_unit *drhd;
	struct intel_iommu *iommu = NULL;
	unsigned long flag;

	for_each_active_iommu(iommu, drhd) {
		iommu->iommu_state = kzalloc(sizeof(u32) * MAX_SR_DMAR_REGS,
						 GFP_ATOMIC);
		if (!iommu->iommu_state)
			goto nomem;
	}

	iommu_flush_all();

	for_each_active_iommu(iommu, drhd) {
		iommu_disable_translation(iommu);

		raw_spin_lock_irqsave(&iommu->register_lock, flag);

		iommu->iommu_state[SR_DMAR_FECTL_REG] =
			readl(iommu->reg + DMAR_FECTL_REG);
		iommu->iommu_state[SR_DMAR_FEDATA_REG] =
			readl(iommu->reg + DMAR_FEDATA_REG);
		iommu->iommu_state[SR_DMAR_FEADDR_REG] =
			readl(iommu->reg + DMAR_FEADDR_REG);
		iommu->iommu_state[SR_DMAR_FEUADDR_REG] =
			readl(iommu->reg + DMAR_FEUADDR_REG);

		raw_spin_unlock_irqrestore(&iommu->register_lock, flag);
	}
	return 0;

nomem:
	for_each_active_iommu(iommu, drhd)
		kfree(iommu->iommu_state);

	return -ENOMEM;
}

static void iommu_resume(void)
{
	struct dmar_drhd_unit *drhd;
	struct intel_iommu *iommu = NULL;
	unsigned long flag;

	if (init_iommu_hw()) {
		if (force_on)
			panic("tboot: IOMMU setup failed, DMAR can not resume!\n");
		else
			WARN(1, "IOMMU setup failed, DMAR can not resume!\n");
		return;
	}

	for_each_active_iommu(iommu, drhd) {

		raw_spin_lock_irqsave(&iommu->register_lock, flag);

		writel(iommu->iommu_state[SR_DMAR_FECTL_REG],
			iommu->reg + DMAR_FECTL_REG);
		writel(iommu->iommu_state[SR_DMAR_FEDATA_REG],
			iommu->reg + DMAR_FEDATA_REG);
		writel(iommu->iommu_state[SR_DMAR_FEADDR_REG],
			iommu->reg + DMAR_FEADDR_REG);
		writel(iommu->iommu_state[SR_DMAR_FEUADDR_REG],
			iommu->reg + DMAR_FEUADDR_REG);

		raw_spin_unlock_irqrestore(&iommu->register_lock, flag);
	}

	for_each_active_iommu(iommu, drhd)
		kfree(iommu->iommu_state);
}

static struct syscore_ops iommu_syscore_ops = {
	.resume		= iommu_resume,
	.suspend	= iommu_suspend,
};

static void __init init_iommu_pm_ops(void)
{
	register_syscore_ops(&iommu_syscore_ops);
}

#else
static inline void init_iommu_pm_ops(void) {}
#endif	/* CONFIG_PM */


int __init dmar_parse_one_rmrr(struct acpi_dmar_header *header, void *arg)
{
	struct acpi_dmar_reserved_memory *rmrr;
	struct dmar_rmrr_unit *rmrru;

	rmrru = kzalloc(sizeof(*rmrru), GFP_KERNEL);
	if (!rmrru)
		return -ENOMEM;

	rmrru->hdr = header;
	rmrr = (struct acpi_dmar_reserved_memory *)header;
	rmrru->base_address = rmrr->base_address;
	rmrru->end_address = rmrr->end_address;
	rmrru->devices = dmar_alloc_dev_scope((void *)(rmrr + 1),
				((void *)rmrr) + rmrr->header.length,
				&rmrru->devices_cnt);
	if (rmrru->devices_cnt && rmrru->devices == NULL) {
		kfree(rmrru);
		return -ENOMEM;
	}

	list_add(&rmrru->list, &dmar_rmrr_units);

	return 0;
}

static struct dmar_atsr_unit *dmar_find_atsr(struct acpi_dmar_atsr *atsr)
{
	struct dmar_atsr_unit *atsru;
	struct acpi_dmar_atsr *tmp;

	list_for_each_entry_rcu(atsru, &dmar_atsr_units, list) {
		tmp = (struct acpi_dmar_atsr *)atsru->hdr;
		if (atsr->segment != tmp->segment)
			continue;
		if (atsr->header.length != tmp->header.length)
			continue;
		if (memcmp(atsr, tmp, atsr->header.length) == 0)
			return atsru;
	}

	return NULL;
}

int dmar_parse_one_atsr(struct acpi_dmar_header *hdr, void *arg)
{
	struct acpi_dmar_atsr *atsr;
	struct dmar_atsr_unit *atsru;

	if (system_state != SYSTEM_BOOTING && !intel_iommu_enabled)
		return 0;

	atsr = container_of(hdr, struct acpi_dmar_atsr, header);
	atsru = dmar_find_atsr(atsr);
	if (atsru)
		return 0;

	atsru = kzalloc(sizeof(*atsru) + hdr->length, GFP_KERNEL);
	if (!atsru)
		return -ENOMEM;

	/*
	 * If memory is allocated from slab by ACPI _DSM method, we need to
	 * copy the memory content because the memory buffer will be freed
	 * on return.
	 */
	atsru->hdr = (void *)(atsru + 1);
	memcpy(atsru->hdr, hdr, hdr->length);
	atsru->include_all = atsr->flags & 0x1;
	if (!atsru->include_all) {
		atsru->devices = dmar_alloc_dev_scope((void *)(atsr + 1),
				(void *)atsr + atsr->header.length,
				&atsru->devices_cnt);
		if (atsru->devices_cnt && atsru->devices == NULL) {
			kfree(atsru);
			return -ENOMEM;
		}
	}

	list_add_rcu(&atsru->list, &dmar_atsr_units);

	return 0;
}

static void intel_iommu_free_atsr(struct dmar_atsr_unit *atsru)
{
	dmar_free_dev_scope(&atsru->devices, &atsru->devices_cnt);
	kfree(atsru);
}

int dmar_release_one_atsr(struct acpi_dmar_header *hdr, void *arg)
{
	struct acpi_dmar_atsr *atsr;
	struct dmar_atsr_unit *atsru;

	atsr = container_of(hdr, struct acpi_dmar_atsr, header);
	atsru = dmar_find_atsr(atsr);
	if (atsru) {
		list_del_rcu(&atsru->list);
		synchronize_rcu();
		intel_iommu_free_atsr(atsru);
	}

	return 0;
}

int dmar_check_one_atsr(struct acpi_dmar_header *hdr, void *arg)
{
	int i;
	struct device *dev;
	struct acpi_dmar_atsr *atsr;
	struct dmar_atsr_unit *atsru;

	atsr = container_of(hdr, struct acpi_dmar_atsr, header);
	atsru = dmar_find_atsr(atsr);
	if (!atsru)
		return 0;

	if (!atsru->include_all && atsru->devices && atsru->devices_cnt) {
		for_each_active_dev_scope(atsru->devices, atsru->devices_cnt,
					  i, dev)
			return -EBUSY;
	}

	return 0;
}

static int intel_iommu_add(struct dmar_drhd_unit *dmaru)
{
	int sp, ret = 0;
	struct intel_iommu *iommu = dmaru->iommu;

	if (g_iommus[iommu->seq_id])
		return 0;

	if (hw_pass_through && !ecap_pass_through(iommu->ecap)) {
		pr_warn("%s: Doesn't support hardware pass through.\n",
			iommu->name);
		return -ENXIO;
	}
	if (!ecap_sc_support(iommu->ecap) &&
	    domain_update_iommu_snooping(iommu)) {
		pr_warn("%s: Doesn't support snooping.\n",
			iommu->name);
		return -ENXIO;
	}
	sp = domain_update_iommu_superpage(iommu) - 1;
	if (sp >= 0 && !(cap_super_page_val(iommu->cap) & (1 << sp))) {
		pr_warn("%s: Doesn't support large page.\n",
			iommu->name);
		return -ENXIO;
	}

	/*
	 * Disable translation if already enabled prior to OS handover.
	 */
	if (iommu->gcmd & DMA_GCMD_TE)
		iommu_disable_translation(iommu);

	g_iommus[iommu->seq_id] = iommu;
	ret = iommu_init_domains(iommu);
	if (ret == 0)
		ret = iommu_alloc_root_entry(iommu);
	if (ret)
		goto out;

#ifdef CONFIG_INTEL_IOMMU_SVM
	if (pasid_enabled(iommu))
		intel_svm_alloc_pasid_tables(iommu);
#endif

	if (dmaru->ignored) {
		/*
		 * we always have to disable PMRs or DMA may fail on this device
		 */
		if (force_on)
			iommu_disable_protect_mem_regions(iommu);
		return 0;
	}

	intel_iommu_init_qi(iommu);
	iommu_flush_write_buffer(iommu);

#ifdef CONFIG_INTEL_IOMMU_SVM
	if (pasid_enabled(iommu) && ecap_prs(iommu->ecap)) {
		ret = intel_svm_enable_prq(iommu);
		if (ret)
			goto disable_iommu;
	}
#endif
	ret = dmar_set_interrupt(iommu);
	if (ret)
		goto disable_iommu;

	iommu_set_root_entry(iommu);
	iommu->flush.flush_context(iommu, 0, 0, 0, DMA_CCMD_GLOBAL_INVL);
	iommu->flush.flush_iotlb(iommu, 0, 0, 0, DMA_TLB_GLOBAL_FLUSH);
	iommu_enable_translation(iommu);

	iommu_disable_protect_mem_regions(iommu);
	return 0;

disable_iommu:
	disable_dmar_iommu(iommu);
out:
	free_dmar_iommu(iommu);
	return ret;
}

int dmar_iommu_hotplug(struct dmar_drhd_unit *dmaru, bool insert)
{
	int ret = 0;
	struct intel_iommu *iommu = dmaru->iommu;

	if (!intel_iommu_enabled)
		return 0;
	if (iommu == NULL)
		return -EINVAL;

	if (insert) {
		ret = intel_iommu_add(dmaru);
	} else {
		disable_dmar_iommu(iommu);
		free_dmar_iommu(iommu);
	}

	return ret;
}

static void intel_iommu_free_dmars(void)
{
	struct dmar_rmrr_unit *rmrru, *rmrr_n;
	struct dmar_atsr_unit *atsru, *atsr_n;

	list_for_each_entry_safe(rmrru, rmrr_n, &dmar_rmrr_units, list) {
		list_del(&rmrru->list);
		dmar_free_dev_scope(&rmrru->devices, &rmrru->devices_cnt);
		kfree(rmrru);
	}

	list_for_each_entry_safe(atsru, atsr_n, &dmar_atsr_units, list) {
		list_del(&atsru->list);
		intel_iommu_free_atsr(atsru);
	}
}

int dmar_find_matched_atsr_unit(struct pci_dev *dev)
{
	int i, ret = 1;
	struct pci_bus *bus;
	struct pci_dev *bridge = NULL;
	struct device *tmp;
	struct acpi_dmar_atsr *atsr;
	struct dmar_atsr_unit *atsru;

	dev = pci_physfn(dev);
	for (bus = dev->bus; bus; bus = bus->parent) {
		bridge = bus->self;
		/* If it's an integrated device, allow ATS */
		if (!bridge)
			return 1;
		/* Connected via non-PCIe: no ATS */
		if (!pci_is_pcie(bridge) ||
		    pci_pcie_type(bridge) == PCI_EXP_TYPE_PCI_BRIDGE)
			return 0;
		/* If we found the root port, look it up in the ATSR */
		if (pci_pcie_type(bridge) == PCI_EXP_TYPE_ROOT_PORT)
			break;
	}

	rcu_read_lock();
	list_for_each_entry_rcu(atsru, &dmar_atsr_units, list) {
		atsr = container_of(atsru->hdr, struct acpi_dmar_atsr, header);
		if (atsr->segment != pci_domain_nr(dev->bus))
			continue;

		for_each_dev_scope(atsru->devices, atsru->devices_cnt, i, tmp)
			if (tmp == &bridge->dev)
				goto out;

		if (atsru->include_all)
			goto out;
	}
	ret = 0;
out:
	rcu_read_unlock();

	return ret;
}

int dmar_iommu_notify_scope_dev(struct dmar_pci_notify_info *info)
{
	int ret = 0;
	struct dmar_rmrr_unit *rmrru;
	struct dmar_atsr_unit *atsru;
	struct acpi_dmar_atsr *atsr;
	struct acpi_dmar_reserved_memory *rmrr;

	if (!intel_iommu_enabled && system_state != SYSTEM_BOOTING)
		return 0;

	list_for_each_entry(rmrru, &dmar_rmrr_units, list) {
		rmrr = container_of(rmrru->hdr,
				    struct acpi_dmar_reserved_memory, header);
		if (info->event == BUS_NOTIFY_ADD_DEVICE) {
			ret = dmar_insert_dev_scope(info, (void *)(rmrr + 1),
				((void *)rmrr) + rmrr->header.length,
				rmrr->segment, rmrru->devices,
				rmrru->devices_cnt);
			if(ret < 0)
				return ret;
		} else if (info->event == BUS_NOTIFY_REMOVED_DEVICE) {
			dmar_remove_dev_scope(info, rmrr->segment,
				rmrru->devices, rmrru->devices_cnt);
		}
	}

	list_for_each_entry(atsru, &dmar_atsr_units, list) {
		if (atsru->include_all)
			continue;

		atsr = container_of(atsru->hdr, struct acpi_dmar_atsr, header);
		if (info->event == BUS_NOTIFY_ADD_DEVICE) {
			ret = dmar_insert_dev_scope(info, (void *)(atsr + 1),
					(void *)atsr + atsr->header.length,
					atsr->segment, atsru->devices,
					atsru->devices_cnt);
			if (ret > 0)
				break;
			else if(ret < 0)
				return ret;
		} else if (info->event == BUS_NOTIFY_REMOVED_DEVICE) {
			if (dmar_remove_dev_scope(info, atsr->segment,
					atsru->devices, atsru->devices_cnt))
				break;
		}
	}

	return 0;
}

/*
 * Here we only respond to action of unbound device from driver.
 *
 * Added device is not attached to its DMAR domain here yet. That will happen
 * when mapping the device to iova.
 */
static int device_notifier(struct notifier_block *nb,
				  unsigned long action, void *data)
{
	struct device *dev = data;
	struct dmar_domain *domain;

	if (iommu_dummy(dev))
		return 0;

	if (action != BUS_NOTIFY_REMOVED_DEVICE)
		return 0;

	domain = find_domain(dev);
	if (!domain)
		return 0;

	dmar_remove_one_dev_info(domain, dev);
	if (!domain_type_is_vm_or_si(domain) && list_empty(&domain->devices))
		domain_exit(domain);

	return 0;
}

static struct notifier_block device_nb = {
	.notifier_call = device_notifier,
};

static int intel_iommu_memory_notifier(struct notifier_block *nb,
				       unsigned long val, void *v)
{
	struct memory_notify *mhp = v;
	unsigned long long start, end;
	unsigned long start_vpfn, last_vpfn;

	switch (val) {
	case MEM_GOING_ONLINE:
		start = mhp->start_pfn << PAGE_SHIFT;
		end = ((mhp->start_pfn + mhp->nr_pages) << PAGE_SHIFT) - 1;
		if (iommu_domain_identity_map(si_domain, start, end)) {
			pr_warn("Failed to build identity map for [%llx-%llx]\n",
				start, end);
			return NOTIFY_BAD;
		}
		break;

	case MEM_OFFLINE:
	case MEM_CANCEL_ONLINE:
		start_vpfn = mm_to_dma_pfn(mhp->start_pfn);
		last_vpfn = mm_to_dma_pfn(mhp->start_pfn + mhp->nr_pages - 1);
		while (start_vpfn <= last_vpfn) {
			struct iova *iova;
			struct dmar_drhd_unit *drhd;
			struct intel_iommu *iommu;
			struct page *freelist;

			iova = find_iova(&si_domain->iovad, start_vpfn);
			if (iova == NULL) {
				pr_debug("Failed get IOVA for PFN %lx\n",
					 start_vpfn);
				break;
			}

			iova = split_and_remove_iova(&si_domain->iovad, iova,
						     start_vpfn, last_vpfn);
			if (iova == NULL) {
				pr_warn("Failed to split IOVA PFN [%lx-%lx]\n",
					start_vpfn, last_vpfn);
				return NOTIFY_BAD;
			}

			freelist = domain_unmap(si_domain, iova->pfn_lo,
					       iova->pfn_hi);

			rcu_read_lock();
			for_each_active_iommu(iommu, drhd)
				iommu_flush_iotlb_psi(iommu, si_domain,
					iova->pfn_lo, iova_size(iova),
					!freelist, 0);
			rcu_read_unlock();
			dma_free_pagelist(freelist);

			start_vpfn = iova->pfn_hi + 1;
			free_iova_mem(iova);
		}
		break;
	}

	return NOTIFY_OK;
}

static struct notifier_block intel_iommu_memory_nb = {
	.notifier_call = intel_iommu_memory_notifier,
	.priority = 0
};

static void free_all_cpu_cached_iovas(unsigned int cpu)
{
	int i;

	for (i = 0; i < g_num_of_iommus; i++) {
		struct intel_iommu *iommu = g_iommus[i];
		struct dmar_domain *domain;
		int did;

		if (!iommu)
			continue;

		for (did = 0; did < cap_ndoms(iommu->cap); did++) {
			domain = get_iommu_domain(iommu, (u16)did);

			if (!domain)
				continue;
			free_cpu_cached_iovas(cpu, &domain->iovad);
		}
	}
}

static int intel_iommu_cpu_notifier(struct notifier_block *nfb,
				    unsigned long action, void *v)
{
	unsigned int cpu = (unsigned long)v;

	switch (action) {
	case CPU_DEAD:
	case CPU_DEAD_FROZEN:
		free_all_cpu_cached_iovas(cpu);
		flush_unmaps_timeout(cpu);
		break;
	}
	return NOTIFY_OK;
}

static struct notifier_block intel_iommu_cpu_nb = {
	.notifier_call = intel_iommu_cpu_notifier,
};

static ssize_t intel_iommu_show_version(struct device *dev,
					struct device_attribute *attr,
					char *buf)
{
	struct intel_iommu *iommu = dev_get_drvdata(dev);
	u32 ver = readl(iommu->reg + DMAR_VER_REG);
	return sprintf(buf, "%d:%d\n",
		       DMAR_VER_MAJOR(ver), DMAR_VER_MINOR(ver));
}
static DEVICE_ATTR(version, S_IRUGO, intel_iommu_show_version, NULL);

static ssize_t intel_iommu_show_address(struct device *dev,
					struct device_attribute *attr,
					char *buf)
{
	struct intel_iommu *iommu = dev_get_drvdata(dev);
	return sprintf(buf, "%llx\n", iommu->reg_phys);
}
static DEVICE_ATTR(address, S_IRUGO, intel_iommu_show_address, NULL);

static ssize_t intel_iommu_show_cap(struct device *dev,
				    struct device_attribute *attr,
				    char *buf)
{
	struct intel_iommu *iommu = dev_get_drvdata(dev);
	return sprintf(buf, "%llx\n", iommu->cap);
}
static DEVICE_ATTR(cap, S_IRUGO, intel_iommu_show_cap, NULL);

static ssize_t intel_iommu_show_ecap(struct device *dev,
				    struct device_attribute *attr,
				    char *buf)
{
	struct intel_iommu *iommu = dev_get_drvdata(dev);
	return sprintf(buf, "%llx\n", iommu->ecap);
}
static DEVICE_ATTR(ecap, S_IRUGO, intel_iommu_show_ecap, NULL);

static ssize_t intel_iommu_show_ndoms(struct device *dev,
				      struct device_attribute *attr,
				      char *buf)
{
	struct intel_iommu *iommu = dev_get_drvdata(dev);
	return sprintf(buf, "%ld\n", cap_ndoms(iommu->cap));
}
static DEVICE_ATTR(domains_supported, S_IRUGO, intel_iommu_show_ndoms, NULL);

static ssize_t intel_iommu_show_ndoms_used(struct device *dev,
					   struct device_attribute *attr,
					   char *buf)
{
	struct intel_iommu *iommu = dev_get_drvdata(dev);
	return sprintf(buf, "%d\n", bitmap_weight(iommu->domain_ids,
						  cap_ndoms(iommu->cap)));
}
static DEVICE_ATTR(domains_used, S_IRUGO, intel_iommu_show_ndoms_used, NULL);

static struct attribute *intel_iommu_attrs[] = {
	&dev_attr_version.attr,
	&dev_attr_address.attr,
	&dev_attr_cap.attr,
	&dev_attr_ecap.attr,
	&dev_attr_domains_supported.attr,
	&dev_attr_domains_used.attr,
	NULL,
};

static struct attribute_group intel_iommu_group = {
	.name = "intel-iommu",
	.attrs = intel_iommu_attrs,
};

const struct attribute_group *intel_iommu_groups[] = {
	&intel_iommu_group,
	NULL,
};

int __init intel_iommu_init(void)
{
	int ret = -ENODEV;
	struct dmar_drhd_unit *drhd;
	struct intel_iommu *iommu;

	/* VT-d is required for a TXT/tboot launch, so enforce that */
	force_on = tboot_force_iommu();

	if (iommu_init_mempool()) {
		if (force_on)
			panic("tboot: Failed to initialize iommu memory\n");
		return -ENOMEM;
	}

	down_write(&dmar_global_lock);
	if (dmar_table_init()) {
		if (force_on)
			panic("tboot: Failed to initialize DMAR table\n");
		goto out_free_dmar;
	}

	if (dmar_dev_scope_init() < 0) {
		if (force_on)
			panic("tboot: Failed to initialize DMAR device scope\n");
		goto out_free_dmar;
	}

	if (no_iommu || dmar_disabled)
		goto out_free_dmar;

	if (list_empty(&dmar_rmrr_units))
		pr_info("No RMRR found\n");

	if (list_empty(&dmar_atsr_units))
		pr_info("No ATSR found\n");

	if (dmar_init_reserved_ranges()) {
		if (force_on)
			panic("tboot: Failed to reserve iommu ranges\n");
		goto out_free_reserved_range;
	}

	init_no_remapping_devices();

	ret = init_dmars();
	if (ret) {
		if (force_on)
			panic("tboot: Failed to initialize DMARs\n");
		pr_err("Initialization failed\n");
		goto out_free_reserved_range;
	}
	up_write(&dmar_global_lock);
	pr_info("Intel(R) Virtualization Technology for Directed I/O\n");

#ifdef CONFIG_SWIOTLB
	swiotlb = 0;
#endif
	dma_ops = &intel_dma_ops;

	init_iommu_pm_ops();

	for_each_active_iommu(iommu, drhd)
		iommu->iommu_dev = iommu_device_create(NULL, iommu,
						       intel_iommu_groups,
						       "%s", iommu->name);

	bus_set_iommu(&pci_bus_type, &intel_iommu_ops);
	bus_register_notifier(&pci_bus_type, &device_nb);
	if (si_domain && !hw_pass_through)
		register_memory_notifier(&intel_iommu_memory_nb);
	register_hotcpu_notifier(&intel_iommu_cpu_nb);

	intel_iommu_enabled = 1;

	return 0;

out_free_reserved_range:
	put_iova_domain(&reserved_iova_list);
out_free_dmar:
	intel_iommu_free_dmars();
	up_write(&dmar_global_lock);
	iommu_exit_mempool();
	return ret;
}

static int domain_context_clear_one_cb(struct pci_dev *pdev, u16 alias, void *opaque)
{
	struct intel_iommu *iommu = opaque;

	domain_context_clear_one(iommu, PCI_BUS_NUM(alias), alias & 0xff);
	return 0;
}

/*
 * NB - intel-iommu lacks any sort of reference counting for the users of
 * dependent devices.  If multiple endpoints have intersecting dependent
 * devices, unbinding the driver from any one of them will possibly leave
 * the others unable to operate.
 */
static void domain_context_clear(struct intel_iommu *iommu, struct device *dev)
{
	if (!iommu || !dev || !dev_is_pci(dev))
		return;

	pci_for_each_dma_alias(to_pci_dev(dev), &domain_context_clear_one_cb, iommu);
}

static void __dmar_remove_one_dev_info(struct device_domain_info *info)
{
	struct intel_iommu *iommu;
	unsigned long flags;

	assert_spin_locked(&device_domain_lock);

	if (WARN_ON(!info))
		return;

	iommu = info->iommu;

	if (info->dev) {
		iommu_disable_dev_iotlb(info);
		domain_context_clear(iommu, info->dev);
	}

	unlink_domain_info(info);

	spin_lock_irqsave(&iommu->lock, flags);
	domain_detach_iommu(info->domain, iommu);
	spin_unlock_irqrestore(&iommu->lock, flags);

	free_devinfo_mem(info);
}

static void dmar_remove_one_dev_info(struct dmar_domain *domain,
				     struct device *dev)
{
	struct device_domain_info *info;
	unsigned long flags;

	spin_lock_irqsave(&device_domain_lock, flags);
	info = dev->archdata.iommu;
	__dmar_remove_one_dev_info(info);
	spin_unlock_irqrestore(&device_domain_lock, flags);
}

static int md_domain_init(struct dmar_domain *domain, int guest_width)
{
	int adjust_width;

	init_iova_domain(&domain->iovad, VTD_PAGE_SIZE, IOVA_START_PFN,
			DMA_32BIT_PFN);
	domain_reserve_special_ranges(domain);

	/* calculate AGAW */
	domain->gaw = guest_width;
	adjust_width = guestwidth_to_adjustwidth(guest_width);
	domain->agaw = width_to_agaw(adjust_width);

	domain->iommu_coherency = 0;
	domain->iommu_snooping = 0;
	domain->iommu_superpage = 0;
	domain->max_addr = 0;

	/* always allocate the top pgd */
	domain->pgd = (struct dma_pte *)alloc_pgtable_page(domain->nid);
	if (!domain->pgd)
		return -ENOMEM;
	domain_flush_cache(domain, domain->pgd, PAGE_SIZE);
	return 0;
}

static struct iommu_domain *intel_iommu_domain_alloc(unsigned type)
{
	struct dmar_domain *dmar_domain;
	struct iommu_domain *domain;

	if (type != IOMMU_DOMAIN_UNMANAGED)
		return NULL;

	dmar_domain = alloc_domain(DOMAIN_FLAG_VIRTUAL_MACHINE);
	if (!dmar_domain) {
		pr_err("Can't allocate dmar_domain\n");
		return NULL;
	}
	if (md_domain_init(dmar_domain, DEFAULT_DOMAIN_ADDRESS_WIDTH)) {
		pr_err("Domain initialization failed\n");
		domain_exit(dmar_domain);
		return NULL;
	}
	domain_update_iommu_cap(dmar_domain);

	domain = &dmar_domain->domain;
	domain->geometry.aperture_start = 0;
	domain->geometry.aperture_end   = __DOMAIN_MAX_ADDR(dmar_domain->gaw);
	domain->geometry.force_aperture = true;

	return domain;
}

static void intel_iommu_domain_free(struct iommu_domain *domain)
{
	domain_exit(to_dmar_domain(domain));
}

static int intel_iommu_attach_device(struct iommu_domain *domain,
				     struct device *dev)
{
	struct dmar_domain *dmar_domain = to_dmar_domain(domain);
	struct intel_iommu *iommu;
	int addr_width;
	u8 bus, devfn;

	if (device_is_rmrr_locked(dev)) {
		dev_warn(dev, "Device is ineligible for IOMMU domain attach due to platform RMRR requirement.  Contact your platform vendor.\n");
		return -EPERM;
	}

	/* normally dev is not mapped */
	if (unlikely(domain_context_mapped(dev))) {
		struct dmar_domain *old_domain;

		old_domain = find_domain(dev);
		if (old_domain) {
			rcu_read_lock();
			dmar_remove_one_dev_info(old_domain, dev);
			rcu_read_unlock();

			if (!domain_type_is_vm_or_si(old_domain) &&
			     list_empty(&old_domain->devices))
				domain_exit(old_domain);
		}
	}

	iommu = device_to_iommu(dev, &bus, &devfn);
	if (!iommu)
		return -ENODEV;

	/* check if this iommu agaw is sufficient for max mapped address */
	addr_width = agaw_to_width(iommu->agaw);
	if (addr_width > cap_mgaw(iommu->cap))
		addr_width = cap_mgaw(iommu->cap);

	if (dmar_domain->max_addr > (1LL << addr_width)) {
		pr_err("%s: iommu width (%d) is not "
		       "sufficient for the mapped address (%llx)\n",
		       __func__, addr_width, dmar_domain->max_addr);
		return -EFAULT;
	}
	dmar_domain->gaw = addr_width;

	/*
	 * Knock out extra levels of page tables if necessary
	 */
	while (iommu->agaw < dmar_domain->agaw) {
		struct dma_pte *pte;

		pte = dmar_domain->pgd;
		if (dma_pte_present(pte)) {
			dmar_domain->pgd = (struct dma_pte *)
				phys_to_virt(dma_pte_addr(pte));
			free_pgtable_page(pte);
		}
		dmar_domain->agaw--;
	}

	return domain_add_dev_info(dmar_domain, dev);
}

static void intel_iommu_detach_device(struct iommu_domain *domain,
				      struct device *dev)
{
	dmar_remove_one_dev_info(to_dmar_domain(domain), dev);
}

static int intel_iommu_map(struct iommu_domain *domain,
			   unsigned long iova, phys_addr_t hpa,
			   size_t size, int iommu_prot)
{
	struct dmar_domain *dmar_domain = to_dmar_domain(domain);
	u64 max_addr;
	int prot = 0;
	int ret;

	if (iommu_prot & IOMMU_READ)
		prot |= DMA_PTE_READ;
	if (iommu_prot & IOMMU_WRITE)
		prot |= DMA_PTE_WRITE;
	if ((iommu_prot & IOMMU_CACHE) && dmar_domain->iommu_snooping)
		prot |= DMA_PTE_SNP;

	max_addr = iova + size;
	if (dmar_domain->max_addr < max_addr) {
		u64 end;

		/* check if minimum agaw is sufficient for mapped address */
		end = __DOMAIN_MAX_ADDR(dmar_domain->gaw) + 1;
		if (end < max_addr) {
			pr_err("%s: iommu width (%d) is not "
			       "sufficient for the mapped address (%llx)\n",
			       __func__, dmar_domain->gaw, max_addr);
			return -EFAULT;
		}
		dmar_domain->max_addr = max_addr;
	}
	/* Round up size to next multiple of PAGE_SIZE, if it and
	   the low bits of hpa would take us onto the next page */
	size = aligned_nrpages(hpa, size);
	ret = domain_pfn_mapping(dmar_domain, iova >> VTD_PAGE_SHIFT,
				 hpa >> VTD_PAGE_SHIFT, size, prot);
	return ret;
}

static size_t intel_iommu_unmap(struct iommu_domain *domain,
				unsigned long iova, size_t size)
{
	struct dmar_domain *dmar_domain = to_dmar_domain(domain);
	struct page *freelist = NULL;
	struct intel_iommu *iommu;
	unsigned long start_pfn, last_pfn;
	unsigned int npages;
	int iommu_id, level = 0;

	/* Cope with horrid API which requires us to unmap more than the
	   size argument if it happens to be a large-page mapping. */
	BUG_ON(!pfn_to_dma_pte(dmar_domain, iova >> VTD_PAGE_SHIFT, &level));

	if (size < VTD_PAGE_SIZE << level_to_offset_bits(level))
		size = VTD_PAGE_SIZE << level_to_offset_bits(level);

	start_pfn = iova >> VTD_PAGE_SHIFT;
	last_pfn = (iova + size - 1) >> VTD_PAGE_SHIFT;

	freelist = domain_unmap(dmar_domain, start_pfn, last_pfn);

	npages = last_pfn - start_pfn + 1;

	for_each_domain_iommu(iommu_id, dmar_domain) {
		iommu = g_iommus[iommu_id];

		iommu_flush_iotlb_psi(g_iommus[iommu_id], dmar_domain,
				      start_pfn, npages, !freelist, 0);
	}

	dma_free_pagelist(freelist);

	if (dmar_domain->max_addr == iova + size)
		dmar_domain->max_addr = iova;

	return size;
}

static phys_addr_t intel_iommu_iova_to_phys(struct iommu_domain *domain,
					    dma_addr_t iova)
{
	struct dmar_domain *dmar_domain = to_dmar_domain(domain);
	struct dma_pte *pte;
	int level = 0;
	u64 phys = 0;

	pte = pfn_to_dma_pte(dmar_domain, iova >> VTD_PAGE_SHIFT, &level);
	if (pte)
		phys = dma_pte_addr(pte);

	return phys;
}

static bool intel_iommu_capable(enum iommu_cap cap)
{
	if (cap == IOMMU_CAP_CACHE_COHERENCY)
		return domain_update_iommu_snooping(NULL) == 1;
	if (cap == IOMMU_CAP_INTR_REMAP)
		return irq_remapping_enabled == 1;

	return false;
}

static int intel_iommu_add_device(struct device *dev)
{
	struct intel_iommu *iommu;
	struct iommu_group *group;
	u8 bus, devfn;

	iommu = device_to_iommu(dev, &bus, &devfn);
	if (!iommu)
		return -ENODEV;

	iommu_device_link(iommu->iommu_dev, dev);

	group = iommu_group_get_for_dev(dev);

	if (IS_ERR(group))
		return PTR_ERR(group);

	iommu_group_put(group);
	return 0;
}

static void intel_iommu_remove_device(struct device *dev)
{
	struct intel_iommu *iommu;
	u8 bus, devfn;

	iommu = device_to_iommu(dev, &bus, &devfn);
	if (!iommu)
		return;

	iommu_group_remove_device(dev);

	iommu_device_unlink(iommu->iommu_dev, dev);
}

#ifdef CONFIG_INTEL_IOMMU_SVM
int intel_iommu_enable_pasid(struct intel_iommu *iommu, struct intel_svm_dev *sdev)
{
	struct device_domain_info *info;
	struct context_entry *context;
	struct dmar_domain *domain;
	unsigned long flags;
	u64 ctx_lo;
	int ret;

	domain = get_valid_domain_for_dev(sdev->dev);
	if (!domain)
		return -EINVAL;

	spin_lock_irqsave(&device_domain_lock, flags);
	spin_lock(&iommu->lock);

	ret = -EINVAL;
	info = sdev->dev->archdata.iommu;
	if (!info || !info->pasid_supported)
		goto out;

	context = iommu_context_addr(iommu, info->bus, info->devfn, 0);
	if (WARN_ON(!context))
		goto out;

	ctx_lo = context[0].lo;

	sdev->did = domain->iommu_did[iommu->seq_id];
	sdev->sid = PCI_DEVID(info->bus, info->devfn);

	if (!(ctx_lo & CONTEXT_PASIDE)) {
		context[1].hi = (u64)virt_to_phys(iommu->pasid_state_table);
		context[1].lo = (u64)virt_to_phys(iommu->pasid_table) | ecap_pss(iommu->ecap);
		wmb();
		/* CONTEXT_TT_MULTI_LEVEL and CONTEXT_TT_DEV_IOTLB are both
		 * extended to permit requests-with-PASID if the PASIDE bit
		 * is set. which makes sense. For CONTEXT_TT_PASS_THROUGH,
		 * however, the PASIDE bit is ignored and requests-with-PASID
		 * are unconditionally blocked. Which makes less sense.
		 * So convert from CONTEXT_TT_PASS_THROUGH to one of the new
		 * "guest mode" translation types depending on whether ATS
		 * is available or not. Annoyingly, we can't use the new
		 * modes *unless* PASIDE is set. */
		if ((ctx_lo & CONTEXT_TT_MASK) == (CONTEXT_TT_PASS_THROUGH << 2)) {
			ctx_lo &= ~CONTEXT_TT_MASK;
			if (info->ats_supported)
				ctx_lo |= CONTEXT_TT_PT_PASID_DEV_IOTLB << 2;
			else
				ctx_lo |= CONTEXT_TT_PT_PASID << 2;
		}
		ctx_lo |= CONTEXT_PASIDE;
		if (iommu->pasid_state_table)
			ctx_lo |= CONTEXT_DINVE;
		if (info->pri_supported)
			ctx_lo |= CONTEXT_PRS;
		context[0].lo = ctx_lo;
		wmb();
		iommu->flush.flush_context(iommu, sdev->did, sdev->sid,
					   DMA_CCMD_MASK_NOBIT,
					   DMA_CCMD_DEVICE_INVL);
	}

	/* Enable PASID support in the device, if it wasn't already */
	if (!info->pasid_enabled)
		iommu_enable_dev_iotlb(info);

	if (info->ats_enabled) {
		sdev->dev_iotlb = 1;
		sdev->qdep = info->ats_qdep;
		if (sdev->qdep >= QI_DEV_EIOTLB_MAX_INVS)
			sdev->qdep = 0;
	}
	ret = 0;

 out:
	spin_unlock(&iommu->lock);
	spin_unlock_irqrestore(&device_domain_lock, flags);

	return ret;
}

struct intel_iommu *intel_svm_device_to_iommu(struct device *dev)
{
	struct intel_iommu *iommu;
	u8 bus, devfn;

	if (iommu_dummy(dev)) {
		dev_warn(dev,
			 "No IOMMU translation for device; cannot enable SVM\n");
		return NULL;
	}

	iommu = device_to_iommu(dev, &bus, &devfn);
	if ((!iommu)) {
		dev_err(dev, "No IOMMU for device; cannot enable SVM\n");
		return NULL;
	}

	if (!iommu->pasid_table) {
		dev_err(dev, "PASID not enabled on IOMMU; cannot enable SVM\n");
		return NULL;
	}

	return iommu;
}
#endif /* CONFIG_INTEL_IOMMU_SVM */

static const struct iommu_ops intel_iommu_ops = {
	.capable	= intel_iommu_capable,
	.domain_alloc	= intel_iommu_domain_alloc,
	.domain_free	= intel_iommu_domain_free,
	.attach_dev	= intel_iommu_attach_device,
	.detach_dev	= intel_iommu_detach_device,
	.map		= intel_iommu_map,
	.unmap		= intel_iommu_unmap,
	.map_sg		= default_iommu_map_sg,
	.iova_to_phys	= intel_iommu_iova_to_phys,
	.add_device	= intel_iommu_add_device,
	.remove_device	= intel_iommu_remove_device,
	.device_group   = pci_device_group,
	.pgsize_bitmap	= INTEL_IOMMU_PGSIZES,
};

static void quirk_iommu_g4x_gfx(struct pci_dev *dev)
{
	/* G4x/GM45 integrated gfx dmar support is totally busted. */
	pr_info("Disabling IOMMU for graphics on this chipset\n");
	dmar_map_gfx = 0;
}

DECLARE_PCI_FIXUP_HEADER(PCI_VENDOR_ID_INTEL, 0x2a40, quirk_iommu_g4x_gfx);
DECLARE_PCI_FIXUP_HEADER(PCI_VENDOR_ID_INTEL, 0x2e00, quirk_iommu_g4x_gfx);
DECLARE_PCI_FIXUP_HEADER(PCI_VENDOR_ID_INTEL, 0x2e10, quirk_iommu_g4x_gfx);
DECLARE_PCI_FIXUP_HEADER(PCI_VENDOR_ID_INTEL, 0x2e20, quirk_iommu_g4x_gfx);
DECLARE_PCI_FIXUP_HEADER(PCI_VENDOR_ID_INTEL, 0x2e30, quirk_iommu_g4x_gfx);
DECLARE_PCI_FIXUP_HEADER(PCI_VENDOR_ID_INTEL, 0x2e40, quirk_iommu_g4x_gfx);
DECLARE_PCI_FIXUP_HEADER(PCI_VENDOR_ID_INTEL, 0x2e90, quirk_iommu_g4x_gfx);

static void quirk_iommu_rwbf(struct pci_dev *dev)
{
	/*
	 * Mobile 4 Series Chipset neglects to set RWBF capability,
	 * but needs it. Same seems to hold for the desktop versions.
	 */
	pr_info("Forcing write-buffer flush capability\n");
	rwbf_quirk = 1;
}

DECLARE_PCI_FIXUP_HEADER(PCI_VENDOR_ID_INTEL, 0x2a40, quirk_iommu_rwbf);
DECLARE_PCI_FIXUP_HEADER(PCI_VENDOR_ID_INTEL, 0x2e00, quirk_iommu_rwbf);
DECLARE_PCI_FIXUP_HEADER(PCI_VENDOR_ID_INTEL, 0x2e10, quirk_iommu_rwbf);
DECLARE_PCI_FIXUP_HEADER(PCI_VENDOR_ID_INTEL, 0x2e20, quirk_iommu_rwbf);
DECLARE_PCI_FIXUP_HEADER(PCI_VENDOR_ID_INTEL, 0x2e30, quirk_iommu_rwbf);
DECLARE_PCI_FIXUP_HEADER(PCI_VENDOR_ID_INTEL, 0x2e40, quirk_iommu_rwbf);
DECLARE_PCI_FIXUP_HEADER(PCI_VENDOR_ID_INTEL, 0x2e90, quirk_iommu_rwbf);

#define GGC 0x52
#define GGC_MEMORY_SIZE_MASK	(0xf << 8)
#define GGC_MEMORY_SIZE_NONE	(0x0 << 8)
#define GGC_MEMORY_SIZE_1M	(0x1 << 8)
#define GGC_MEMORY_SIZE_2M	(0x3 << 8)
#define GGC_MEMORY_VT_ENABLED	(0x8 << 8)
#define GGC_MEMORY_SIZE_2M_VT	(0x9 << 8)
#define GGC_MEMORY_SIZE_3M_VT	(0xa << 8)
#define GGC_MEMORY_SIZE_4M_VT	(0xb << 8)

static void quirk_calpella_no_shadow_gtt(struct pci_dev *dev)
{
	unsigned short ggc;

	if (pci_read_config_word(dev, GGC, &ggc))
		return;

	if (!(ggc & GGC_MEMORY_VT_ENABLED)) {
		pr_info("BIOS has allocated no shadow GTT; disabling IOMMU for graphics\n");
		dmar_map_gfx = 0;
	} else if (dmar_map_gfx) {
		/* we have to ensure the gfx device is idle before we flush */
		pr_info("Disabling batched IOTLB flush on Ironlake\n");
		intel_iommu_strict = 1;
       }
}
DECLARE_PCI_FIXUP_HEADER(PCI_VENDOR_ID_INTEL, 0x0040, quirk_calpella_no_shadow_gtt);
DECLARE_PCI_FIXUP_HEADER(PCI_VENDOR_ID_INTEL, 0x0044, quirk_calpella_no_shadow_gtt);
DECLARE_PCI_FIXUP_HEADER(PCI_VENDOR_ID_INTEL, 0x0062, quirk_calpella_no_shadow_gtt);
DECLARE_PCI_FIXUP_HEADER(PCI_VENDOR_ID_INTEL, 0x006a, quirk_calpella_no_shadow_gtt);

/* On Tylersburg chipsets, some BIOSes have been known to enable the
   ISOCH DMAR unit for the Azalia sound device, but not give it any
   TLB entries, which causes it to deadlock. Check for that.  We do
   this in a function called from init_dmars(), instead of in a PCI
   quirk, because we don't want to print the obnoxious "BIOS broken"
   message if VT-d is actually disabled.
*/
static void __init check_tylersburg_isoch(void)
{
	struct pci_dev *pdev;
	uint32_t vtisochctrl;

	/* If there's no Azalia in the system anyway, forget it. */
	pdev = pci_get_device(PCI_VENDOR_ID_INTEL, 0x3a3e, NULL);
	if (!pdev)
		return;
	pci_dev_put(pdev);

	/* System Management Registers. Might be hidden, in which case
	   we can't do the sanity check. But that's OK, because the
	   known-broken BIOSes _don't_ actually hide it, so far. */
	pdev = pci_get_device(PCI_VENDOR_ID_INTEL, 0x342e, NULL);
	if (!pdev)
		return;

	if (pci_read_config_dword(pdev, 0x188, &vtisochctrl)) {
		pci_dev_put(pdev);
		return;
	}

	pci_dev_put(pdev);

	/* If Azalia DMA is routed to the non-isoch DMAR unit, fine. */
	if (vtisochctrl & 1)
		return;

	/* Drop all bits other than the number of TLB entries */
	vtisochctrl &= 0x1c;

	/* If we have the recommended number of TLB entries (16), fine. */
	if (vtisochctrl == 0x10)
		return;

	/* Zero TLB entries? You get to ride the short bus to school. */
	if (!vtisochctrl) {
		WARN(1, "Your BIOS is broken; DMA routed to ISOCH DMAR unit but no TLB space.\n"
		     "BIOS vendor: %s; Ver: %s; Product Version: %s\n",
		     dmi_get_system_info(DMI_BIOS_VENDOR),
		     dmi_get_system_info(DMI_BIOS_VERSION),
		     dmi_get_system_info(DMI_PRODUCT_VERSION));
		iommu_identity_mapping |= IDENTMAP_AZALIA;
		return;
	}

	pr_warn("Recommended TLB entries for ISOCH unit is 16; your BIOS set %d\n",
	       vtisochctrl);
}<|MERGE_RESOLUTION|>--- conflicted
+++ resolved
@@ -2546,7 +2546,6 @@
 
 	return domain;
 }
-<<<<<<< HEAD
 
 static struct dmar_domain *get_domain_for_dev(struct device *dev, int gaw)
 {
@@ -2556,17 +2555,6 @@
 	if (domain)
 		goto out;
 
-=======
-
-static struct dmar_domain *get_domain_for_dev(struct device *dev, int gaw)
-{
-	struct dmar_domain *domain, *tmp;
-
-	domain = find_domain(dev);
-	if (domain)
-		goto out;
-
->>>>>>> d06e622d
 	domain = find_or_alloc_domain(dev, gaw);
 	if (!domain)
 		goto out;
