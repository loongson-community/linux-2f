<<<<<<< HEAD
=======
# SPDX-License-Identifier: GPL-2.0-only
ccflags-y += -I$(src)

>>>>>>> cd6c84d8
coda-objs := coda-common.o coda-bit.o coda-gdi.o coda-h264.o coda-jpeg.o

obj-$(CONFIG_VIDEO_CODA) += coda.o
obj-$(CONFIG_VIDEO_IMX_VDOA) += imx-vdoa.o<|MERGE_RESOLUTION|>--- conflicted
+++ resolved
@@ -1,9 +1,5 @@
-<<<<<<< HEAD
-=======
 # SPDX-License-Identifier: GPL-2.0-only
-ccflags-y += -I$(src)
 
->>>>>>> cd6c84d8
 coda-objs := coda-common.o coda-bit.o coda-gdi.o coda-h264.o coda-jpeg.o
 
 obj-$(CONFIG_VIDEO_CODA) += coda.o
