/*
 * Copyright (C) 1999 - 2010 Intel Corporation.
 * Copyright (C) 2010 OKI SEMICONDUCTOR CO., LTD.
 *
 * This program is free software; you can redistribute it and/or modify
 * it under the terms of the GNU General Public License as published by
 * the Free Software Foundation; version 2 of the License.
 *
 * This program is distributed in the hope that it will be useful,
 * but WITHOUT ANY WARRANTY; without even the implied warranty of
 * MERCHANTABILITY or FITNESS FOR A PARTICULAR PURPOSE.  See the
 * GNU General Public License for more details.
 *
 * You should have received a copy of the GNU General Public License
 * along with this program; if not, write to the Free Software
 * Foundation, Inc., 59 Temple Place, Suite 330, Boston, MA  02111-1307, USA.
 */

#include <linux/interrupt.h>
#include <linux/delay.h>
#include <linux/io.h>
#include <linux/module.h>
#include <linux/sched.h>
#include <linux/pci.h>
#include <linux/init.h>
#include <linux/kernel.h>
#include <linux/types.h>
#include <linux/errno.h>
#include <linux/netdevice.h>
#include <linux/skbuff.h>
#include <linux/can.h>
#include <linux/can/dev.h>
#include <linux/can/error.h>

#define PCH_CTRL_INIT		BIT(0) /* The INIT bit of CANCONT register. */
#define PCH_CTRL_IE		BIT(1) /* The IE bit of CAN control register */
#define PCH_CTRL_IE_SIE_EIE	(BIT(3) | BIT(2) | BIT(1))
#define PCH_CTRL_CCE		BIT(6)
#define PCH_CTRL_OPT		BIT(7) /* The OPT bit of CANCONT register. */
#define PCH_OPT_SILENT		BIT(3) /* The Silent bit of CANOPT reg. */
#define PCH_OPT_LBACK		BIT(4) /* The LoopBack bit of CANOPT reg. */

#define PCH_CMASK_RX_TX_SET	0x00f3
#define PCH_CMASK_RX_TX_GET	0x0073
#define PCH_CMASK_ALL		0xff
#define PCH_CMASK_NEWDAT	BIT(2)
#define PCH_CMASK_CLRINTPND	BIT(3)
#define PCH_CMASK_CTRL		BIT(4)
#define PCH_CMASK_ARB		BIT(5)
#define PCH_CMASK_MASK		BIT(6)
#define PCH_CMASK_RDWR		BIT(7)
#define PCH_IF_MCONT_NEWDAT	BIT(15)
#define PCH_IF_MCONT_MSGLOST	BIT(14)
#define PCH_IF_MCONT_INTPND	BIT(13)
#define PCH_IF_MCONT_UMASK	BIT(12)
#define PCH_IF_MCONT_TXIE	BIT(11)
#define PCH_IF_MCONT_RXIE	BIT(10)
#define PCH_IF_MCONT_RMTEN	BIT(9)
#define PCH_IF_MCONT_TXRQXT	BIT(8)
#define PCH_IF_MCONT_EOB	BIT(7)
#define PCH_IF_MCONT_DLC	(BIT(0) | BIT(1) | BIT(2) | BIT(3))
#define PCH_MASK2_MDIR_MXTD	(BIT(14) | BIT(15))
#define PCH_ID2_DIR		BIT(13)
#define PCH_ID2_XTD		BIT(14)
#define PCH_ID_MSGVAL		BIT(15)
#define PCH_IF_CREQ_BUSY	BIT(15)

#define PCH_STATUS_INT		0x8000
#define PCH_REC			0x00007f00
#define PCH_TEC			0x000000ff

#define PCH_TX_OK		BIT(3)
#define PCH_RX_OK		BIT(4)
#define PCH_EPASSIV		BIT(5)
#define PCH_EWARN		BIT(6)
#define PCH_BUS_OFF		BIT(7)

/* bit position of certain controller bits. */
#define PCH_BIT_BRP_SHIFT	0
#define PCH_BIT_SJW_SHIFT	6
#define PCH_BIT_TSEG1_SHIFT	8
#define PCH_BIT_TSEG2_SHIFT	12
#define PCH_BIT_BRPE_BRPE_SHIFT	6

#define PCH_MSK_BITT_BRP	0x3f
#define PCH_MSK_BRPE_BRPE	0x3c0
#define PCH_MSK_CTRL_IE_SIE_EIE	0x07
#define PCH_COUNTER_LIMIT	10

#define PCH_CAN_CLK		50000000	/* 50MHz */

/*
 * Define the number of message object.
 * PCH CAN communications are done via Message RAM.
 * The Message RAM consists of 32 message objects.
 */
#define PCH_RX_OBJ_NUM		26
#define PCH_TX_OBJ_NUM		6
#define PCH_RX_OBJ_START	1
#define PCH_RX_OBJ_END		PCH_RX_OBJ_NUM
#define PCH_TX_OBJ_START	(PCH_RX_OBJ_END + 1)
#define PCH_TX_OBJ_END		(PCH_RX_OBJ_NUM + PCH_TX_OBJ_NUM)

#define PCH_FIFO_THRESH		16

/* TxRqst2 show status of MsgObjNo.17~32 */
#define PCH_TREQ2_TX_MASK	(((1 << PCH_TX_OBJ_NUM) - 1) <<\
							(PCH_RX_OBJ_END - 16))

enum pch_ifreg {
	PCH_RX_IFREG,
	PCH_TX_IFREG,
};

enum pch_can_err {
	PCH_STUF_ERR = 1,
	PCH_FORM_ERR,
	PCH_ACK_ERR,
	PCH_BIT1_ERR,
	PCH_BIT0_ERR,
	PCH_CRC_ERR,
	PCH_LEC_ALL,
};

enum pch_can_mode {
	PCH_CAN_ENABLE,
	PCH_CAN_DISABLE,
	PCH_CAN_ALL,
	PCH_CAN_NONE,
	PCH_CAN_STOP,
	PCH_CAN_RUN,
};

struct pch_can_if_regs {
	u32 creq;
	u32 cmask;
	u32 mask1;
	u32 mask2;
	u32 id1;
	u32 id2;
	u32 mcont;
	u32 data[4];
	u32 rsv[13];
};

struct pch_can_regs {
	u32 cont;
	u32 stat;
	u32 errc;
	u32 bitt;
	u32 intr;
	u32 opt;
	u32 brpe;
	u32 reserve;
	struct pch_can_if_regs ifregs[2]; /* [0]=if1  [1]=if2 */
	u32 reserve1[8];
	u32 treq1;
	u32 treq2;
	u32 reserve2[6];
	u32 data1;
	u32 data2;
	u32 reserve3[6];
	u32 canipend1;
	u32 canipend2;
	u32 reserve4[6];
	u32 canmval1;
	u32 canmval2;
	u32 reserve5[37];
	u32 srst;
};

struct pch_can_priv {
	struct can_priv can;
	struct pci_dev *dev;
	u32 tx_enable[PCH_TX_OBJ_END];
	u32 rx_enable[PCH_TX_OBJ_END];
	u32 rx_link[PCH_TX_OBJ_END];
	u32 int_enables;
	struct net_device *ndev;
	struct pch_can_regs __iomem *regs;
	struct napi_struct napi;
	int tx_obj;	/* Point next Tx Obj index */
	int use_msi;
};

static struct can_bittiming_const pch_can_bittiming_const = {
	.name = KBUILD_MODNAME,
	.tseg1_min = 2,
	.tseg1_max = 16,
	.tseg2_min = 1,
	.tseg2_max = 8,
	.sjw_max = 4,
	.brp_min = 1,
	.brp_max = 1024, /* 6bit + extended 4bit */
	.brp_inc = 1,
};

static DEFINE_PCI_DEVICE_TABLE(pch_pci_tbl) = {
	{PCI_VENDOR_ID_INTEL, 0x8818, PCI_ANY_ID, PCI_ANY_ID,},
	{0,}
};
MODULE_DEVICE_TABLE(pci, pch_pci_tbl);

static inline void pch_can_bit_set(void __iomem *addr, u32 mask)
{
	iowrite32(ioread32(addr) | mask, addr);
}

static inline void pch_can_bit_clear(void __iomem *addr, u32 mask)
{
	iowrite32(ioread32(addr) & ~mask, addr);
}

static void pch_can_set_run_mode(struct pch_can_priv *priv,
				 enum pch_can_mode mode)
{
	switch (mode) {
	case PCH_CAN_RUN:
		pch_can_bit_clear(&priv->regs->cont, PCH_CTRL_INIT);
		break;

	case PCH_CAN_STOP:
		pch_can_bit_set(&priv->regs->cont, PCH_CTRL_INIT);
		break;

	default:
		netdev_err(priv->ndev, "%s -> Invalid Mode.\n", __func__);
		break;
	}
}

static void pch_can_set_optmode(struct pch_can_priv *priv)
{
	u32 reg_val = ioread32(&priv->regs->opt);

	if (priv->can.ctrlmode & CAN_CTRLMODE_LISTENONLY)
		reg_val |= PCH_OPT_SILENT;

	if (priv->can.ctrlmode & CAN_CTRLMODE_LOOPBACK)
		reg_val |= PCH_OPT_LBACK;

	pch_can_bit_set(&priv->regs->cont, PCH_CTRL_OPT);
	iowrite32(reg_val, &priv->regs->opt);
}

static void pch_can_rw_msg_obj(void __iomem *creq_addr, u32 num)
{
	int counter = PCH_COUNTER_LIMIT;
	u32 ifx_creq;

	iowrite32(num, creq_addr);
	while (counter) {
		ifx_creq = ioread32(creq_addr) & PCH_IF_CREQ_BUSY;
		if (!ifx_creq)
			break;
		counter--;
		udelay(1);
	}
	if (!counter)
		pr_err("%s:IF1 BUSY Flag is set forever.\n", __func__);
}

static void pch_can_set_int_enables(struct pch_can_priv *priv,
				    enum pch_can_mode interrupt_no)
{
	switch (interrupt_no) {
	case PCH_CAN_DISABLE:
		pch_can_bit_clear(&priv->regs->cont, PCH_CTRL_IE);
		break;

	case PCH_CAN_ALL:
		pch_can_bit_set(&priv->regs->cont, PCH_CTRL_IE_SIE_EIE);
		break;

	case PCH_CAN_NONE:
		pch_can_bit_clear(&priv->regs->cont, PCH_CTRL_IE_SIE_EIE);
		break;

	default:
		netdev_err(priv->ndev, "Invalid interrupt number.\n");
		break;
	}
}

static void pch_can_set_rxtx(struct pch_can_priv *priv, u32 buff_num,
			     int set, enum pch_ifreg dir)
{
	u32 ie;

	if (dir)
		ie = PCH_IF_MCONT_TXIE;
	else
		ie = PCH_IF_MCONT_RXIE;

	/* Reading the Msg buffer from Message RAM to IF1/2 registers. */
	iowrite32(PCH_CMASK_RX_TX_GET, &priv->regs->ifregs[dir].cmask);
	pch_can_rw_msg_obj(&priv->regs->ifregs[dir].creq, buff_num);

	/* Setting the IF1/2MASK1 register to access MsgVal and RxIE bits */
	iowrite32(PCH_CMASK_RDWR | PCH_CMASK_ARB | PCH_CMASK_CTRL,
		  &priv->regs->ifregs[dir].cmask);

	if (set) {
		/* Setting the MsgVal and RxIE/TxIE bits */
		pch_can_bit_set(&priv->regs->ifregs[dir].mcont, ie);
		pch_can_bit_set(&priv->regs->ifregs[dir].id2, PCH_ID_MSGVAL);
	} else {
		/* Clearing the MsgVal and RxIE/TxIE bits */
		pch_can_bit_clear(&priv->regs->ifregs[dir].mcont, ie);
		pch_can_bit_clear(&priv->regs->ifregs[dir].id2, PCH_ID_MSGVAL);
	}

	pch_can_rw_msg_obj(&priv->regs->ifregs[dir].creq, buff_num);
}

static void pch_can_set_rx_all(struct pch_can_priv *priv, int set)
{
	int i;

	/* Traversing to obtain the object configured as receivers. */
	for (i = PCH_RX_OBJ_START; i <= PCH_RX_OBJ_END; i++)
		pch_can_set_rxtx(priv, i, set, PCH_RX_IFREG);
}

static void pch_can_set_tx_all(struct pch_can_priv *priv, int set)
{
	int i;

	/* Traversing to obtain the object configured as transmit object. */
	for (i = PCH_TX_OBJ_START; i <= PCH_TX_OBJ_END; i++)
		pch_can_set_rxtx(priv, i, set, PCH_TX_IFREG);
}

static u32 pch_can_int_pending(struct pch_can_priv *priv)
{
	return ioread32(&priv->regs->intr) & 0xffff;
}

static void pch_can_clear_if_buffers(struct pch_can_priv *priv)
{
	int i; /* Msg Obj ID (1~32) */

	for (i = PCH_RX_OBJ_START; i <= PCH_TX_OBJ_END; i++) {
		iowrite32(PCH_CMASK_RX_TX_SET, &priv->regs->ifregs[0].cmask);
		iowrite32(0xffff, &priv->regs->ifregs[0].mask1);
		iowrite32(0xffff, &priv->regs->ifregs[0].mask2);
		iowrite32(0x0, &priv->regs->ifregs[0].id1);
		iowrite32(0x0, &priv->regs->ifregs[0].id2);
		iowrite32(0x0, &priv->regs->ifregs[0].mcont);
		iowrite32(0x0, &priv->regs->ifregs[0].data[0]);
		iowrite32(0x0, &priv->regs->ifregs[0].data[1]);
		iowrite32(0x0, &priv->regs->ifregs[0].data[2]);
		iowrite32(0x0, &priv->regs->ifregs[0].data[3]);
		iowrite32(PCH_CMASK_RDWR | PCH_CMASK_MASK |
			  PCH_CMASK_ARB | PCH_CMASK_CTRL,
			  &priv->regs->ifregs[0].cmask);
		pch_can_rw_msg_obj(&priv->regs->ifregs[0].creq, i);
	}
}

static void pch_can_config_rx_tx_buffers(struct pch_can_priv *priv)
{
	int i;
<<<<<<< HEAD

	for (i = PCH_RX_OBJ_START; i <= PCH_RX_OBJ_END; i++) {
		iowrite32(PCH_CMASK_RX_TX_GET, &priv->regs->ifregs[0].cmask);
		pch_can_rw_msg_obj(&priv->regs->ifregs[0].creq, i);

		iowrite32(0x0, &priv->regs->ifregs[0].id1);
		iowrite32(0x0, &priv->regs->ifregs[0].id2);

		pch_can_bit_set(&priv->regs->ifregs[0].mcont,
				PCH_IF_MCONT_UMASK);

		/* In case FIFO mode, Last EoB of Rx Obj must be 1 */
		if (i == PCH_RX_OBJ_END)
			pch_can_bit_set(&priv->regs->ifregs[0].mcont,
					PCH_IF_MCONT_EOB);
		else
			pch_can_bit_clear(&priv->regs->ifregs[0].mcont,
					  PCH_IF_MCONT_EOB);

		iowrite32(0, &priv->regs->ifregs[0].mask1);
		pch_can_bit_clear(&priv->regs->ifregs[0].mask2,
				  0x1fff | PCH_MASK2_MDIR_MXTD);

		/* Setting CMASK for writing */
		iowrite32(PCH_CMASK_RDWR | PCH_CMASK_MASK | PCH_CMASK_ARB |
			  PCH_CMASK_CTRL, &priv->regs->ifregs[0].cmask);

=======

	for (i = PCH_RX_OBJ_START; i <= PCH_RX_OBJ_END; i++) {
		iowrite32(PCH_CMASK_RX_TX_GET, &priv->regs->ifregs[0].cmask);
		pch_can_rw_msg_obj(&priv->regs->ifregs[0].creq, i);

		iowrite32(0x0, &priv->regs->ifregs[0].id1);
		iowrite32(0x0, &priv->regs->ifregs[0].id2);

		pch_can_bit_set(&priv->regs->ifregs[0].mcont,
				PCH_IF_MCONT_UMASK);

		/* In case FIFO mode, Last EoB of Rx Obj must be 1 */
		if (i == PCH_RX_OBJ_END)
			pch_can_bit_set(&priv->regs->ifregs[0].mcont,
					PCH_IF_MCONT_EOB);
		else
			pch_can_bit_clear(&priv->regs->ifregs[0].mcont,
					  PCH_IF_MCONT_EOB);

		iowrite32(0, &priv->regs->ifregs[0].mask1);
		pch_can_bit_clear(&priv->regs->ifregs[0].mask2,
				  0x1fff | PCH_MASK2_MDIR_MXTD);

		/* Setting CMASK for writing */
		iowrite32(PCH_CMASK_RDWR | PCH_CMASK_MASK | PCH_CMASK_ARB |
			  PCH_CMASK_CTRL, &priv->regs->ifregs[0].cmask);

>>>>>>> 47ae63e0
		pch_can_rw_msg_obj(&priv->regs->ifregs[0].creq, i);
	}

	for (i = PCH_TX_OBJ_START; i <= PCH_TX_OBJ_END; i++) {
		iowrite32(PCH_CMASK_RX_TX_GET, &priv->regs->ifregs[1].cmask);
		pch_can_rw_msg_obj(&priv->regs->ifregs[1].creq, i);

		/* Resetting DIR bit for reception */
		iowrite32(0x0, &priv->regs->ifregs[1].id1);
		iowrite32(PCH_ID2_DIR, &priv->regs->ifregs[1].id2);

		/* Setting EOB bit for transmitter */
		iowrite32(PCH_IF_MCONT_EOB | PCH_IF_MCONT_UMASK,
			  &priv->regs->ifregs[1].mcont);

		iowrite32(0, &priv->regs->ifregs[1].mask1);
		pch_can_bit_clear(&priv->regs->ifregs[1].mask2, 0x1fff);

		/* Setting CMASK for writing */
		iowrite32(PCH_CMASK_RDWR | PCH_CMASK_MASK | PCH_CMASK_ARB |
			  PCH_CMASK_CTRL, &priv->regs->ifregs[1].cmask);

		pch_can_rw_msg_obj(&priv->regs->ifregs[1].creq, i);
	}
}

static void pch_can_init(struct pch_can_priv *priv)
{
	/* Stopping the Can device. */
	pch_can_set_run_mode(priv, PCH_CAN_STOP);

	/* Clearing all the message object buffers. */
	pch_can_clear_if_buffers(priv);

	/* Configuring the respective message object as either rx/tx object. */
	pch_can_config_rx_tx_buffers(priv);

	/* Enabling the interrupts. */
	pch_can_set_int_enables(priv, PCH_CAN_ALL);
}

static void pch_can_release(struct pch_can_priv *priv)
{
	/* Stooping the CAN device. */
	pch_can_set_run_mode(priv, PCH_CAN_STOP);

	/* Disabling the interrupts. */
	pch_can_set_int_enables(priv, PCH_CAN_NONE);

	/* Disabling all the receive object. */
	pch_can_set_rx_all(priv, 0);

	/* Disabling all the transmit object. */
	pch_can_set_tx_all(priv, 0);
}

/* This function clears interrupt(s) from the CAN device. */
static void pch_can_int_clr(struct pch_can_priv *priv, u32 mask)
{
	/* Clear interrupt for transmit object */
	if ((mask >= PCH_RX_OBJ_START) && (mask <= PCH_RX_OBJ_END)) {
		/* Setting CMASK for clearing the reception interrupts. */
		iowrite32(PCH_CMASK_RDWR | PCH_CMASK_CTRL | PCH_CMASK_ARB,
			  &priv->regs->ifregs[0].cmask);

		/* Clearing the Dir bit. */
		pch_can_bit_clear(&priv->regs->ifregs[0].id2, PCH_ID2_DIR);

		/* Clearing NewDat & IntPnd */
		pch_can_bit_clear(&priv->regs->ifregs[0].mcont,
				  PCH_IF_MCONT_NEWDAT | PCH_IF_MCONT_INTPND);

		pch_can_rw_msg_obj(&priv->regs->ifregs[0].creq, mask);
	} else if ((mask >= PCH_TX_OBJ_START) && (mask <= PCH_TX_OBJ_END)) {
		/*
		 * Setting CMASK for clearing interrupts for frame transmission.
		 */
		iowrite32(PCH_CMASK_RDWR | PCH_CMASK_CTRL | PCH_CMASK_ARB,
			  &priv->regs->ifregs[1].cmask);

		/* Resetting the ID registers. */
		pch_can_bit_set(&priv->regs->ifregs[1].id2,
			       PCH_ID2_DIR | (0x7ff << 2));
		iowrite32(0x0, &priv->regs->ifregs[1].id1);

		/* Claring NewDat, TxRqst & IntPnd */
		pch_can_bit_clear(&priv->regs->ifregs[1].mcont,
				  PCH_IF_MCONT_NEWDAT | PCH_IF_MCONT_INTPND |
				  PCH_IF_MCONT_TXRQXT);
		pch_can_rw_msg_obj(&priv->regs->ifregs[1].creq, mask);
	}
}

static void pch_can_reset(struct pch_can_priv *priv)
{
	/* write to sw reset register */
	iowrite32(1, &priv->regs->srst);
	iowrite32(0, &priv->regs->srst);
}

static void pch_can_error(struct net_device *ndev, u32 status)
{
	struct sk_buff *skb;
	struct pch_can_priv *priv = netdev_priv(ndev);
	struct can_frame *cf;
	u32 errc, lec;
	struct net_device_stats *stats = &(priv->ndev->stats);
	enum can_state state = priv->can.state;

	skb = alloc_can_err_skb(ndev, &cf);
	if (!skb)
		return;

	if (status & PCH_BUS_OFF) {
		pch_can_set_tx_all(priv, 0);
		pch_can_set_rx_all(priv, 0);
		state = CAN_STATE_BUS_OFF;
		cf->can_id |= CAN_ERR_BUSOFF;
		can_bus_off(ndev);
	}

	errc = ioread32(&priv->regs->errc);
	/* Warning interrupt. */
	if (status & PCH_EWARN) {
		state = CAN_STATE_ERROR_WARNING;
		priv->can.can_stats.error_warning++;
		cf->can_id |= CAN_ERR_CRTL;
		if (((errc & PCH_REC) >> 8) > 96)
			cf->data[1] |= CAN_ERR_CRTL_RX_WARNING;
		if ((errc & PCH_TEC) > 96)
			cf->data[1] |= CAN_ERR_CRTL_TX_WARNING;
		netdev_dbg(ndev,
			"%s -> Error Counter is more than 96.\n", __func__);
	}
	/* Error passive interrupt. */
	if (status & PCH_EPASSIV) {
		priv->can.can_stats.error_passive++;
		state = CAN_STATE_ERROR_PASSIVE;
		cf->can_id |= CAN_ERR_CRTL;
		if (((errc & PCH_REC) >> 8) > 127)
			cf->data[1] |= CAN_ERR_CRTL_RX_PASSIVE;
		if ((errc & PCH_TEC) > 127)
			cf->data[1] |= CAN_ERR_CRTL_TX_PASSIVE;
		netdev_dbg(ndev,
			"%s -> CAN controller is ERROR PASSIVE .\n", __func__);
	}

	lec = status & PCH_LEC_ALL;
	switch (lec) {
	case PCH_STUF_ERR:
		cf->data[2] |= CAN_ERR_PROT_STUFF;
		priv->can.can_stats.bus_error++;
		stats->rx_errors++;
		break;
	case PCH_FORM_ERR:
		cf->data[2] |= CAN_ERR_PROT_FORM;
		priv->can.can_stats.bus_error++;
		stats->rx_errors++;
		break;
	case PCH_ACK_ERR:
		cf->can_id |= CAN_ERR_ACK;
		priv->can.can_stats.bus_error++;
		stats->rx_errors++;
		break;
	case PCH_BIT1_ERR:
	case PCH_BIT0_ERR:
		cf->data[2] |= CAN_ERR_PROT_BIT;
		priv->can.can_stats.bus_error++;
		stats->rx_errors++;
		break;
	case PCH_CRC_ERR:
		cf->data[2] |= CAN_ERR_PROT_LOC_CRC_SEQ |
			       CAN_ERR_PROT_LOC_CRC_DEL;
		priv->can.can_stats.bus_error++;
		stats->rx_errors++;
		break;
	case PCH_LEC_ALL: /* Written by CPU. No error status */
		break;
	}

	cf->data[6] = errc & PCH_TEC;
	cf->data[7] = (errc & PCH_REC) >> 8;

	priv->can.state = state;
	netif_receive_skb(skb);

	stats->rx_packets++;
	stats->rx_bytes += cf->can_dlc;
}

static irqreturn_t pch_can_interrupt(int irq, void *dev_id)
{
	struct net_device *ndev = (struct net_device *)dev_id;
	struct pch_can_priv *priv = netdev_priv(ndev);

	if (!pch_can_int_pending(priv))
		return IRQ_NONE;

	pch_can_set_int_enables(priv, PCH_CAN_NONE);
	napi_schedule(&priv->napi);
	return IRQ_HANDLED;
}

static void pch_fifo_thresh(struct pch_can_priv *priv, int obj_id)
{
	if (obj_id < PCH_FIFO_THRESH) {
		iowrite32(PCH_CMASK_RDWR | PCH_CMASK_CTRL |
			  PCH_CMASK_ARB, &priv->regs->ifregs[0].cmask);

		/* Clearing the Dir bit. */
		pch_can_bit_clear(&priv->regs->ifregs[0].id2, PCH_ID2_DIR);

		/* Clearing NewDat & IntPnd */
		pch_can_bit_clear(&priv->regs->ifregs[0].mcont,
				  PCH_IF_MCONT_INTPND);
		pch_can_rw_msg_obj(&priv->regs->ifregs[0].creq, obj_id);
	} else if (obj_id > PCH_FIFO_THRESH) {
		pch_can_int_clr(priv, obj_id);
	} else if (obj_id == PCH_FIFO_THRESH) {
		int cnt;
		for (cnt = 0; cnt < PCH_FIFO_THRESH; cnt++)
			pch_can_int_clr(priv, cnt + 1);
	}
}

static void pch_can_rx_msg_lost(struct net_device *ndev, int obj_id)
{
	struct pch_can_priv *priv = netdev_priv(ndev);
	struct net_device_stats *stats = &(priv->ndev->stats);
	struct sk_buff *skb;
	struct can_frame *cf;

	netdev_dbg(priv->ndev, "Msg Obj is overwritten.\n");
	pch_can_bit_clear(&priv->regs->ifregs[0].mcont,
			  PCH_IF_MCONT_MSGLOST);
	iowrite32(PCH_CMASK_RDWR | PCH_CMASK_CTRL,
		  &priv->regs->ifregs[0].cmask);
	pch_can_rw_msg_obj(&priv->regs->ifregs[0].creq, obj_id);

	skb = alloc_can_err_skb(ndev, &cf);
	if (!skb)
		return;

	cf->can_id |= CAN_ERR_CRTL;
	cf->data[1] = CAN_ERR_CRTL_RX_OVERFLOW;
	stats->rx_over_errors++;
	stats->rx_errors++;

	netif_receive_skb(skb);
}

static int pch_can_rx_normal(struct net_device *ndev, u32 obj_num, int quota)
{
	u32 reg;
	canid_t id;
	int rcv_pkts = 0;
	struct sk_buff *skb;
	struct can_frame *cf;
	struct pch_can_priv *priv = netdev_priv(ndev);
	struct net_device_stats *stats = &(priv->ndev->stats);
	int i;
	u32 id2;
	u16 data_reg;
<<<<<<< HEAD

	do {
		/* Reading the messsage object from the Message RAM */
		iowrite32(PCH_CMASK_RX_TX_GET, &priv->regs->ifregs[0].cmask);
		pch_can_rw_msg_obj(&priv->regs->ifregs[0].creq, obj_num);

=======

	do {
		/* Reading the messsage object from the Message RAM */
		iowrite32(PCH_CMASK_RX_TX_GET, &priv->regs->ifregs[0].cmask);
		pch_can_rw_msg_obj(&priv->regs->ifregs[0].creq, obj_num);

>>>>>>> 47ae63e0
		/* Reading the MCONT register. */
		reg = ioread32(&priv->regs->ifregs[0].mcont);

		if (reg & PCH_IF_MCONT_EOB)
			break;

		/* If MsgLost bit set. */
		if (reg & PCH_IF_MCONT_MSGLOST) {
			pch_can_rx_msg_lost(ndev, obj_num);
			rcv_pkts++;
			quota--;
			obj_num++;
			continue;
		} else if (!(reg & PCH_IF_MCONT_NEWDAT)) {
			obj_num++;
			continue;
		}

		skb = alloc_can_skb(priv->ndev, &cf);
		if (!skb) {
			netdev_err(ndev, "alloc_can_skb Failed\n");
			return rcv_pkts;
		}

		/* Get Received data */
		id2 = ioread32(&priv->regs->ifregs[0].id2);
		if (id2 & PCH_ID2_XTD) {
			id = (ioread32(&priv->regs->ifregs[0].id1) & 0xffff);
			id |= (((id2) & 0x1fff) << 16);
			cf->can_id = id | CAN_EFF_FLAG;
		} else {
			id = (id2 >> 2) & CAN_SFF_MASK;
			cf->can_id = id;
		}

		if (id2 & PCH_ID2_DIR)
			cf->can_id |= CAN_RTR_FLAG;

		cf->can_dlc = get_can_dlc((ioread32(&priv->regs->
						    ifregs[0].mcont)) & 0xF);

		for (i = 0; i < cf->can_dlc; i += 2) {
			data_reg = ioread16(&priv->regs->ifregs[0].data[i / 2]);
			cf->data[i] = data_reg;
			cf->data[i + 1] = data_reg >> 8;
		}

		netif_receive_skb(skb);
		rcv_pkts++;
		stats->rx_packets++;
		quota--;
		stats->rx_bytes += cf->can_dlc;

		pch_fifo_thresh(priv, obj_num);
		obj_num++;
	} while (quota > 0);

	return rcv_pkts;
}

static void pch_can_tx_complete(struct net_device *ndev, u32 int_stat)
{
	struct pch_can_priv *priv = netdev_priv(ndev);
	struct net_device_stats *stats = &(priv->ndev->stats);
	u32 dlc;

	can_get_echo_skb(ndev, int_stat - PCH_RX_OBJ_END - 1);
	iowrite32(PCH_CMASK_RX_TX_GET | PCH_CMASK_CLRINTPND,
		  &priv->regs->ifregs[1].cmask);
	pch_can_rw_msg_obj(&priv->regs->ifregs[1].creq, int_stat);
	dlc = get_can_dlc(ioread32(&priv->regs->ifregs[1].mcont) &
			  PCH_IF_MCONT_DLC);
	stats->tx_bytes += dlc;
	stats->tx_packets++;
	if (int_stat == PCH_TX_OBJ_END)
		netif_wake_queue(ndev);
}

static int pch_can_poll(struct napi_struct *napi, int quota)
{
	struct net_device *ndev = napi->dev;
	struct pch_can_priv *priv = netdev_priv(ndev);
	u32 int_stat;
	u32 reg_stat;
	int quota_save = quota;

	int_stat = pch_can_int_pending(priv);
	if (!int_stat)
		goto end;

	if (int_stat == PCH_STATUS_INT) {
		reg_stat = ioread32(&priv->regs->stat);

		if ((reg_stat & (PCH_BUS_OFF | PCH_LEC_ALL)) &&
		   ((reg_stat & PCH_LEC_ALL) != PCH_LEC_ALL)) {
			pch_can_error(ndev, reg_stat);
			quota--;
		}

		if (reg_stat & (PCH_TX_OK | PCH_RX_OK))
			pch_can_bit_clear(&priv->regs->stat,
					  reg_stat & (PCH_TX_OK | PCH_RX_OK));

		int_stat = pch_can_int_pending(priv);
	}

	if (quota == 0)
		goto end;

	if ((int_stat >= PCH_RX_OBJ_START) && (int_stat <= PCH_RX_OBJ_END)) {
		quota -= pch_can_rx_normal(ndev, int_stat, quota);
	} else if ((int_stat >= PCH_TX_OBJ_START) &&
		   (int_stat <= PCH_TX_OBJ_END)) {
		/* Handle transmission interrupt */
		pch_can_tx_complete(ndev, int_stat);
	}

end:
	napi_complete(napi);
	pch_can_set_int_enables(priv, PCH_CAN_ALL);

	return quota_save - quota;
}

static int pch_set_bittiming(struct net_device *ndev)
{
	struct pch_can_priv *priv = netdev_priv(ndev);
	const struct can_bittiming *bt = &priv->can.bittiming;
	u32 canbit;
	u32 bepe;

	/* Setting the CCE bit for accessing the Can Timing register. */
	pch_can_bit_set(&priv->regs->cont, PCH_CTRL_CCE);

	canbit = (bt->brp - 1) & PCH_MSK_BITT_BRP;
	canbit |= (bt->sjw - 1) << PCH_BIT_SJW_SHIFT;
	canbit |= (bt->phase_seg1 + bt->prop_seg - 1) << PCH_BIT_TSEG1_SHIFT;
	canbit |= (bt->phase_seg2 - 1) << PCH_BIT_TSEG2_SHIFT;
	bepe = ((bt->brp - 1) & PCH_MSK_BRPE_BRPE) >> PCH_BIT_BRPE_BRPE_SHIFT;
	iowrite32(canbit, &priv->regs->bitt);
	iowrite32(bepe, &priv->regs->brpe);
	pch_can_bit_clear(&priv->regs->cont, PCH_CTRL_CCE);

	return 0;
}

static void pch_can_start(struct net_device *ndev)
{
	struct pch_can_priv *priv = netdev_priv(ndev);

	if (priv->can.state != CAN_STATE_STOPPED)
		pch_can_reset(priv);

	pch_set_bittiming(ndev);
	pch_can_set_optmode(priv);

	pch_can_set_tx_all(priv, 1);
	pch_can_set_rx_all(priv, 1);

	/* Setting the CAN to run mode. */
	pch_can_set_run_mode(priv, PCH_CAN_RUN);

	priv->can.state = CAN_STATE_ERROR_ACTIVE;

	return;
}

static int pch_can_do_set_mode(struct net_device *ndev, enum can_mode mode)
{
	int ret = 0;

	switch (mode) {
	case CAN_MODE_START:
		pch_can_start(ndev);
		netif_wake_queue(ndev);
		break;
	default:
		ret = -EOPNOTSUPP;
		break;
	}

	return ret;
}

static int pch_can_open(struct net_device *ndev)
{
	struct pch_can_priv *priv = netdev_priv(ndev);
	int retval;

	/* Regstering the interrupt. */
	retval = request_irq(priv->dev->irq, pch_can_interrupt, IRQF_SHARED,
			     ndev->name, ndev);
	if (retval) {
		netdev_err(ndev, "request_irq failed.\n");
		goto req_irq_err;
	}

	/* Open common can device */
	retval = open_candev(ndev);
	if (retval) {
		netdev_err(ndev, "open_candev() failed %d\n", retval);
		goto err_open_candev;
	}

	pch_can_init(priv);
	pch_can_start(ndev);
	napi_enable(&priv->napi);
	netif_start_queue(ndev);

	return 0;

err_open_candev:
	free_irq(priv->dev->irq, ndev);
req_irq_err:
	pch_can_release(priv);

	return retval;
}

static int pch_close(struct net_device *ndev)
{
	struct pch_can_priv *priv = netdev_priv(ndev);

	netif_stop_queue(ndev);
	napi_disable(&priv->napi);
	pch_can_release(priv);
	free_irq(priv->dev->irq, ndev);
	close_candev(ndev);
	priv->can.state = CAN_STATE_STOPPED;
	return 0;
}

static netdev_tx_t pch_xmit(struct sk_buff *skb, struct net_device *ndev)
{
	struct pch_can_priv *priv = netdev_priv(ndev);
	struct can_frame *cf = (struct can_frame *)skb->data;
	int tx_obj_no;
	int i;
	u32 id2;

	if (can_dropped_invalid_skb(ndev, skb))
		return NETDEV_TX_OK;

	tx_obj_no = priv->tx_obj;
	if (priv->tx_obj == PCH_TX_OBJ_END) {
		if (ioread32(&priv->regs->treq2) & PCH_TREQ2_TX_MASK)
			netif_stop_queue(ndev);

		priv->tx_obj = PCH_TX_OBJ_START;
	} else {
		priv->tx_obj++;
	}

	/* Setting the CMASK register. */
	pch_can_bit_set(&priv->regs->ifregs[1].cmask, PCH_CMASK_ALL);

	/* If ID extended is set. */
	if (cf->can_id & CAN_EFF_FLAG) {
		iowrite32(cf->can_id & 0xffff, &priv->regs->ifregs[1].id1);
		id2 = ((cf->can_id >> 16) & 0x1fff) | PCH_ID2_XTD;
	} else {
		iowrite32(0, &priv->regs->ifregs[1].id1);
		id2 = (cf->can_id & CAN_SFF_MASK) << 2;
	}

	id2 |= PCH_ID_MSGVAL;

	/* If remote frame has to be transmitted.. */
	if (!(cf->can_id & CAN_RTR_FLAG))
		id2 |= PCH_ID2_DIR;

	iowrite32(id2, &priv->regs->ifregs[1].id2);

	/* Copy data to register */
	for (i = 0; i < cf->can_dlc; i += 2) {
		iowrite16(cf->data[i] | (cf->data[i + 1] << 8),
			  &priv->regs->ifregs[1].data[i / 2]);
	}

	can_put_echo_skb(skb, ndev, tx_obj_no - PCH_RX_OBJ_END - 1);

	/* Set the size of the data. Update if2_mcont */
	iowrite32(cf->can_dlc | PCH_IF_MCONT_NEWDAT | PCH_IF_MCONT_TXRQXT |
		  PCH_IF_MCONT_TXIE, &priv->regs->ifregs[1].mcont);

	pch_can_rw_msg_obj(&priv->regs->ifregs[1].creq, tx_obj_no);

	return NETDEV_TX_OK;
}

static const struct net_device_ops pch_can_netdev_ops = {
	.ndo_open		= pch_can_open,
	.ndo_stop		= pch_close,
	.ndo_start_xmit		= pch_xmit,
};

static void __devexit pch_can_remove(struct pci_dev *pdev)
{
	struct net_device *ndev = pci_get_drvdata(pdev);
	struct pch_can_priv *priv = netdev_priv(ndev);

	unregister_candev(priv->ndev);
<<<<<<< HEAD
	pci_iounmap(pdev, priv->regs);
=======
>>>>>>> 47ae63e0
	if (priv->use_msi)
		pci_disable_msi(priv->dev);
	pci_release_regions(pdev);
	pci_disable_device(pdev);
	pci_set_drvdata(pdev, NULL);
	pch_can_reset(priv);
<<<<<<< HEAD
=======
	pci_iounmap(pdev, priv->regs);
>>>>>>> 47ae63e0
	free_candev(priv->ndev);
}

#ifdef CONFIG_PM
static void pch_can_set_int_custom(struct pch_can_priv *priv)
{
	/* Clearing the IE, SIE and EIE bits of Can control register. */
	pch_can_bit_clear(&priv->regs->cont, PCH_CTRL_IE_SIE_EIE);

	/* Appropriately setting them. */
	pch_can_bit_set(&priv->regs->cont,
			((priv->int_enables & PCH_MSK_CTRL_IE_SIE_EIE) << 1));
}

/* This function retrieves interrupt enabled for the CAN device. */
static u32 pch_can_get_int_enables(struct pch_can_priv *priv)
{
	/* Obtaining the status of IE, SIE and EIE interrupt bits. */
	return (ioread32(&priv->regs->cont) & PCH_CTRL_IE_SIE_EIE) >> 1;
}

static u32 pch_can_get_rxtx_ir(struct pch_can_priv *priv, u32 buff_num,
			       enum pch_ifreg dir)
{
	u32 ie, enable;

	if (dir)
		ie = PCH_IF_MCONT_RXIE;
	else
		ie = PCH_IF_MCONT_TXIE;

	iowrite32(PCH_CMASK_RX_TX_GET, &priv->regs->ifregs[dir].cmask);
	pch_can_rw_msg_obj(&priv->regs->ifregs[dir].creq, buff_num);

	if (((ioread32(&priv->regs->ifregs[dir].id2)) & PCH_ID_MSGVAL) &&
			((ioread32(&priv->regs->ifregs[dir].mcont)) & ie))
		enable = 1;
	else
		enable = 0;

	return enable;
}

static void pch_can_set_rx_buffer_link(struct pch_can_priv *priv,
				       u32 buffer_num, int set)
{
	iowrite32(PCH_CMASK_RX_TX_GET, &priv->regs->ifregs[0].cmask);
	pch_can_rw_msg_obj(&priv->regs->ifregs[0].creq, buffer_num);
	iowrite32(PCH_CMASK_RDWR | PCH_CMASK_CTRL,
		  &priv->regs->ifregs[0].cmask);
	if (set)
		pch_can_bit_clear(&priv->regs->ifregs[0].mcont,
				  PCH_IF_MCONT_EOB);
	else
		pch_can_bit_set(&priv->regs->ifregs[0].mcont, PCH_IF_MCONT_EOB);

	pch_can_rw_msg_obj(&priv->regs->ifregs[0].creq, buffer_num);
}

static u32 pch_can_get_rx_buffer_link(struct pch_can_priv *priv, u32 buffer_num)
{
	u32 link;

	iowrite32(PCH_CMASK_RX_TX_GET, &priv->regs->ifregs[0].cmask);
	pch_can_rw_msg_obj(&priv->regs->ifregs[0].creq, buffer_num);

	if (ioread32(&priv->regs->ifregs[0].mcont) & PCH_IF_MCONT_EOB)
		link = 0;
	else
		link = 1;
	return link;
}

static int pch_can_get_buffer_status(struct pch_can_priv *priv)
{
	return (ioread32(&priv->regs->treq1) & 0xffff) |
	       (ioread32(&priv->regs->treq2) << 16);
}

static int pch_can_suspend(struct pci_dev *pdev, pm_message_t state)
{
	int i;
	int retval;
	u32 buf_stat;	/* Variable for reading the transmit buffer status. */
	int counter = PCH_COUNTER_LIMIT;

	struct net_device *dev = pci_get_drvdata(pdev);
	struct pch_can_priv *priv = netdev_priv(dev);

	/* Stop the CAN controller */
	pch_can_set_run_mode(priv, PCH_CAN_STOP);

	/* Indicate that we are aboutto/in suspend */
	priv->can.state = CAN_STATE_STOPPED;

	/* Waiting for all transmission to complete. */
	while (counter) {
		buf_stat = pch_can_get_buffer_status(priv);
		if (!buf_stat)
			break;
		counter--;
		udelay(1);
	}
	if (!counter)
		dev_err(&pdev->dev, "%s -> Transmission time out.\n", __func__);

	/* Save interrupt configuration and then disable them */
	priv->int_enables = pch_can_get_int_enables(priv);
	pch_can_set_int_enables(priv, PCH_CAN_DISABLE);

	/* Save Tx buffer enable state */
	for (i = PCH_TX_OBJ_START; i <= PCH_TX_OBJ_END; i++)
		priv->tx_enable[i - 1] = pch_can_get_rxtx_ir(priv, i,
							     PCH_TX_IFREG);

	/* Disable all Transmit buffers */
	pch_can_set_tx_all(priv, 0);

	/* Save Rx buffer enable state */
	for (i = PCH_RX_OBJ_START; i <= PCH_RX_OBJ_END; i++) {
		priv->rx_enable[i - 1] = pch_can_get_rxtx_ir(priv, i,
							     PCH_RX_IFREG);
		priv->rx_link[i - 1] = pch_can_get_rx_buffer_link(priv, i);
	}

	/* Disable all Receive buffers */
	pch_can_set_rx_all(priv, 0);
	retval = pci_save_state(pdev);
	if (retval) {
		dev_err(&pdev->dev, "pci_save_state failed.\n");
	} else {
		pci_enable_wake(pdev, PCI_D3hot, 0);
		pci_disable_device(pdev);
		pci_set_power_state(pdev, pci_choose_state(pdev, state));
	}

	return retval;
}

static int pch_can_resume(struct pci_dev *pdev)
{
	int i;
	int retval;
	struct net_device *dev = pci_get_drvdata(pdev);
	struct pch_can_priv *priv = netdev_priv(dev);

	pci_set_power_state(pdev, PCI_D0);
	pci_restore_state(pdev);
	retval = pci_enable_device(pdev);
	if (retval) {
		dev_err(&pdev->dev, "pci_enable_device failed.\n");
		return retval;
	}

	pci_enable_wake(pdev, PCI_D3hot, 0);

	priv->can.state = CAN_STATE_ERROR_ACTIVE;

	/* Disabling all interrupts. */
	pch_can_set_int_enables(priv, PCH_CAN_DISABLE);

	/* Setting the CAN device in Stop Mode. */
	pch_can_set_run_mode(priv, PCH_CAN_STOP);

	/* Configuring the transmit and receive buffers. */
	pch_can_config_rx_tx_buffers(priv);

	/* Restore the CAN state */
	pch_set_bittiming(dev);

	/* Listen/Active */
	pch_can_set_optmode(priv);

	/* Enabling the transmit buffer. */
	for (i = PCH_TX_OBJ_START; i <= PCH_TX_OBJ_END; i++)
		pch_can_set_rxtx(priv, i, priv->tx_enable[i - 1], PCH_TX_IFREG);

	/* Configuring the receive buffer and enabling them. */
	for (i = PCH_RX_OBJ_START; i <= PCH_RX_OBJ_END; i++) {
		/* Restore buffer link */
		pch_can_set_rx_buffer_link(priv, i, priv->rx_link[i - 1]);

		/* Restore buffer enables */
		pch_can_set_rxtx(priv, i, priv->rx_enable[i - 1], PCH_RX_IFREG);
	}

	/* Enable CAN Interrupts */
	pch_can_set_int_custom(priv);

	/* Restore Run Mode */
	pch_can_set_run_mode(priv, PCH_CAN_RUN);

	return retval;
}
#else
#define pch_can_suspend NULL
#define pch_can_resume NULL
#endif

static int pch_can_get_berr_counter(const struct net_device *dev,
				    struct can_berr_counter *bec)
{
	struct pch_can_priv *priv = netdev_priv(dev);
	u32 errc = ioread32(&priv->regs->errc);

	bec->txerr = errc & PCH_TEC;
	bec->rxerr = (errc & PCH_REC) >> 8;

	return 0;
}

static int __devinit pch_can_probe(struct pci_dev *pdev,
				   const struct pci_device_id *id)
{
	struct net_device *ndev;
	struct pch_can_priv *priv;
	int rc;
	void __iomem *addr;

	rc = pci_enable_device(pdev);
	if (rc) {
		dev_err(&pdev->dev, "Failed pci_enable_device %d\n", rc);
		goto probe_exit_endev;
	}

	rc = pci_request_regions(pdev, KBUILD_MODNAME);
	if (rc) {
		dev_err(&pdev->dev, "Failed pci_request_regions %d\n", rc);
		goto probe_exit_pcireq;
	}

	addr = pci_iomap(pdev, 1, 0);
	if (!addr) {
		rc = -EIO;
		dev_err(&pdev->dev, "Failed pci_iomap\n");
		goto probe_exit_ipmap;
	}

	ndev = alloc_candev(sizeof(struct pch_can_priv), PCH_TX_OBJ_END);
	if (!ndev) {
		rc = -ENOMEM;
		dev_err(&pdev->dev, "Failed alloc_candev\n");
		goto probe_exit_alloc_candev;
	}

	priv = netdev_priv(ndev);
	priv->ndev = ndev;
	priv->regs = addr;
	priv->dev = pdev;
	priv->can.bittiming_const = &pch_can_bittiming_const;
	priv->can.do_set_mode = pch_can_do_set_mode;
	priv->can.do_get_berr_counter = pch_can_get_berr_counter;
	priv->can.ctrlmode_supported = CAN_CTRLMODE_LISTENONLY |
				       CAN_CTRLMODE_LOOPBACK;
	priv->tx_obj = PCH_TX_OBJ_START; /* Point head of Tx Obj */

	ndev->irq = pdev->irq;
	ndev->flags |= IFF_ECHO;

	pci_set_drvdata(pdev, ndev);
	SET_NETDEV_DEV(ndev, &pdev->dev);
	ndev->netdev_ops = &pch_can_netdev_ops;
	priv->can.clock.freq = PCH_CAN_CLK; /* Hz */

	netif_napi_add(ndev, &priv->napi, pch_can_poll, PCH_RX_OBJ_END);

	rc = pci_enable_msi(priv->dev);
	if (rc) {
		netdev_err(ndev, "PCH CAN opened without MSI\n");
		priv->use_msi = 0;
	} else {
		netdev_err(ndev, "PCH CAN opened with MSI\n");
<<<<<<< HEAD
=======
		pci_set_master(pdev);
>>>>>>> 47ae63e0
		priv->use_msi = 1;
	}

	rc = register_candev(ndev);
	if (rc) {
		dev_err(&pdev->dev, "Failed register_candev %d\n", rc);
		goto probe_exit_reg_candev;
	}

	return 0;

probe_exit_reg_candev:
	if (priv->use_msi)
		pci_disable_msi(priv->dev);
	free_candev(ndev);
probe_exit_alloc_candev:
	pci_iounmap(pdev, addr);
probe_exit_ipmap:
	pci_release_regions(pdev);
probe_exit_pcireq:
	pci_disable_device(pdev);
probe_exit_endev:
	return rc;
}

static struct pci_driver pch_can_pci_driver = {
	.name = "pch_can",
	.id_table = pch_pci_tbl,
	.probe = pch_can_probe,
	.remove = __devexit_p(pch_can_remove),
	.suspend = pch_can_suspend,
	.resume = pch_can_resume,
};

static int __init pch_can_pci_init(void)
{
	return pci_register_driver(&pch_can_pci_driver);
}
module_init(pch_can_pci_init);

static void __exit pch_can_pci_exit(void)
{
	pci_unregister_driver(&pch_can_pci_driver);
}
module_exit(pch_can_pci_exit);

MODULE_DESCRIPTION("Intel EG20T PCH CAN(Controller Area Network) Driver");
MODULE_LICENSE("GPL v2");
MODULE_VERSION("0.94");<|MERGE_RESOLUTION|>--- conflicted
+++ resolved
@@ -361,7 +361,6 @@
 static void pch_can_config_rx_tx_buffers(struct pch_can_priv *priv)
 {
 	int i;
-<<<<<<< HEAD
 
 	for (i = PCH_RX_OBJ_START; i <= PCH_RX_OBJ_END; i++) {
 		iowrite32(PCH_CMASK_RX_TX_GET, &priv->regs->ifregs[0].cmask);
@@ -389,35 +388,6 @@
 		iowrite32(PCH_CMASK_RDWR | PCH_CMASK_MASK | PCH_CMASK_ARB |
 			  PCH_CMASK_CTRL, &priv->regs->ifregs[0].cmask);
 
-=======
-
-	for (i = PCH_RX_OBJ_START; i <= PCH_RX_OBJ_END; i++) {
-		iowrite32(PCH_CMASK_RX_TX_GET, &priv->regs->ifregs[0].cmask);
-		pch_can_rw_msg_obj(&priv->regs->ifregs[0].creq, i);
-
-		iowrite32(0x0, &priv->regs->ifregs[0].id1);
-		iowrite32(0x0, &priv->regs->ifregs[0].id2);
-
-		pch_can_bit_set(&priv->regs->ifregs[0].mcont,
-				PCH_IF_MCONT_UMASK);
-
-		/* In case FIFO mode, Last EoB of Rx Obj must be 1 */
-		if (i == PCH_RX_OBJ_END)
-			pch_can_bit_set(&priv->regs->ifregs[0].mcont,
-					PCH_IF_MCONT_EOB);
-		else
-			pch_can_bit_clear(&priv->regs->ifregs[0].mcont,
-					  PCH_IF_MCONT_EOB);
-
-		iowrite32(0, &priv->regs->ifregs[0].mask1);
-		pch_can_bit_clear(&priv->regs->ifregs[0].mask2,
-				  0x1fff | PCH_MASK2_MDIR_MXTD);
-
-		/* Setting CMASK for writing */
-		iowrite32(PCH_CMASK_RDWR | PCH_CMASK_MASK | PCH_CMASK_ARB |
-			  PCH_CMASK_CTRL, &priv->regs->ifregs[0].cmask);
-
->>>>>>> 47ae63e0
 		pch_can_rw_msg_obj(&priv->regs->ifregs[0].creq, i);
 	}
 
@@ -681,21 +651,12 @@
 	int i;
 	u32 id2;
 	u16 data_reg;
-<<<<<<< HEAD
 
 	do {
 		/* Reading the messsage object from the Message RAM */
 		iowrite32(PCH_CMASK_RX_TX_GET, &priv->regs->ifregs[0].cmask);
 		pch_can_rw_msg_obj(&priv->regs->ifregs[0].creq, obj_num);
 
-=======
-
-	do {
-		/* Reading the messsage object from the Message RAM */
-		iowrite32(PCH_CMASK_RX_TX_GET, &priv->regs->ifregs[0].cmask);
-		pch_can_rw_msg_obj(&priv->regs->ifregs[0].creq, obj_num);
-
->>>>>>> 47ae63e0
 		/* Reading the MCONT register. */
 		reg = ioread32(&priv->regs->ifregs[0].mcont);
 
@@ -998,20 +959,13 @@
 	struct pch_can_priv *priv = netdev_priv(ndev);
 
 	unregister_candev(priv->ndev);
-<<<<<<< HEAD
-	pci_iounmap(pdev, priv->regs);
-=======
->>>>>>> 47ae63e0
 	if (priv->use_msi)
 		pci_disable_msi(priv->dev);
 	pci_release_regions(pdev);
 	pci_disable_device(pdev);
 	pci_set_drvdata(pdev, NULL);
 	pch_can_reset(priv);
-<<<<<<< HEAD
-=======
 	pci_iounmap(pdev, priv->regs);
->>>>>>> 47ae63e0
 	free_candev(priv->ndev);
 }
 
@@ -1284,10 +1238,7 @@
 		priv->use_msi = 0;
 	} else {
 		netdev_err(ndev, "PCH CAN opened with MSI\n");
-<<<<<<< HEAD
-=======
 		pci_set_master(pdev);
->>>>>>> 47ae63e0
 		priv->use_msi = 1;
 	}
 
