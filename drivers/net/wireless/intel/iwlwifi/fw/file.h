--- conflicted
+++ resolved
@@ -347,10 +347,7 @@
  * @IWL_UCODE_TLV_CAPA_TLC_OFFLOAD: firmware implements rate scaling algorithm
  * @IWL_UCODE_TLV_CAPA_DYNAMIC_QUOTA: firmware implements quota related
  * @IWL_UCODE_TLV_CAPA_COEX_SCHEMA_2: firmware implements Coex Schema 2
-<<<<<<< HEAD
-=======
  * IWL_UCODE_TLV_CAPA_CHANNEL_SWITCH_CMD: firmware supports CSA command
->>>>>>> 5c0c4c85
  * @IWL_UCODE_TLV_CAPA_ULTRA_HB_CHANNELS: firmware supports ultra high band
  *	(6 GHz).
  * @IWL_UCODE_TLV_CAPA_EXTENDED_DTS_MEASURE: extended DTS measurement
@@ -381,11 +378,8 @@
  *	capability.
  * @IWL_UCODE_TLV_CAPA_CSI_REPORTING: firmware is capable of being configured
  *	to report the CSI information with (certain) RX frames
-<<<<<<< HEAD
-=======
  * @IWL_UCODE_TLV_CAPA_FTM_CALIBRATED: has FTM calibrated and thus supports both
  *	initiator and responder
->>>>>>> 5c0c4c85
  *
  * @IWL_UCODE_TLV_CAPA_MLME_OFFLOAD: supports MLME offload
  *
@@ -423,15 +417,11 @@
 	IWL_UCODE_TLV_CAPA_TLC_OFFLOAD                  = (__force iwl_ucode_tlv_capa_t)43,
 	IWL_UCODE_TLV_CAPA_DYNAMIC_QUOTA                = (__force iwl_ucode_tlv_capa_t)44,
 	IWL_UCODE_TLV_CAPA_COEX_SCHEMA_2		= (__force iwl_ucode_tlv_capa_t)45,
-<<<<<<< HEAD
-	IWL_UCODE_TLV_CAPA_ULTRA_HB_CHANNELS		= (__force iwl_ucode_tlv_capa_t)48,
-=======
 	IWL_UCODE_TLV_CAPA_CHANNEL_SWITCH_CMD		= (__force iwl_ucode_tlv_capa_t)46,
 	IWL_UCODE_TLV_CAPA_ULTRA_HB_CHANNELS		= (__force iwl_ucode_tlv_capa_t)48,
 	IWL_UCODE_TLV_CAPA_FTM_CALIBRATED		= (__force iwl_ucode_tlv_capa_t)47,
 
 	/* set 2 */
->>>>>>> 5c0c4c85
 	IWL_UCODE_TLV_CAPA_EXTENDED_DTS_MEASURE		= (__force iwl_ucode_tlv_capa_t)64,
 	IWL_UCODE_TLV_CAPA_SHORT_PM_TIMEOUTS		= (__force iwl_ucode_tlv_capa_t)65,
 	IWL_UCODE_TLV_CAPA_BT_MPLUT_SUPPORT		= (__force iwl_ucode_tlv_capa_t)67,
@@ -452,10 +442,7 @@
 	IWL_UCODE_TLV_CAPA_MCC_UPDATE_11AX_SUPPORT	= (__force iwl_ucode_tlv_capa_t)89,
 	IWL_UCODE_TLV_CAPA_CSI_REPORTING		= (__force iwl_ucode_tlv_capa_t)90,
 
-<<<<<<< HEAD
-=======
 	/* set 3 */
->>>>>>> 5c0c4c85
 	IWL_UCODE_TLV_CAPA_MLME_OFFLOAD			= (__force iwl_ucode_tlv_capa_t)96,
 
 	NUM_IWL_UCODE_TLV_CAPA
