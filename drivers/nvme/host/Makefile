# SPDX-License-Identifier: GPL-2.0

ccflags-y				+= -I$(src)

obj-$(CONFIG_NVME_CORE)			+= nvme-core.o
obj-$(CONFIG_BLK_DEV_NVME)		+= nvme.o
obj-$(CONFIG_NVME_FABRICS)		+= nvme-fabrics.o
obj-$(CONFIG_NVME_RDMA)			+= nvme-rdma.o
obj-$(CONFIG_NVME_FC)			+= nvme-fc.o

nvme-core-y				:= core.o
<<<<<<< HEAD
=======
nvme-core-$(CONFIG_TRACING)		+= trace.o
>>>>>>> 5fa4ec9c
nvme-core-$(CONFIG_NVME_MULTIPATH)	+= multipath.o
nvme-core-$(CONFIG_NVM)			+= lightnvm.o

nvme-y					+= pci.o

nvme-fabrics-y				+= fabrics.o

nvme-rdma-y				+= rdma.o

nvme-fc-y				+= fc.o<|MERGE_RESOLUTION|>--- conflicted
+++ resolved
@@ -9,10 +9,7 @@
 obj-$(CONFIG_NVME_FC)			+= nvme-fc.o
 
 nvme-core-y				:= core.o
-<<<<<<< HEAD
-=======
 nvme-core-$(CONFIG_TRACING)		+= trace.o
->>>>>>> 5fa4ec9c
 nvme-core-$(CONFIG_NVME_MULTIPATH)	+= multipath.o
 nvme-core-$(CONFIG_NVM)			+= lightnvm.o
 
