--- conflicted
+++ resolved
@@ -72,10 +72,7 @@
 int mipi_dbi_init(struct mipi_dbi *mipi,
 		  const struct drm_simple_display_pipe_funcs *funcs,
 		  const struct drm_display_mode *mode, unsigned int rotation);
-<<<<<<< HEAD
-=======
 void mipi_dbi_release(struct drm_device *drm);
->>>>>>> 0ecfebd2
 void mipi_dbi_pipe_update(struct drm_simple_display_pipe *pipe,
 			  struct drm_plane_state *old_state);
 void mipi_dbi_enable_flush(struct mipi_dbi *mipi,
