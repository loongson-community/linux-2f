/*
 * net/dsa/legacy.c - Hardware switch handling
 * Copyright (c) 2008-2009 Marvell Semiconductor
 * Copyright (c) 2013 Florian Fainelli <florian@openwrt.org>
 *
 * This program is free software; you can redistribute it and/or modify
 * it under the terms of the GNU General Public License as published by
 * the Free Software Foundation; either version 2 of the License, or
 * (at your option) any later version.
 */

#include <linux/device.h>
#include <linux/list.h>
#include <linux/platform_device.h>
#include <linux/slab.h>
#include <linux/module.h>
#include <linux/of.h>
#include <linux/of_mdio.h>
#include <linux/of_platform.h>
#include <linux/of_net.h>
#include <linux/netdevice.h>
#include <linux/sysfs.h>
#include <linux/phy_fixed.h>
#include <linux/etherdevice.h>

#include "dsa_priv.h"

/* switch driver registration ***********************************************/
static DEFINE_MUTEX(dsa_switch_drivers_mutex);
static LIST_HEAD(dsa_switch_drivers);

void register_switch_driver(struct dsa_switch_driver *drv)
{
	mutex_lock(&dsa_switch_drivers_mutex);
	list_add_tail(&drv->list, &dsa_switch_drivers);
	mutex_unlock(&dsa_switch_drivers_mutex);
}
EXPORT_SYMBOL_GPL(register_switch_driver);

void unregister_switch_driver(struct dsa_switch_driver *drv)
{
	mutex_lock(&dsa_switch_drivers_mutex);
	list_del_init(&drv->list);
	mutex_unlock(&dsa_switch_drivers_mutex);
}
EXPORT_SYMBOL_GPL(unregister_switch_driver);

static const struct dsa_switch_ops *
dsa_switch_probe(struct device *parent, struct device *host_dev, int sw_addr,
		 const char **_name, void **priv)
{
	const struct dsa_switch_ops *ret;
	struct list_head *list;
	const char *name;

	ret = NULL;
	name = NULL;

	mutex_lock(&dsa_switch_drivers_mutex);
	list_for_each(list, &dsa_switch_drivers) {
		const struct dsa_switch_ops *ops;
		struct dsa_switch_driver *drv;

		drv = list_entry(list, struct dsa_switch_driver, list);
		ops = drv->ops;

		name = ops->probe(parent, host_dev, sw_addr, priv);
		if (name != NULL) {
			ret = ops;
			break;
		}
	}
	mutex_unlock(&dsa_switch_drivers_mutex);

	*_name = name;

	return ret;
}

/* basic switch operations **************************************************/
static int dsa_cpu_dsa_setups(struct dsa_switch *ds)
{
	int ret, port;

	for (port = 0; port < ds->num_ports; port++) {
		if (!(dsa_is_cpu_port(ds, port) || dsa_is_dsa_port(ds, port)))
			continue;

<<<<<<< HEAD
		ret = dsa_port_fixed_link_register_of(&ds->ports[port]);
=======
		ret = dsa_port_link_register_of(&ds->ports[port]);
>>>>>>> 661e50bc
		if (ret)
			return ret;
	}
	return 0;
}

static int dsa_switch_setup_one(struct dsa_switch *ds,
				struct net_device *master)
{
	const struct dsa_switch_ops *ops = ds->ops;
	struct dsa_switch_tree *dst = ds->dst;
	struct dsa_chip_data *cd = ds->cd;
	bool valid_name_found = false;
	int index = ds->index;
	struct dsa_port *dp;
	int i, ret;

	/*
	 * Validate supplied switch configuration.
	 */
	for (i = 0; i < ds->num_ports; i++) {
		char *name;

		dp = &ds->ports[i];

		name = cd->port_names[i];
		if (name == NULL)
			continue;
		dp->name = name;

		if (!strcmp(name, "cpu")) {
			if (dst->cpu_dp) {
				netdev_err(master,
					   "multiple cpu ports?!\n");
				return -EINVAL;
			}
			dst->cpu_dp = &ds->ports[i];
			dst->cpu_dp->master = master;
			dp->type = DSA_PORT_TYPE_CPU;
		} else if (!strcmp(name, "dsa")) {
			dp->type = DSA_PORT_TYPE_DSA;
		} else {
			dp->type = DSA_PORT_TYPE_USER;
		}
		valid_name_found = true;
	}

	if (!valid_name_found && i == ds->num_ports)
		return -EINVAL;

	/* Make the built-in MII bus mask match the number of ports,
	 * switch drivers can override this later
	 */
	ds->phys_mii_mask |= dsa_user_ports(ds);

	/*
	 * If the CPU connects to this switch, set the switch tree
	 * tagging protocol to the preferred tagging format of this
	 * switch.
	 */
	if (dst->cpu_dp->ds == ds) {
		const struct dsa_device_ops *tag_ops;
		enum dsa_tag_protocol tag_protocol;

		tag_protocol = ops->get_tag_protocol(ds, dst->cpu_dp->index);
		tag_ops = dsa_resolve_tag_protocol(tag_protocol);
		if (IS_ERR(tag_ops))
			return PTR_ERR(tag_ops);

		dst->cpu_dp->tag_ops = tag_ops;

		/* Few copies for faster access in master receive hot path */
		dst->cpu_dp->rcv = dst->cpu_dp->tag_ops->rcv;
		dst->cpu_dp->dst = dst;
	}

	memcpy(ds->rtable, cd->rtable, sizeof(ds->rtable));

	/*
	 * Do basic register setup.
	 */
	ret = ops->setup(ds);
	if (ret < 0)
		return ret;

	ret = dsa_switch_register_notifier(ds);
	if (ret)
		return ret;

	if (!ds->slave_mii_bus && ops->phy_read) {
		ds->slave_mii_bus = devm_mdiobus_alloc(ds->dev);
		if (!ds->slave_mii_bus)
			return -ENOMEM;
		dsa_slave_mii_bus_init(ds);

		ret = mdiobus_register(ds->slave_mii_bus);
		if (ret < 0)
			return ret;
	}

	/*
	 * Create network devices for physical switch ports.
	 */
	for (i = 0; i < ds->num_ports; i++) {
		ds->ports[i].dn = cd->port_dn[i];
		ds->ports[i].cpu_dp = dst->cpu_dp;

		if (dsa_is_user_port(ds, i))
			continue;

		ret = dsa_slave_create(&ds->ports[i]);
		if (ret < 0)
			netdev_err(master, "[%d]: can't create dsa slave device for port %d(%s): %d\n",
				   index, i, cd->port_names[i], ret);
	}

	/* Perform configuration of the CPU and DSA ports */
	ret = dsa_cpu_dsa_setups(ds);
	if (ret < 0)
		netdev_err(master, "[%d] : can't configure CPU and DSA ports\n",
			   index);

	return 0;
}

static struct dsa_switch *
dsa_switch_setup(struct dsa_switch_tree *dst, struct net_device *master,
		 int index, struct device *parent, struct device *host_dev)
{
	struct dsa_chip_data *cd = dst->pd->chip + index;
	const struct dsa_switch_ops *ops;
	struct dsa_switch *ds;
	int ret;
	const char *name;
	void *priv;

	/*
	 * Probe for switch model.
	 */
	ops = dsa_switch_probe(parent, host_dev, cd->sw_addr, &name, &priv);
	if (!ops) {
		netdev_err(master, "[%d]: could not detect attached switch\n",
			   index);
		return ERR_PTR(-EINVAL);
	}
	netdev_info(master, "[%d]: detected a %s switch\n",
		    index, name);


	/*
	 * Allocate and initialise switch state.
	 */
	ds = dsa_switch_alloc(parent, DSA_MAX_PORTS);
	if (!ds)
		return ERR_PTR(-ENOMEM);

	ds->dst = dst;
	ds->index = index;
	ds->cd = cd;
	ds->ops = ops;
	ds->priv = priv;

	ret = dsa_switch_setup_one(ds, master);
	if (ret)
		return ERR_PTR(ret);

	return ds;
}

static void dsa_switch_destroy(struct dsa_switch *ds)
{
	int port;

	/* Destroy network devices for physical switch ports. */
	for (port = 0; port < ds->num_ports; port++) {
		if (!dsa_is_user_port(ds, port))
			continue;

		if (!ds->ports[port].slave)
			continue;

		dsa_slave_destroy(ds->ports[port].slave);
	}

	/* Disable configuration of the CPU and DSA ports */
	for (port = 0; port < ds->num_ports; port++) {
		if (!(dsa_is_cpu_port(ds, port) || dsa_is_dsa_port(ds, port)))
			continue;
<<<<<<< HEAD
		dsa_port_fixed_link_unregister_of(&ds->ports[port]);
=======
		dsa_port_link_unregister_of(&ds->ports[port]);
>>>>>>> 661e50bc
	}

	if (ds->slave_mii_bus && ds->ops->phy_read)
		mdiobus_unregister(ds->slave_mii_bus);

	dsa_switch_unregister_notifier(ds);
}

/* platform driver init and cleanup *****************************************/
static int dev_is_class(struct device *dev, void *class)
{
	if (dev->class != NULL && !strcmp(dev->class->name, class))
		return 1;

	return 0;
}

static struct device *dev_find_class(struct device *parent, char *class)
{
	if (dev_is_class(parent, class)) {
		get_device(parent);
		return parent;
	}

	return device_find_child(parent, class, dev_is_class);
}

struct mii_bus *dsa_host_dev_to_mii_bus(struct device *dev)
{
	struct device *d;

	d = dev_find_class(dev, "mdio_bus");
	if (d != NULL) {
		struct mii_bus *bus;

		bus = to_mii_bus(d);
		put_device(d);

		return bus;
	}

	return NULL;
}
EXPORT_SYMBOL_GPL(dsa_host_dev_to_mii_bus);

#ifdef CONFIG_OF
static int dsa_of_setup_routing_table(struct dsa_platform_data *pd,
					struct dsa_chip_data *cd,
					int chip_index, int port_index,
					struct device_node *link)
{
	const __be32 *reg;
	int link_sw_addr;
	struct device_node *parent_sw;
	int len;

	parent_sw = of_get_parent(link);
	if (!parent_sw)
		return -EINVAL;

	reg = of_get_property(parent_sw, "reg", &len);
	if (!reg || (len != sizeof(*reg) * 2))
		return -EINVAL;

	/*
	 * Get the destination switch number from the second field of its 'reg'
	 * property, i.e. for "reg = <0x19 1>" sw_addr is '1'.
	 */
	link_sw_addr = be32_to_cpup(reg + 1);

	if (link_sw_addr >= pd->nr_chips)
		return -EINVAL;

	cd->rtable[link_sw_addr] = port_index;

	return 0;
}

static int dsa_of_probe_links(struct dsa_platform_data *pd,
			      struct dsa_chip_data *cd,
			      int chip_index, int port_index,
			      struct device_node *port,
			      const char *port_name)
{
	struct device_node *link;
	int link_index;
	int ret;

	for (link_index = 0;; link_index++) {
		link = of_parse_phandle(port, "link", link_index);
		if (!link)
			break;

		if (!strcmp(port_name, "dsa") && pd->nr_chips > 1) {
			ret = dsa_of_setup_routing_table(pd, cd, chip_index,
							 port_index, link);
			if (ret)
				return ret;
		}
	}
	return 0;
}

static void dsa_of_free_platform_data(struct dsa_platform_data *pd)
{
	int i;
	int port_index;

	for (i = 0; i < pd->nr_chips; i++) {
		port_index = 0;
		while (port_index < DSA_MAX_PORTS) {
			kfree(pd->chip[i].port_names[port_index]);
			port_index++;
		}

		/* Drop our reference to the MDIO bus device */
		if (pd->chip[i].host_dev)
			put_device(pd->chip[i].host_dev);
	}
	kfree(pd->chip);
}

static int dsa_of_probe(struct device *dev)
{
	struct device_node *np = dev->of_node;
	struct device_node *child, *mdio, *ethernet, *port;
	struct mii_bus *mdio_bus, *mdio_bus_switch;
	struct net_device *ethernet_dev;
	struct dsa_platform_data *pd;
	struct dsa_chip_data *cd;
	const char *port_name;
	int chip_index, port_index;
	const unsigned int *sw_addr, *port_reg;
	u32 eeprom_len;
	int ret;

	mdio = of_parse_phandle(np, "dsa,mii-bus", 0);
	if (!mdio)
		return -EINVAL;

	mdio_bus = of_mdio_find_bus(mdio);
	if (!mdio_bus)
		return -EPROBE_DEFER;

	ethernet = of_parse_phandle(np, "dsa,ethernet", 0);
	if (!ethernet) {
		ret = -EINVAL;
		goto out_put_mdio;
	}

	ethernet_dev = of_find_net_device_by_node(ethernet);
	if (!ethernet_dev) {
		ret = -EPROBE_DEFER;
		goto out_put_mdio;
	}

	pd = kzalloc(sizeof(*pd), GFP_KERNEL);
	if (!pd) {
		ret = -ENOMEM;
		goto out_put_ethernet;
	}

	dev->platform_data = pd;
	pd->of_netdev = ethernet_dev;
	pd->nr_chips = of_get_available_child_count(np);
	if (pd->nr_chips > DSA_MAX_SWITCHES)
		pd->nr_chips = DSA_MAX_SWITCHES;

	pd->chip = kcalloc(pd->nr_chips, sizeof(struct dsa_chip_data),
			   GFP_KERNEL);
	if (!pd->chip) {
		ret = -ENOMEM;
		goto out_free;
	}

	chip_index = -1;
	for_each_available_child_of_node(np, child) {
		int i;

		chip_index++;
		cd = &pd->chip[chip_index];

		cd->of_node = child;

		/* Initialize the routing table */
		for (i = 0; i < DSA_MAX_SWITCHES; ++i)
			cd->rtable[i] = DSA_RTABLE_NONE;

		/* When assigning the host device, increment its refcount */
		cd->host_dev = get_device(&mdio_bus->dev);

		sw_addr = of_get_property(child, "reg", NULL);
		if (!sw_addr)
			continue;

		cd->sw_addr = be32_to_cpup(sw_addr);
		if (cd->sw_addr >= PHY_MAX_ADDR)
			continue;

		if (!of_property_read_u32(child, "eeprom-length", &eeprom_len))
			cd->eeprom_len = eeprom_len;

		mdio = of_parse_phandle(child, "mii-bus", 0);
		if (mdio) {
			mdio_bus_switch = of_mdio_find_bus(mdio);
			if (!mdio_bus_switch) {
				ret = -EPROBE_DEFER;
				goto out_free_chip;
			}

			/* Drop the mdio_bus device ref, replacing the host
			 * device with the mdio_bus_switch device, keeping
			 * the refcount from of_mdio_find_bus() above.
			 */
			put_device(cd->host_dev);
			cd->host_dev = &mdio_bus_switch->dev;
		}

		for_each_available_child_of_node(child, port) {
			port_reg = of_get_property(port, "reg", NULL);
			if (!port_reg)
				continue;

			port_index = be32_to_cpup(port_reg);
			if (port_index >= DSA_MAX_PORTS)
				break;

			port_name = of_get_property(port, "label", NULL);
			if (!port_name)
				continue;

			cd->port_dn[port_index] = port;

			cd->port_names[port_index] = kstrdup(port_name,
					GFP_KERNEL);
			if (!cd->port_names[port_index]) {
				ret = -ENOMEM;
				goto out_free_chip;
			}

			ret = dsa_of_probe_links(pd, cd, chip_index,
						 port_index, port, port_name);
			if (ret)
				goto out_free_chip;

		}
	}

	/* The individual chips hold their own refcount on the mdio bus,
	 * so drop ours */
	put_device(&mdio_bus->dev);

	return 0;

out_free_chip:
	dsa_of_free_platform_data(pd);
out_free:
	kfree(pd);
	dev->platform_data = NULL;
out_put_ethernet:
	put_device(&ethernet_dev->dev);
out_put_mdio:
	put_device(&mdio_bus->dev);
	return ret;
}

static void dsa_of_remove(struct device *dev)
{
	struct dsa_platform_data *pd = dev->platform_data;

	if (!dev->of_node)
		return;

	dsa_of_free_platform_data(pd);
	put_device(&pd->of_netdev->dev);
	kfree(pd);
}
#else
static inline int dsa_of_probe(struct device *dev)
{
	return 0;
}

static inline void dsa_of_remove(struct device *dev)
{
}
#endif

static int dsa_setup_dst(struct dsa_switch_tree *dst, struct net_device *dev,
			 struct device *parent, struct dsa_platform_data *pd)
{
	int i;
	unsigned configured = 0;

	dst->pd = pd;

	for (i = 0; i < pd->nr_chips; i++) {
		struct dsa_switch *ds;

		ds = dsa_switch_setup(dst, dev, i, parent, pd->chip[i].host_dev);
		if (IS_ERR(ds)) {
			netdev_err(dev, "[%d]: couldn't create dsa switch instance (error %ld)\n",
				   i, PTR_ERR(ds));
			continue;
		}

		dst->ds[i] = ds;

		++configured;
	}

	/*
	 * If no switch was found, exit cleanly
	 */
	if (!configured)
		return -EPROBE_DEFER;

	return dsa_master_setup(dst->cpu_dp->master, dst->cpu_dp);
}

static int dsa_probe(struct platform_device *pdev)
{
	struct dsa_platform_data *pd = pdev->dev.platform_data;
	struct net_device *dev;
	struct dsa_switch_tree *dst;
	int ret;

	if (pdev->dev.of_node) {
		ret = dsa_of_probe(&pdev->dev);
		if (ret)
			return ret;

		pd = pdev->dev.platform_data;
	}

	if (pd == NULL || (pd->netdev == NULL && pd->of_netdev == NULL))
		return -EINVAL;

	if (pd->of_netdev) {
		dev = pd->of_netdev;
		dev_hold(dev);
	} else {
		dev = dsa_dev_to_net_device(pd->netdev);
	}
	if (dev == NULL) {
		ret = -EPROBE_DEFER;
		goto out;
	}

	if (dev->dsa_ptr != NULL) {
		dev_put(dev);
		ret = -EEXIST;
		goto out;
	}

	dst = devm_kzalloc(&pdev->dev, sizeof(*dst), GFP_KERNEL);
	if (dst == NULL) {
		dev_put(dev);
		ret = -ENOMEM;
		goto out;
	}

	platform_set_drvdata(pdev, dst);

	ret = dsa_setup_dst(dst, dev, &pdev->dev, pd);
	if (ret) {
		dev_put(dev);
		goto out;
	}

	return 0;

out:
	dsa_of_remove(&pdev->dev);

	return ret;
}

static void dsa_remove_dst(struct dsa_switch_tree *dst)
{
	int i;

	dsa_master_teardown(dst->cpu_dp->master);

	for (i = 0; i < dst->pd->nr_chips; i++) {
		struct dsa_switch *ds = dst->ds[i];

		if (ds)
			dsa_switch_destroy(ds);
	}

	dev_put(dst->cpu_dp->master);
}

static int dsa_remove(struct platform_device *pdev)
{
	struct dsa_switch_tree *dst = platform_get_drvdata(pdev);

	dsa_remove_dst(dst);
	dsa_of_remove(&pdev->dev);

	return 0;
}

static void dsa_shutdown(struct platform_device *pdev)
{
}

#ifdef CONFIG_PM_SLEEP
static int dsa_suspend(struct device *d)
{
	struct platform_device *pdev = to_platform_device(d);
	struct dsa_switch_tree *dst = platform_get_drvdata(pdev);
	int i, ret = 0;

	for (i = 0; i < dst->pd->nr_chips; i++) {
		struct dsa_switch *ds = dst->ds[i];

		if (ds != NULL)
			ret = dsa_switch_suspend(ds);
	}

	return ret;
}

static int dsa_resume(struct device *d)
{
	struct platform_device *pdev = to_platform_device(d);
	struct dsa_switch_tree *dst = platform_get_drvdata(pdev);
	int i, ret = 0;

	for (i = 0; i < dst->pd->nr_chips; i++) {
		struct dsa_switch *ds = dst->ds[i];

		if (ds != NULL)
			ret = dsa_switch_resume(ds);
	}

	return ret;
}
#endif

<<<<<<< HEAD
/* legacy way, bypassing the bridge *****************************************/
int dsa_legacy_fdb_add(struct ndmsg *ndm, struct nlattr *tb[],
		       struct net_device *dev,
		       const unsigned char *addr, u16 vid,
		       u16 flags)
{
	struct dsa_port *dp = dsa_slave_to_port(dev);

	return dsa_port_fdb_add(dp, addr, vid);
}

int dsa_legacy_fdb_del(struct ndmsg *ndm, struct nlattr *tb[],
		       struct net_device *dev,
		       const unsigned char *addr, u16 vid)
{
	struct dsa_port *dp = dsa_slave_to_port(dev);

	return dsa_port_fdb_del(dp, addr, vid);
}

=======
>>>>>>> 661e50bc
static SIMPLE_DEV_PM_OPS(dsa_pm_ops, dsa_suspend, dsa_resume);

static const struct of_device_id dsa_of_match_table[] = {
	{ .compatible = "marvell,dsa", },
	{}
};
MODULE_DEVICE_TABLE(of, dsa_of_match_table);

static struct platform_driver dsa_driver = {
	.probe		= dsa_probe,
	.remove		= dsa_remove,
	.shutdown	= dsa_shutdown,
	.driver = {
		.name	= "dsa",
		.of_match_table = dsa_of_match_table,
		.pm	= &dsa_pm_ops,
	},
};

int dsa_legacy_register(void)
{
	return platform_driver_register(&dsa_driver);
}

void dsa_legacy_unregister(void)
{
	platform_driver_unregister(&dsa_driver);
}<|MERGE_RESOLUTION|>--- conflicted
+++ resolved
@@ -86,11 +86,7 @@
 		if (!(dsa_is_cpu_port(ds, port) || dsa_is_dsa_port(ds, port)))
 			continue;
 
-<<<<<<< HEAD
-		ret = dsa_port_fixed_link_register_of(&ds->ports[port]);
-=======
 		ret = dsa_port_link_register_of(&ds->ports[port]);
->>>>>>> 661e50bc
 		if (ret)
 			return ret;
 	}
@@ -279,11 +275,7 @@
 	for (port = 0; port < ds->num_ports; port++) {
 		if (!(dsa_is_cpu_port(ds, port) || dsa_is_dsa_port(ds, port)))
 			continue;
-<<<<<<< HEAD
-		dsa_port_fixed_link_unregister_of(&ds->ports[port]);
-=======
 		dsa_port_link_unregister_of(&ds->ports[port]);
->>>>>>> 661e50bc
 	}
 
 	if (ds->slave_mii_bus && ds->ops->phy_read)
@@ -726,29 +718,6 @@
 }
 #endif
 
-<<<<<<< HEAD
-/* legacy way, bypassing the bridge *****************************************/
-int dsa_legacy_fdb_add(struct ndmsg *ndm, struct nlattr *tb[],
-		       struct net_device *dev,
-		       const unsigned char *addr, u16 vid,
-		       u16 flags)
-{
-	struct dsa_port *dp = dsa_slave_to_port(dev);
-
-	return dsa_port_fdb_add(dp, addr, vid);
-}
-
-int dsa_legacy_fdb_del(struct ndmsg *ndm, struct nlattr *tb[],
-		       struct net_device *dev,
-		       const unsigned char *addr, u16 vid)
-{
-	struct dsa_port *dp = dsa_slave_to_port(dev);
-
-	return dsa_port_fdb_del(dp, addr, vid);
-}
-
-=======
->>>>>>> 661e50bc
 static SIMPLE_DEV_PM_OPS(dsa_pm_ops, dsa_suspend, dsa_resume);
 
 static const struct of_device_id dsa_of_match_table[] = {
