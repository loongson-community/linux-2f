--- conflicted
+++ resolved
@@ -4320,10 +4320,6 @@
 			.proc_handler	=	proc_dointvec,
 		},
 		{
-<<<<<<< HEAD
-			/* sentinel */
-=======
-			.ctl_name       = CTL_UNNUMBERED,
 			.procname       = "force_tllao",
 			.data           = &ipv6_devconf.force_tllao,
 			.maxlen         = sizeof(int),
@@ -4331,8 +4327,7 @@
 			.proc_handler   = proc_dointvec
 		},
 		{
-			.ctl_name	=	0,	/* sentinel */
->>>>>>> 28b4d5cc
+			/* sentinel */
 		}
 	},
 };
