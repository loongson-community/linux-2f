--- conflicted
+++ resolved
@@ -296,9 +296,6 @@
 	},
 };
 
-<<<<<<< HEAD
-#if IS_ENABLED(CONFIG_NF_CT_NETLINK)
-=======
 static int
 ipv6_getorigdst(struct sock *sk, int optval, void __user *user, int *len)
 {
@@ -348,8 +345,7 @@
 	return copy_to_user(user, &sin6, sizeof(sin6)) ? -EFAULT : 0;
 }
 
-#if defined(CONFIG_NF_CT_NETLINK) || defined(CONFIG_NF_CT_NETLINK_MODULE)
->>>>>>> d3976a53
+#if IS_ENABLED(CONFIG_NF_CT_NETLINK)
 
 #include <linux/netfilter/nfnetlink.h>
 #include <linux/netfilter/nfnetlink_conntrack.h>
